%YAML 1.1
%TAG !u! tag:unity3d.com,2011:
--- !u!114 &11400000
MonoBehaviour:
  m_ObjectHideFlags: 0
  m_CorrespondingSourceObject: {fileID: 0}
  m_PrefabInstance: {fileID: 0}
  m_PrefabAsset: {fileID: 0}
  m_GameObject: {fileID: 0}
  m_Enabled: 1
  m_EditorHideFlags: 0
  m_Script: {fileID: 11500000, guid: a2651e6138de3984dbf11454fa21a045, type: 3}
  m_Name: Beer
  m_EditorClassIdentifier: 
  <m_containerFileNameData>k__BackingField: Beer
  <m_containerDialogueGroupsData>k__BackingField:
    list:
    - Key: {fileID: 11400000, guid: b5e053a1be24dc64a95f5aaa7db59886, type: 2}
      Value:
      - {fileID: 11400000, guid: a61119190e9a2f3469ca8f91810521fb, type: 2}
      - {fileID: 11400000, guid: a6f6afb25d336674a9d4b97aab1cd082, type: 2}
      - {fileID: 11400000, guid: 2d7960447f31c214f9f3aaac4d1f2e15, type: 2}
      - {fileID: 11400000, guid: 9b31a4ce1b06bba4795a55319edc9396, type: 2}
      - {fileID: 11400000, guid: 96678cc2c503f22499dafb1fd796d9e9, type: 2}
      - {fileID: 11400000, guid: 43f593e8821fe644c88deba30fdc3785, type: 2}
      - {fileID: 11400000, guid: c98088b3771dad84f8d720353709b5b5, type: 2}
      - {fileID: 11400000, guid: 0cf4541bf65866f4f88bfcd81b8373d2, type: 2}
      - {fileID: 11400000, guid: e01c0b5f0aff1fe4eaad429036e5c9fb, type: 2}
      - {fileID: 11400000, guid: 160dbb169caf6cc4ca613b885b169941, type: 2}
      - {fileID: 11400000, guid: 610970132e4778f4dab39878831147c6, type: 2}
      - {fileID: 11400000, guid: b91bbf39ce1cbbc4faddbf5128094847, type: 2}
      - {fileID: 11400000, guid: 9e84574932f1e9443a47551a7b445d17, type: 2}
      - {fileID: 11400000, guid: 796c361344eb81e43a5adac8307c94dc, type: 2}
      - {fileID: 11400000, guid: 43f155aa52bd7424db18038e1c16869c, type: 2}
      - {fileID: 11400000, guid: b508ea24b5f2cb44ab1c2c44bbb54eca, type: 2}
      - {fileID: 11400000, guid: 3f98a1776632f3546a51ad8f0bf69778, type: 2}
      - {fileID: 11400000, guid: 9f543afc1dd05854c8a4c2592c5d5197, type: 2}
      - {fileID: 11400000, guid: 2e4929f1b90963a4aa4b69e91cf6f937, type: 2}
      - {fileID: 11400000, guid: 5ae0a7640a5f3bc428f00fc71e4d2c6a, type: 2}
      - {fileID: 11400000, guid: 81e249efaf435464b991e53656583fa4, type: 2}
      - {fileID: 11400000, guid: c90e3aa3811caa447be1e5f7bd2cdd5c, type: 2}
      - {fileID: 11400000, guid: c7df867dcba419444823fb73f5fe8db4, type: 2}
      - {fileID: 11400000, guid: 543ec3b1ae67b5542a246c96b74ad243, type: 2}
      - {fileID: 11400000, guid: da03c34fcdf97d94b9da7a4c68687674, type: 2}
      - {fileID: 11400000, guid: 313499cbe49a5154ab776fe43e0e6de5, type: 2}
      - {fileID: 11400000, guid: 08e3a896c47c68a438dfa20888578e70, type: 2}
      - {fileID: 11400000, guid: fd32806855f474c40a5b191d332c259b, type: 2}
      - {fileID: 11400000, guid: 0e1731e3bdf44744a8cceb33b14e48ec, type: 2}
      - {fileID: 11400000, guid: a954d6494854c81479eb6b14c2a7afbe, type: 2}
      - {fileID: 11400000, guid: 529c096443be6ae4ab8a33684653f84d, type: 2}
      - {fileID: 11400000, guid: fc3736f6a1cc77048896354835ee0414, type: 2}
      - {fileID: 11400000, guid: 8a74089131a0aad43b88b0ee20cf41d9, type: 2}
      - {fileID: 11400000, guid: f529da64e12fd2b4d89dfe0fe3063650, type: 2}
      - {fileID: 11400000, guid: 91fe97a699b25694987414b13b18b525, type: 2}
      - {fileID: 11400000, guid: a1fe77b02866ea045b52aa885da0a5af, type: 2}
      - {fileID: 11400000, guid: d7552f1702b833440a9fba5983333252, type: 2}
      - {fileID: 11400000, guid: 046ccc81031befd4cbc09b1d5ef832b6, type: 2}
      - {fileID: 11400000, guid: ca7b901efaa378f439eb47e45f2a35ea, type: 2}
      - {fileID: 11400000, guid: 345ce730490bda641a6d896a6a08b403, type: 2}
      - {fileID: 11400000, guid: 1c7da37212c844e4d80b4fb7ae8daafc, type: 2}
      - {fileID: 11400000, guid: 627b78f04e0e2c54f9a6154075c9caa8, type: 2}
      - {fileID: 11400000, guid: e3f37a9243825d2428222865abab99c3, type: 2}
      - {fileID: 11400000, guid: bfb6986520492724fb7c523e2a946f01, type: 2}
      - {fileID: 11400000, guid: d85006dc1114ec54f9346ec3fd55bdab, type: 2}
      - {fileID: 11400000, guid: cba0c59a7ce501449873c04f5c91b568, type: 2}
      - {fileID: 11400000, guid: f8da8985d7144aa4ab34dc95d6f31901, type: 2}
      - {fileID: 11400000, guid: 987ff5f3c372b7441a34bd57a2a3fc02, type: 2}
      - {fileID: 11400000, guid: 5abdd73b791cd0e4aa4b849ec5137c22, type: 2}
      - {fileID: 11400000, guid: 97229683fac2a644ebd0c44f20d75717, type: 2}
      - {fileID: 11400000, guid: 1b3d19af40695bd4aa37f1e9016d194f, type: 2}
      - {fileID: 11400000, guid: a3fc59af795b72f4ca4e71b53e02d02e, type: 2}
      - {fileID: 11400000, guid: 4e34fbef3a4c949489ba683718180416, type: 2}
      - {fileID: 11400000, guid: 632d6c0e45ea4d647bd84b6d16e59e9d, type: 2}
<<<<<<< HEAD
      - {fileID: 11400000, guid: 6f4a609b4c5515a4e9d23912889527c3, type: 2}
=======
>>>>>>> 9c181b10
  <m_containerUngroupedDialoguesData>k__BackingField: []<|MERGE_RESOLUTION|>--- conflicted
+++ resolved
@@ -71,8 +71,4 @@
       - {fileID: 11400000, guid: a3fc59af795b72f4ca4e71b53e02d02e, type: 2}
       - {fileID: 11400000, guid: 4e34fbef3a4c949489ba683718180416, type: 2}
       - {fileID: 11400000, guid: 632d6c0e45ea4d647bd84b6d16e59e9d, type: 2}
-<<<<<<< HEAD
-      - {fileID: 11400000, guid: 6f4a609b4c5515a4e9d23912889527c3, type: 2}
-=======
->>>>>>> 9c181b10
   <m_containerUngroupedDialoguesData>k__BackingField: []