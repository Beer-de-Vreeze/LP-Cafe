%YAML 1.1
%TAG !u! tag:unity3d.com,2011:
--- !u!114 &11400000
MonoBehaviour:
  m_ObjectHideFlags: 0
  m_CorrespondingSourceObject: {fileID: 0}
  m_PrefabInstance: {fileID: 0}
  m_PrefabAsset: {fileID: 0}
  m_GameObject: {fileID: 0}
  m_Enabled: 1
  m_EditorHideFlags: 0
  m_Script: {fileID: 11500000, guid: a2651e6138de3984dbf11454fa21a045, type: 3}
  m_Name: ChantalAquariumDate
  m_EditorClassIdentifier: 
  <m_containerFileNameData>k__BackingField: ChantalAquariumDate
  <m_containerDialogueGroupsData>k__BackingField:
    list:
    - Key: {fileID: 11400000, guid: 91097d9fea9d3ba4bb5ccd57d71a31a8, type: 2}
      Value:
      - {fileID: 11400000, guid: e9f332d25daad664388525ef749a865b, type: 2}
      - {fileID: 11400000, guid: 4a3dcac5e74c1be4c8312f76b2183946, type: 2}
      - {fileID: 11400000, guid: 7b9091c858fae524dae8a9a8f35d58ac, type: 2}
      - {fileID: 11400000, guid: f46fdf7f238f2e24ab71d7c8f55c63e8, type: 2}
      - {fileID: 11400000, guid: 644a46e2e9f5d7c49bde34a70d9bc279, type: 2}
      - {fileID: 11400000, guid: 167c7f7f1078996449e5cac9624165a6, type: 2}
      - {fileID: 11400000, guid: 7cc53d824e8be44478a1e0f0106a8a53, type: 2}
      - {fileID: 11400000, guid: 866b94a7a70afd543b86f075b1621919, type: 2}
      - {fileID: 11400000, guid: aca63e6b781d78540997fe9f13231ce4, type: 2}
      - {fileID: 11400000, guid: d1b44db72106afe479b567f680930b74, type: 2}
      - {fileID: 11400000, guid: 640a84e79f0972f49831594b47444e6a, type: 2}
      - {fileID: 11400000, guid: 14e059eba568ac64984ae20b80c6e893, type: 2}
      - {fileID: 11400000, guid: 50a49d5af7585e44b80e0d53cfbf1a76, type: 2}
      - {fileID: 11400000, guid: 8823a4729999f894c98087df3c453d6a, type: 2}
      - {fileID: 11400000, guid: b56b0b441923c8c468d63b9973c4c6e5, type: 2}
      - {fileID: 11400000, guid: 6576c71082d2c144d9e3147f91b9e2b2, type: 2}
      - {fileID: 11400000, guid: 655ac0eb5c207cb4998a6cf7bca48067, type: 2}
      - {fileID: 11400000, guid: 6cc2c7ea0ca091d42afdaf57d6b8dba9, type: 2}
      - {fileID: 11400000, guid: 325221eb78d8e484aa0daf5353093b74, type: 2}
      - {fileID: 11400000, guid: b0bfc2f44754b444fa8d969058bf3d2b, type: 2}
      - {fileID: 11400000, guid: ee421fed69b69214cbdb692627c5a64c, type: 2}
      - {fileID: 11400000, guid: 2193e34e8e1eb70418feac3be8f4c5b8, type: 2}
      - {fileID: 11400000, guid: 3e970df5346d64c42ab9bba26e302ff1, type: 2}
      - {fileID: 11400000, guid: 5fccfdb51dc4cdb4b924acb4143b7382, type: 2}
      - {fileID: 11400000, guid: 50a2a9371060edd4b827750696c8f0b8, type: 2}
      - {fileID: 11400000, guid: 6579de6136d967c449db3b1efc2941d5, type: 2}
      - {fileID: 11400000, guid: 36c691ee91d469e40bf242016983775e, type: 2}
      - {fileID: 11400000, guid: c453c7bb378c1d74c9adfc3408931c1c, type: 2}
      - {fileID: 11400000, guid: cf2ad218ce25663409cb1e56afc64d7c, type: 2}
      - {fileID: 11400000, guid: f047218c3dba565479e98f2cd8b1772d, type: 2}
      - {fileID: 11400000, guid: c2e9f5ed0afee6c42816283cb3302b22, type: 2}
      - {fileID: 11400000, guid: 79a780564ddfa484abe8b3bb56706def, type: 2}
      - {fileID: 11400000, guid: b09f26cd020ddea4a9b6acd93f9abdce, type: 2}
      - {fileID: 11400000, guid: 36529095970fdc049a6d4ffaffe9a843, type: 2}
      - {fileID: 11400000, guid: a2d77da57f5749340a6a72a054234d6c, type: 2}
      - {fileID: 11400000, guid: ec5e322f3c8c62e4d8d7de06e698220a, type: 2}
<<<<<<< HEAD
      - {fileID: 11400000, guid: 647d3dd3bef151f47bdc82300877cc04, type: 2}
      - {fileID: 11400000, guid: 16e6f67b8d06af340b5615bfddaad9d8, type: 2}
      - {fileID: 11400000, guid: 81c13a8f08aaac3469264dcdb5d1d89c, type: 2}
      - {fileID: 11400000, guid: 53043b4c1d825ab45b9678c17ebfa1cc, type: 2}
=======
>>>>>>> 894b2bac
  <m_containerUngroupedDialoguesData>k__BackingField: []<|MERGE_RESOLUTION|>--- conflicted
+++ resolved
@@ -27,6 +27,7 @@
       - {fileID: 11400000, guid: 866b94a7a70afd543b86f075b1621919, type: 2}
       - {fileID: 11400000, guid: aca63e6b781d78540997fe9f13231ce4, type: 2}
       - {fileID: 11400000, guid: d1b44db72106afe479b567f680930b74, type: 2}
+      - {fileID: 11400000, guid: 570934f9445854441880cafb66dc216d, type: 2}
       - {fileID: 11400000, guid: 640a84e79f0972f49831594b47444e6a, type: 2}
       - {fileID: 11400000, guid: 14e059eba568ac64984ae20b80c6e893, type: 2}
       - {fileID: 11400000, guid: 50a49d5af7585e44b80e0d53cfbf1a76, type: 2}
@@ -35,14 +36,18 @@
       - {fileID: 11400000, guid: 6576c71082d2c144d9e3147f91b9e2b2, type: 2}
       - {fileID: 11400000, guid: 655ac0eb5c207cb4998a6cf7bca48067, type: 2}
       - {fileID: 11400000, guid: 6cc2c7ea0ca091d42afdaf57d6b8dba9, type: 2}
+      - {fileID: 11400000, guid: 81c13a8f08aaac3469264dcdb5d1d89c, type: 2}
       - {fileID: 11400000, guid: 325221eb78d8e484aa0daf5353093b74, type: 2}
       - {fileID: 11400000, guid: b0bfc2f44754b444fa8d969058bf3d2b, type: 2}
       - {fileID: 11400000, guid: ee421fed69b69214cbdb692627c5a64c, type: 2}
+      - {fileID: 11400000, guid: 53043b4c1d825ab45b9678c17ebfa1cc, type: 2}
       - {fileID: 11400000, guid: 2193e34e8e1eb70418feac3be8f4c5b8, type: 2}
       - {fileID: 11400000, guid: 3e970df5346d64c42ab9bba26e302ff1, type: 2}
       - {fileID: 11400000, guid: 5fccfdb51dc4cdb4b924acb4143b7382, type: 2}
       - {fileID: 11400000, guid: 50a2a9371060edd4b827750696c8f0b8, type: 2}
       - {fileID: 11400000, guid: 6579de6136d967c449db3b1efc2941d5, type: 2}
+      - {fileID: 11400000, guid: 647d3dd3bef151f47bdc82300877cc04, type: 2}
+      - {fileID: 11400000, guid: 16e6f67b8d06af340b5615bfddaad9d8, type: 2}
       - {fileID: 11400000, guid: 36c691ee91d469e40bf242016983775e, type: 2}
       - {fileID: 11400000, guid: c453c7bb378c1d74c9adfc3408931c1c, type: 2}
       - {fileID: 11400000, guid: cf2ad218ce25663409cb1e56afc64d7c, type: 2}
@@ -53,11 +58,4 @@
       - {fileID: 11400000, guid: 36529095970fdc049a6d4ffaffe9a843, type: 2}
       - {fileID: 11400000, guid: a2d77da57f5749340a6a72a054234d6c, type: 2}
       - {fileID: 11400000, guid: ec5e322f3c8c62e4d8d7de06e698220a, type: 2}
-<<<<<<< HEAD
-      - {fileID: 11400000, guid: 647d3dd3bef151f47bdc82300877cc04, type: 2}
-      - {fileID: 11400000, guid: 16e6f67b8d06af340b5615bfddaad9d8, type: 2}
-      - {fileID: 11400000, guid: 81c13a8f08aaac3469264dcdb5d1d89c, type: 2}
-      - {fileID: 11400000, guid: 53043b4c1d825ab45b9678c17ebfa1cc, type: 2}
-=======
->>>>>>> 894b2bac
   <m_containerUngroupedDialoguesData>k__BackingField: []