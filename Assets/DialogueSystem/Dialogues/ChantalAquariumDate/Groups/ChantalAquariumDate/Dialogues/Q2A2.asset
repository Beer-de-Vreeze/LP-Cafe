%YAML 1.1
%TAG !u! tag:unity3d.com,2011:
--- !u!114 &11400000
MonoBehaviour:
  m_ObjectHideFlags: 0
  m_CorrespondingSourceObject: {fileID: 0}
  m_PrefabInstance: {fileID: 0}
  m_PrefabAsset: {fileID: 0}
  m_GameObject: {fileID: 0}
  m_Enabled: 1
  m_EditorHideFlags: 0
  m_Script: {fileID: 11500000, guid: 8656580f96a63714d889c7daeb915b7a, type: 3}
  m_Name: Q2A2
  m_EditorClassIdentifier: 
  <m_dialogueNameData>k__BackingField: Q2A2
  <m_dialogueTextData>k__BackingField: "How DARE you. My clothes are ruined! \nOh
    my gosh, my skin is going to BRUISE."
  <m_dialogueChoiceData>k__BackingField:
  - <m_dialogueChoiceText>k__BackingField: Next Dialogue
<<<<<<< HEAD
    <m_nextDialogue>k__BackingField: {fileID: 11400000, guid: 31901ec3bf3621c45a2c07d70a4dbd0c, type: 2}
=======
    <m_nextDialogue>k__BackingField: {fileID: 0}
>>>>>>> bcd1630d
  <m_bachelorImageData>k__BackingField: {fileID: 21300000, guid: 0e52f8f5bd2a8aa4eae89e6137cf3d06, type: 3}
  <m_dialogueAudioData>k__BackingField: {fileID: 0}
  <m_dialogueTypeData>k__BackingField: 0
  <m_isStartingDialogueData>k__BackingField: 1
  <m_propertyToCheckData>k__BackingField: 
  <m_comparisonTypeData>k__BackingField: 
  <m_comparisonValueData>k__BackingField: 
  <m_operationTypeData>k__BackingField: 0
  <m_variableNameData>k__BackingField: 
  <m_valueToSetData>k__BackingField: 
  <m_loveScoreAmountData>k__BackingField: 0
  <m_boolValueData>k__BackingField: 0
  <m_loveMeterData>k__BackingField: {fileID: 0}
  <m_bachelorData>k__BackingField: {fileID: 0}
  <m_isLikePreferenceData>k__BackingField: 0
  <m_selectedPreferenceData>k__BackingField: <|MERGE_RESOLUTION|>--- conflicted
+++ resolved
@@ -17,11 +17,7 @@
     my gosh, my skin is going to BRUISE."
   <m_dialogueChoiceData>k__BackingField:
   - <m_dialogueChoiceText>k__BackingField: Next Dialogue
-<<<<<<< HEAD
-    <m_nextDialogue>k__BackingField: {fileID: 11400000, guid: 31901ec3bf3621c45a2c07d70a4dbd0c, type: 2}
-=======
     <m_nextDialogue>k__BackingField: {fileID: 0}
->>>>>>> bcd1630d
   <m_bachelorImageData>k__BackingField: {fileID: 21300000, guid: 0e52f8f5bd2a8aa4eae89e6137cf3d06, type: 3}
   <m_dialogueAudioData>k__BackingField: {fileID: 0}
   <m_dialogueTypeData>k__BackingField: 0
