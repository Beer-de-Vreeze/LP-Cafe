--- conflicted
+++ resolved
@@ -69,8 +69,4 @@
       - {fileID: 11400000, guid: f45035e76463dc54bb723e6ad211f3f8, type: 2}
       - {fileID: 11400000, guid: eed16cdee0dc24940866ccc3b9e2d562, type: 2}
       - {fileID: 11400000, guid: d4176c29425a314429d3c115329ad0a3, type: 2}
-<<<<<<< HEAD
-      - {fileID: 11400000, guid: fc61f76eb6149034fb33704e8351c1f8, type: 2}
-=======
->>>>>>> 9c181b10
   <m_containerUngroupedDialoguesData>k__BackingField: []