%YAML 1.1
%TAG !u! tag:unity3d.com,2011:
--- !u!114 &11400000
MonoBehaviour:
  m_ObjectHideFlags: 0
  m_CorrespondingSourceObject: {fileID: 0}
  m_PrefabInstance: {fileID: 0}
  m_PrefabAsset: {fileID: 0}
  m_GameObject: {fileID: 0}
  m_Enabled: 1
  m_EditorHideFlags: 0
  m_Script: {fileID: 11500000, guid: a2651e6138de3984dbf11454fa21a045, type: 3}
  m_Name: ChantalForest
  m_EditorClassIdentifier: 
  <m_containerFileNameData>k__BackingField: ChantalForest
  <m_containerDialogueGroupsData>k__BackingField:
    list:
    - Key: {fileID: 11400000, guid: 89182307a70b65f4c9dc0cedd6cff14e, type: 2}
      Value:
      - {fileID: 11400000, guid: bd459b9c135b1eb448618d13112a860c, type: 2}
      - {fileID: 11400000, guid: ef980b1d369ffdd4eac70295ab1d6f0c, type: 2}
      - {fileID: 11400000, guid: 7035e0118db8a2d4a9266265fd9cdeb4, type: 2}
      - {fileID: 11400000, guid: 5b7bb30335f367c4391fda4b85d7b0d4, type: 2}
      - {fileID: 11400000, guid: e62cc44f54de8824e90b694cd47e9e83, type: 2}
      - {fileID: 11400000, guid: 42ed6af9abe0de0488fe9bba3192c0fd, type: 2}
      - {fileID: 11400000, guid: 51279c6f077815f428ed9c39debf5f26, type: 2}
      - {fileID: 11400000, guid: 0e5fd9188d280394a87be7b1117b2b86, type: 2}
      - {fileID: 11400000, guid: cc694e34bbb405548aca6039391805c0, type: 2}
      - {fileID: 11400000, guid: d9cab5f761ddc934089bb7857d1345c4, type: 2}
      - {fileID: 11400000, guid: 2afd4a17b36a03743997b9cca628ae05, type: 2}
      - {fileID: 11400000, guid: 49dbc620168213b45b225fbdd829be7b, type: 2}
      - {fileID: 11400000, guid: 36ca410b566b8434c9f5c56d84f476aa, type: 2}
      - {fileID: 11400000, guid: 889740399fa9f1a429f3b8ca50533043, type: 2}
      - {fileID: 11400000, guid: f3b5254483eb4ea4cb51ed7dbd4f33aa, type: 2}
      - {fileID: 11400000, guid: 6d96b1bef2720404d813559b9645c8cf, type: 2}
      - {fileID: 11400000, guid: 68bfcac41cb862141bb18f2073ca261c, type: 2}
      - {fileID: 11400000, guid: 15ca1f31178d5ed4f9a20868e197c935, type: 2}
      - {fileID: 11400000, guid: 88cf4a7fe96a2514283a80723838150c, type: 2}
      - {fileID: 11400000, guid: 5f3c698a5ec68c14f9d2ec8e7737bb61, type: 2}
      - {fileID: 11400000, guid: ced442d4236d233419b3babdeb80c5c5, type: 2}
      - {fileID: 11400000, guid: f60e0501d9ec4184b8863e6526fd783d, type: 2}
      - {fileID: 11400000, guid: e379d314c304606429f3c03e92549e22, type: 2}
      - {fileID: 11400000, guid: 7d7013f8d32911d4b8074a6c32a2f9b6, type: 2}
      - {fileID: 11400000, guid: f40a45fd8d53d3d41b86a3877999da0a, type: 2}
      - {fileID: 11400000, guid: d1dea73d76879404aaa80e5c0ee0600b, type: 2}
      - {fileID: 11400000, guid: 545b0887622dca74fbce66c8c51cfcc1, type: 2}
      - {fileID: 11400000, guid: 523f9a8bb47cda24d94290213eba7144, type: 2}
      - {fileID: 11400000, guid: 41850bb57bf56354fb9dda36638dfff7, type: 2}
      - {fileID: 11400000, guid: 621a9f806c020754f931ddda1f1deb9e, type: 2}
      - {fileID: 11400000, guid: 6ab64530f0bc35249b595ff4c0a5a8da, type: 2}
      - {fileID: 11400000, guid: bc59fdd1246efce40a491abba7f85dd8, type: 2}
      - {fileID: 11400000, guid: 951e33fce58583f4d92bb984bf955c22, type: 2}
      - {fileID: 11400000, guid: ed001eef2cbb1fc42aaae79c0f963216, type: 2}
      - {fileID: 11400000, guid: 65e8f88d7f6c7a544b3e2550732a573b, type: 2}
      - {fileID: 11400000, guid: 54c9a4d033af04049821bf481481a916, type: 2}
<<<<<<< HEAD
      - {fileID: 11400000, guid: a6e49fbf23dbc7f4fbb554c94290cbb7, type: 2}
=======
>>>>>>> 9c181b10
      - {fileID: 11400000, guid: 503d44c00115d2a4b917bbfd8e95f240, type: 2}
      - {fileID: 11400000, guid: fb0a9afb88f85ca4395d1d1701caf8b6, type: 2}
      - {fileID: 11400000, guid: 66e1ec92681926b489666e33ed084cb5, type: 2}
      - {fileID: 11400000, guid: 905b0319fd3366f4fba0434fb47382f8, type: 2}
      - {fileID: 11400000, guid: 8cf08ff175b89024f977130f658def18, type: 2}
      - {fileID: 11400000, guid: b19e209052b00d042a1e782856a54619, type: 2}
      - {fileID: 11400000, guid: c9cda8f8f6803f843afa934418c82495, type: 2}
      - {fileID: 11400000, guid: 5655433bad86dbb4cb3cb9ded2fe726c, type: 2}
      - {fileID: 11400000, guid: 57c3443fc3377a448b2559463d65e48e, type: 2}
      - {fileID: 11400000, guid: 4e90fb98acfda04469da97b4cbf85b8c, type: 2}
  <m_containerUngroupedDialoguesData>k__BackingField: []<|MERGE_RESOLUTION|>--- conflicted
+++ resolved
@@ -53,10 +53,6 @@
       - {fileID: 11400000, guid: ed001eef2cbb1fc42aaae79c0f963216, type: 2}
       - {fileID: 11400000, guid: 65e8f88d7f6c7a544b3e2550732a573b, type: 2}
       - {fileID: 11400000, guid: 54c9a4d033af04049821bf481481a916, type: 2}
-<<<<<<< HEAD
-      - {fileID: 11400000, guid: a6e49fbf23dbc7f4fbb554c94290cbb7, type: 2}
-=======
->>>>>>> 9c181b10
       - {fileID: 11400000, guid: 503d44c00115d2a4b917bbfd8e95f240, type: 2}
       - {fileID: 11400000, guid: fb0a9afb88f85ca4395d1d1701caf8b6, type: 2}
       - {fileID: 11400000, guid: 66e1ec92681926b489666e33ed084cb5, type: 2}
