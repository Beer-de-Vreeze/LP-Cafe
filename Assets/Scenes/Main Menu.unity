--- conflicted
+++ resolved
@@ -253,11 +253,7 @@
     m_Top: 0
     m_Bottom: 0
   m_ChildAlignment: 0
-<<<<<<< HEAD
-  m_Spacing: 0
-=======
   m_Spacing: 8
->>>>>>> 9c181b10
   m_ChildForceExpandWidth: 1
   m_ChildForceExpandHeight: 1
   m_ChildControlWidth: 0
@@ -265,8 +261,6 @@
   m_ChildScaleWidth: 0
   m_ChildScaleHeight: 0
   m_ReverseArrangement: 0
-<<<<<<< HEAD
-=======
 --- !u!1 &156006524
 GameObject:
   m_ObjectHideFlags: 0
@@ -400,7 +394,6 @@
           m_StringArgument: 
           m_BoolArgument: 0
         m_CallState: 2
->>>>>>> 9c181b10
 --- !u!1 &257789677
 GameObject:
   m_ObjectHideFlags: 0
@@ -522,151 +515,6 @@
   m_LightCookieSize: {x: 1, y: 1}
   m_LightCookieOffset: {x: 0, y: 0}
   m_SoftShadowQuality: 0
---- !u!1 &388679087
-GameObject:
-  m_ObjectHideFlags: 0
-  m_CorrespondingSourceObject: {fileID: 0}
-  m_PrefabInstance: {fileID: 0}
-  m_PrefabAsset: {fileID: 0}
-  serializedVersion: 6
-  m_Component:
-  - component: {fileID: 388679088}
-  - component: {fileID: 388679091}
-  - component: {fileID: 388679090}
-  - component: {fileID: 388679089}
-  m_Layer: 5
-  m_Name: Quit
-  m_TagString: Untagged
-  m_Icon: {fileID: 0}
-  m_NavMeshLayer: 0
-  m_StaticEditorFlags: 0
-  m_IsActive: 1
---- !u!224 &388679088
-RectTransform:
-  m_ObjectHideFlags: 0
-  m_CorrespondingSourceObject: {fileID: 0}
-  m_PrefabInstance: {fileID: 0}
-  m_PrefabAsset: {fileID: 0}
-  m_GameObject: {fileID: 388679087}
-  m_LocalRotation: {x: -0, y: -0, z: -0, w: 1}
-  m_LocalPosition: {x: 0, y: 0, z: 0}
-  m_LocalScale: {x: 1, y: 1, z: 1}
-  m_ConstrainProportionsScale: 0
-  m_Children:
-  - {fileID: 1142915311}
-  m_Father: {fileID: 1790167248}
-  m_LocalEulerAnglesHint: {x: 0, y: 0, z: 0}
-  m_AnchorMin: {x: 0, y: 1}
-  m_AnchorMax: {x: 0, y: 1}
-  m_AnchoredPosition: {x: 225.23775, y: -567}
-  m_SizeDelta: {x: 450.4755, y: 111.466}
-  m_Pivot: {x: 0.5, y: 0.5}
---- !u!114 &388679089
-MonoBehaviour:
-  m_ObjectHideFlags: 0
-  m_CorrespondingSourceObject: {fileID: 0}
-  m_PrefabInstance: {fileID: 0}
-  m_PrefabAsset: {fileID: 0}
-  m_GameObject: {fileID: 388679087}
-  m_Enabled: 1
-  m_EditorHideFlags: 0
-  m_Script: {fileID: 11500000, guid: 4e29b1a8efbd4b44bb3f3716e73f07ff, type: 3}
-  m_Name: 
-  m_EditorClassIdentifier: 
-  m_Navigation:
-    m_Mode: 3
-    m_WrapAround: 0
-    m_SelectOnUp: {fileID: 0}
-    m_SelectOnDown: {fileID: 0}
-    m_SelectOnLeft: {fileID: 0}
-    m_SelectOnRight: {fileID: 0}
-  m_Transition: 1
-  m_Colors:
-    m_NormalColor: {r: 1, g: 1, b: 1, a: 1}
-    m_HighlightedColor: {r: 0.9607843, g: 0.9607843, b: 0.9607843, a: 1}
-    m_PressedColor: {r: 0.78431374, g: 0.78431374, b: 0.78431374, a: 1}
-    m_SelectedColor: {r: 0.9607843, g: 0.9607843, b: 0.9607843, a: 1}
-    m_DisabledColor: {r: 0.78431374, g: 0.78431374, b: 0.78431374, a: 0.5019608}
-    m_ColorMultiplier: 1
-    m_FadeDuration: 0.1
-  m_SpriteState:
-    m_HighlightedSprite: {fileID: 0}
-    m_PressedSprite: {fileID: 0}
-    m_SelectedSprite: {fileID: 0}
-    m_DisabledSprite: {fileID: 0}
-  m_AnimationTriggers:
-    m_NormalTrigger: Normal
-    m_HighlightedTrigger: Highlighted
-    m_PressedTrigger: Pressed
-    m_SelectedTrigger: Selected
-    m_DisabledTrigger: Disabled
-  m_Interactable: 1
-  m_TargetGraphic: {fileID: 388679090}
-  m_OnClick:
-    m_PersistentCalls:
-      m_Calls:
-      - m_Target: {fileID: 1790167247}
-        m_TargetAssemblyTypeName: UnityEngine.GameObject, UnityEngine
-        m_MethodName: SetActive
-        m_Mode: 6
-        m_Arguments:
-          m_ObjectArgument: {fileID: 0}
-          m_ObjectArgumentAssemblyTypeName: UnityEngine.Object, UnityEngine
-          m_IntArgument: 0
-          m_FloatArgument: 0
-          m_StringArgument: 
-          m_BoolArgument: 0
-        m_CallState: 2
-      - m_Target: {fileID: 120908620}
-        m_TargetAssemblyTypeName: UnityEngine.GameObject, UnityEngine
-        m_MethodName: SetActive
-        m_Mode: 6
-        m_Arguments:
-          m_ObjectArgument: {fileID: 0}
-          m_ObjectArgumentAssemblyTypeName: UnityEngine.Object, UnityEngine
-          m_IntArgument: 0
-          m_FloatArgument: 0
-          m_StringArgument: 
-          m_BoolArgument: 1
-        m_CallState: 2
---- !u!114 &388679090
-MonoBehaviour:
-  m_ObjectHideFlags: 0
-  m_CorrespondingSourceObject: {fileID: 0}
-  m_PrefabInstance: {fileID: 0}
-  m_PrefabAsset: {fileID: 0}
-  m_GameObject: {fileID: 388679087}
-  m_Enabled: 1
-  m_EditorHideFlags: 0
-  m_Script: {fileID: 11500000, guid: fe87c0e1cc204ed48ad3b37840f39efc, type: 3}
-  m_Name: 
-  m_EditorClassIdentifier: 
-  m_Material: {fileID: 0}
-  m_Color: {r: 1, g: 1, b: 1, a: 1}
-  m_RaycastTarget: 1
-  m_RaycastPadding: {x: 0, y: 0, z: 0, w: 0}
-  m_Maskable: 1
-  m_OnCullStateChanged:
-    m_PersistentCalls:
-      m_Calls: []
-  m_Sprite: {fileID: -376197286, guid: e821e3f4fd7c4554fbe94889f6caae03, type: 3}
-  m_Type: 0
-  m_PreserveAspect: 0
-  m_FillCenter: 1
-  m_FillMethod: 4
-  m_FillAmount: 1
-  m_FillClockwise: 1
-  m_FillOrigin: 0
-  m_UseSpriteMesh: 0
-  m_PixelsPerUnitMultiplier: 1
---- !u!222 &388679091
-CanvasRenderer:
-  m_ObjectHideFlags: 0
-  m_CorrespondingSourceObject: {fileID: 0}
-  m_PrefabInstance: {fileID: 0}
-  m_PrefabAsset: {fileID: 0}
-  m_GameObject: {fileID: 388679087}
-  m_CullTransparentMesh: 1
 --- !u!1 &426544961
 GameObject:
   m_ObjectHideFlags: 0
@@ -697,14 +545,9 @@
   m_Name: 
   m_EditorClassIdentifier: 
   goToGameButton: {fileID: 2042506194}
-<<<<<<< HEAD
-  continueButton: {fileID: 0}
-  newGameButton: {fileID: 0}
-=======
   continueButton: {fileID: 156006528}
   newGameButton: {fileID: 1292744756}
   quitButton: {fileID: 0}
->>>>>>> 9c181b10
 --- !u!4 &426544963
 Transform:
   m_ObjectHideFlags: 0
@@ -816,10 +659,6 @@
   m_Children:
   - {fileID: 1505734868}
   - {fileID: 120908621}
-<<<<<<< HEAD
-  - {fileID: 1790167248}
-=======
->>>>>>> 9c181b10
   - {fileID: 1972728095}
   - {fileID: 79065843}
   m_Father: {fileID: 0}
@@ -829,11 +668,7 @@
   m_AnchoredPosition: {x: 0, y: 0}
   m_SizeDelta: {x: 0, y: 0}
   m_Pivot: {x: 0, y: 0}
-<<<<<<< HEAD
---- !u!1 &1142915310
-=======
 --- !u!1 &1164533963
->>>>>>> 9c181b10
 GameObject:
   m_ObjectHideFlags: 0
   m_CorrespondingSourceObject: {fileID: 0}
@@ -841,15 +676,9 @@
   m_PrefabAsset: {fileID: 0}
   serializedVersion: 6
   m_Component:
-<<<<<<< HEAD
-  - component: {fileID: 1142915311}
-  - component: {fileID: 1142915313}
-  - component: {fileID: 1142915312}
-=======
   - component: {fileID: 1164533964}
   - component: {fileID: 1164533966}
   - component: {fileID: 1164533965}
->>>>>>> 9c181b10
   m_Layer: 5
   m_Name: Text (TMP)
   m_TagString: Untagged
@@ -857,52 +686,32 @@
   m_NavMeshLayer: 0
   m_StaticEditorFlags: 0
   m_IsActive: 1
-<<<<<<< HEAD
---- !u!224 &1142915311
-=======
 --- !u!224 &1164533964
->>>>>>> 9c181b10
 RectTransform:
   m_ObjectHideFlags: 0
   m_CorrespondingSourceObject: {fileID: 0}
   m_PrefabInstance: {fileID: 0}
   m_PrefabAsset: {fileID: 0}
-<<<<<<< HEAD
-  m_GameObject: {fileID: 1142915310}
-=======
   m_GameObject: {fileID: 1164533963}
->>>>>>> 9c181b10
   m_LocalRotation: {x: 0, y: 0, z: 0, w: 1}
   m_LocalPosition: {x: 0, y: 0, z: 0}
   m_LocalScale: {x: 1, y: 1, z: 1}
   m_ConstrainProportionsScale: 0
   m_Children: []
-<<<<<<< HEAD
-  m_Father: {fileID: 388679088}
-=======
   m_Father: {fileID: 1242055938}
->>>>>>> 9c181b10
   m_LocalEulerAnglesHint: {x: 0, y: 0, z: 0}
   m_AnchorMin: {x: 0.5, y: 0.5}
   m_AnchorMax: {x: 0.5, y: 0.5}
   m_AnchoredPosition: {x: 0.00059128, y: 0.00023937}
   m_SizeDelta: {x: 450.48, y: 111.47}
   m_Pivot: {x: 0.5, y: 0.5}
-<<<<<<< HEAD
---- !u!114 &1142915312
-=======
 --- !u!114 &1164533965
->>>>>>> 9c181b10
-MonoBehaviour:
-  m_ObjectHideFlags: 0
-  m_CorrespondingSourceObject: {fileID: 0}
-  m_PrefabInstance: {fileID: 0}
-  m_PrefabAsset: {fileID: 0}
-<<<<<<< HEAD
-  m_GameObject: {fileID: 1142915310}
-=======
+MonoBehaviour:
+  m_ObjectHideFlags: 0
+  m_CorrespondingSourceObject: {fileID: 0}
+  m_PrefabInstance: {fileID: 0}
+  m_PrefabAsset: {fileID: 0}
   m_GameObject: {fileID: 1164533963}
->>>>>>> 9c181b10
   m_Enabled: 1
   m_EditorHideFlags: 0
   m_Script: {fileID: 11500000, guid: f4688fdb7df04437aeb418b961361dc5, type: 3}
@@ -916,7 +725,7 @@
   m_OnCullStateChanged:
     m_PersistentCalls:
       m_Calls: []
-  m_text: Main Menu
+  m_text: Exit
   m_isRightToLeft: 0
   m_fontAsset: {fileID: 11400000, guid: 684c452df27a77c46ac8074b75d2198c, type: 2}
   m_sharedMaterial: {fileID: -6421904040525746238, guid: 684c452df27a77c46ac8074b75d2198c, type: 2}
@@ -987,21 +796,13 @@
   m_hasFontAssetChanged: 0
   m_baseMaterial: {fileID: 0}
   m_maskOffset: {x: 0, y: 0, z: 0, w: 0}
-<<<<<<< HEAD
---- !u!222 &1142915313
-=======
 --- !u!222 &1164533966
->>>>>>> 9c181b10
 CanvasRenderer:
   m_ObjectHideFlags: 0
   m_CorrespondingSourceObject: {fileID: 0}
   m_PrefabInstance: {fileID: 0}
   m_PrefabAsset: {fileID: 0}
-<<<<<<< HEAD
-  m_GameObject: {fileID: 1142915310}
-=======
   m_GameObject: {fileID: 1164533963}
->>>>>>> 9c181b10
   m_CullTransparentMesh: 1
 --- !u!1 &1242055937
 GameObject:
@@ -1155,31 +956,7 @@
   m_NavMeshLayer: 0
   m_StaticEditorFlags: 0
   m_IsActive: 1
-<<<<<<< HEAD
---- !u!224 &1242055938
-RectTransform:
-  m_ObjectHideFlags: 0
-  m_CorrespondingSourceObject: {fileID: 0}
-  m_PrefabInstance: {fileID: 0}
-  m_PrefabAsset: {fileID: 0}
-  m_GameObject: {fileID: 1242055937}
-  m_LocalRotation: {x: -0, y: -0, z: -0, w: 1}
-  m_LocalPosition: {x: 0, y: 0, z: 0}
-  m_LocalScale: {x: 1, y: 1, z: 1}
-  m_ConstrainProportionsScale: 0
-  m_Children:
-  - {fileID: 1164533964}
-  m_Father: {fileID: 120908621}
-  m_LocalEulerAnglesHint: {x: 0, y: 0, z: 0}
-  m_AnchorMin: {x: 0, y: 0}
-  m_AnchorMax: {x: 0, y: 0}
-  m_AnchoredPosition: {x: 0, y: 0}
-  m_SizeDelta: {x: 450.4755, y: 111.466}
-  m_Pivot: {x: 0.5, y: 0.5}
---- !u!114 &1242055939
-=======
 --- !u!114 &1292744756
->>>>>>> 9c181b10
 MonoBehaviour:
   m_ObjectHideFlags: 0
   m_CorrespondingSourceObject: {fileID: 0}
@@ -1524,11 +1301,7 @@
           m_StringArgument: 
           m_BoolArgument: 0
         m_CallState: 2
-<<<<<<< HEAD
-      - m_Target: {fileID: 1790167247}
-=======
       - m_Target: {fileID: 0}
->>>>>>> 9c181b10
         m_TargetAssemblyTypeName: UnityEngine.GameObject, UnityEngine
         m_MethodName: SetActive
         m_Mode: 6
@@ -1665,42 +1438,6 @@
   m_WasSpriteAssigned: 0
   m_MaskInteraction: 0
   m_SpriteSortPoint: 0
---- !u!1 &1790167247
-GameObject:
-  m_ObjectHideFlags: 0
-  m_CorrespondingSourceObject: {fileID: 0}
-  m_PrefabInstance: {fileID: 0}
-  m_PrefabAsset: {fileID: 0}
-  serializedVersion: 6
-  m_Component:
-  - component: {fileID: 1790167248}
-  m_Layer: 5
-  m_Name: Credits
-  m_TagString: Untagged
-  m_Icon: {fileID: 0}
-  m_NavMeshLayer: 0
-  m_StaticEditorFlags: 0
-  m_IsActive: 0
---- !u!224 &1790167248
-RectTransform:
-  m_ObjectHideFlags: 0
-  m_CorrespondingSourceObject: {fileID: 0}
-  m_PrefabInstance: {fileID: 0}
-  m_PrefabAsset: {fileID: 0}
-  m_GameObject: {fileID: 1790167247}
-  m_LocalRotation: {x: 0, y: 0, z: 0, w: 1}
-  m_LocalPosition: {x: 0, y: 0, z: 0}
-  m_LocalScale: {x: 1, y: 1, z: 1}
-  m_ConstrainProportionsScale: 0
-  m_Children:
-  - {fileID: 388679088}
-  m_Father: {fileID: 483951661}
-  m_LocalEulerAnglesHint: {x: 0, y: 0, z: 0}
-  m_AnchorMin: {x: 0.5, y: 0.5}
-  m_AnchorMax: {x: 0.5, y: 0.5}
-  m_AnchoredPosition: {x: 416, y: -35.5}
-  m_SizeDelta: {x: 450.47546, y: 444.466}
-  m_Pivot: {x: 0.5, y: 0.5}
 --- !u!1 &1836169054
 GameObject:
   m_ObjectHideFlags: 0
@@ -1793,8 +1530,6 @@
   m_Children: []
   m_Father: {fileID: 0}
   m_LocalEulerAnglesHint: {x: 0, y: 0, z: 0}
-<<<<<<< HEAD
-=======
 --- !u!1 &1956195391
 GameObject:
   m_ObjectHideFlags: 0
@@ -1931,7 +1666,6 @@
   m_PrefabAsset: {fileID: 0}
   m_GameObject: {fileID: 1956195391}
   m_CullTransparentMesh: 1
->>>>>>> 9c181b10
 --- !u!1 &1972728092
 GameObject:
   m_ObjectHideFlags: 0
@@ -2337,11 +2071,7 @@
   m_OnCullStateChanged:
     m_PersistentCalls:
       m_Calls: []
-<<<<<<< HEAD
-  m_text: Credits
-=======
   m_text: CRedits
->>>>>>> 9c181b10
   m_isRightToLeft: 0
   m_fontAsset: {fileID: 11400000, guid: 684c452df27a77c46ac8074b75d2198c, type: 2}
   m_sharedMaterial: {fileID: -6421904040525746238, guid: 684c452df27a77c46ac8074b75d2198c, type: 2}
