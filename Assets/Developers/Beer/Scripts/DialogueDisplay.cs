/*
 * =====================================================================================
 * DIALOGUE DISPLAY SYSTEM
 * =====================================================================================
 *
 * Author: Beer (LP-Cafe Development Team)
 * Description: Core dialogue system for the dating simulation game.
 *
 * This script manages:
 * - Dialogue text display with typewriter effects
 * - Choice button generation and interaction
 * - Love meter integration and visual feedback
 * - Bachelor preference discovery system
 * - Dialogue flow control (conditions, setters, branching)
 * - Save system integration for progress tracking
 * - Audio and visual elements synchronization
 *
 * Dependencies:
 * - Dialogue System (DS) framework
 * - TextAnimator (Febucci) for typewriter effects
 * - DOTween for UI animations (via LoveMeter)
 * - Custom ScriptableObjects (NewBachelorSO, LoveMeterSO)
 *
 * Usage:
 * 1. Assign UI references in the inspector
 * 2. Set bachelor and dialogue data via SetDialogue() or StartDialogue()
 * 3. The system handles all dialogue flow automatically
 *
 * =====================================================================================
 */

using System.Collections;
using System.Collections.Generic;
using DG.Tweening;
using DS;
using DS.Enumerations;
using DS.ScriptableObjects;
using Febucci.UI;
using TMPro;
using UnityEngine;
using UnityEngine.EventSystems;
using UnityEngine.SceneManagement;
using UnityEngine.UI;
using static UnityEngine.UI.LayoutUtility;

/// <summary>
/// Handles the display and interaction of dialogue in the dating sim game.
/// Manages dialogue flow, character information, choice buttons, and integration with the notebook system.
/// Supports advanced dialogue features like conditions, setters, and preference discovery.
/// </summary>
public class DialogueDisplay : MonoBehaviour
{ // =====================================================================================
    // COMPONENT REFERENCES AND CONFIGURATION
    // =====================================================================================

    #region UI References
    [Header("📋 TEXT DISPLAY COMPONENTS")]
    /// <summary>Reference to the UI element displaying the character's name</summary>
    [SerializeField]
    private TextMeshProUGUI _nameText;

    /// <summary>Reference to the typewriter effect component for animated text display</summary>
    [SerializeField]
    private TypewriterByCharacter _typewriter;

    /// <summary>Reference to the UI element displaying the dialogue text</summary>
    [SerializeField]
    private TextMeshProUGUI _displayText;

    [Header("🖼️ VISUAL COMPONENTS")]
    /// <summary>Reference to the UI Image displaying the character's portrait</summary>
    [SerializeField]
    private Image _bachelorImage;

    /// <summary>Reference to the dialogue canvas for showing/hiding the dialogue UI</summary>
    [SerializeField]
    private Canvas _dialogueCanvas;

    /// <summary>Reference to the move canvas for enabling/disabling movement controls</summary>
    [SerializeField]
    private Canvas _moveCanvas;

    /// <summary>Continue icon that appears when single dialogue finishes</summary>
    [SerializeField]
    private GameObject _continueIcon;

    [Header("🔘 CHOICE SYSTEM")]
    /// <summary>Parent transform for dynamically generated choice buttons</summary>
    [SerializeField]
    private Transform _choicesParent;

    /// <summary>Prefab template for creating choice buttons</summary>
    [SerializeField]
    private GameObject _choiceButtonPrefab;

    [Header("💖 LOVE METER UI")]
    /// <summary>Reference to the love meter UI component for displaying love progress</summary>
    [SerializeField]
    [Tooltip(
        "Love meter UI component that displays the visual love meter for the current bachelor"
    )]
    private LoveMeter _loveMeterUI;
    #endregion

    #region Dialogue Data
    [Header("📝 DIALOGUE CONTENT")]
    /// <summary>The current dialogue data being displayed</summary>
    [SerializeField]
    private DSDialogue _dialogue;

    /// <summary>The current bachelor (character) data containing preferences and information</summary>
    [SerializeField]
    private NewBachelorSO _bachelor;
    #endregion

    #region Audio System
    [Header("🔊 AUDIO SYSTEM")]
    /// <summary>Audio source for playing dialogue audio clips</summary>
    [SerializeField]
    private AudioSource _audioSource;
    #endregion

    #region Notebook Integration
    [Header("📖 NOTEBOOK SYSTEM")]
    /// <summary>Reference to the NoteBook script for tracking discovered preferences</summary>
    [SerializeField]
    private NoteBook _noteBook;
    #endregion

    #region State Management
    /// <summary>Tracks whether the player can advance to the next dialogue</summary>
    private bool _canAdvance = false;

    /// <summary>Tracks whether the dialogue advancement delay is active</summary>
    private bool _isDelayActive = false;

    /// <summary>List of currently active choice buttons for cleanup purposes</summary>
    private List<GameObject> _activeChoiceButtons = new List<GameObject>();

    /// <summary>Dictionary to store gameplay variables used in dialogue conditions</summary>
    private Dictionary<string, string> _gameVariables = new Dictionary<string, string>();

    /// <summary>Stores choices that should be displayed after the typewriter finishes</summary>
    private List<DS.Data.DSDialogueChoiceData> _pendingChoices = null;
<<<<<<< HEAD
=======

    /// <summary>Tracks whether the dialogue system is waiting for user input to clear text before showing end buttons</summary>
    private bool _waitingForClearBeforeEndButtons = false;
>>>>>>> 9c181b10
    #endregion

    #region Love System
    [Header("💕 LOVE SCORING SYSTEM")]
    /// <summary>Current love score value with the active bachelor</summary>
    [SerializeField]
    private int _loveScore = 0;

    /// <summary>Reference to the love meter scriptable object for score management</summary>
    [SerializeField]
    private LoveMeterSO _loveMeter;
    #endregion

    #region Date Dialogues
    /// <summary>Dialogue for rooftop date location</summary>
    private DSDialogue _rooftopDateDialogue;

    /// <summary>Dialogue for aquarium date location</summary>
    private DSDialogue _aquariumDateDialogue;

    /// <summary>Dialogue for forest date location</summary>
    private DSDialogue _forestDateDialogue;
    #endregion
    [Header("☕ BARISTA DIALOGUES")]
    #region Barista Dialogues

<<<<<<< HEAD
    /// <summary>List of barista dialogues to display after real dates, indexed by number of completed real dates</summary>
    [SerializeField]
    private List<DSDialogue> _baristaDialogues = new List<DSDialogue>();
=======
    /// <summary>List of barista dialogues to display after real dates, indexed by number of completed real dates. The final dialogue is only shown if all dates were successful.</summary>
    [SerializeField]
    private List<DSDialogue> _baristaDialogues = new List<DSDialogue>();

    /// <summary>Barista dialogue to display when a real date fails (love score too low)</summary>
    [SerializeField]
    private DSDialogue _badDateBaristaDialogue;

    /// <summary>Barista dialogue to display when some dates succeeded and some failed, triggers game end</summary>
    [SerializeField]
    private DSDialogue _mixedResultsBaristaDialogue;

    /// <summary>Barista dialogue to display when all dates have failed, triggers game end</summary>
    [SerializeField]
    private DSDialogue _allDateFailedBaristaDialogue;
>>>>>>> 9c181b10
    #endregion

    #region Background System
    [Header("🌄 BACKGROUND SYSTEM")]
    /// <summary>Background sprite for rooftop date location</summary>
    [SerializeField]
    private Image _rooftopBackground;

    /// <summary>Background sprite for aquarium date location</summary>
    [SerializeField]
    private Image _aquariumBackground;

    /// <summary>Background sprite for forest date location</summary>
    [SerializeField]
    private Image _forestBackground;

    /// <summary>Tracks the currently loaded background to avoid unnecessary changes</summary>
    private Image _currentBackground;

<<<<<<< HEAD
    /// <summary>Tracks whether we're currently in a real date scenario</summary>
    private bool _isInRealDate = false;

=======
>>>>>>> 9c181b10
    /// <summary>Tracks whether we just completed a real date and should show "Back to Cafe" button</summary>
    private bool _justCompletedRealDate = false;

    /// <summary>Stores the current real date location name for completion tracking</summary>
    private string _currentRealDateLocation = "";
    #endregion

    #region UI Styling
    [Header("🎨 UI STYLING & COLORS")]
    /// <summary>Normal color for choice button text</summary>
    [SerializeField]
    private Color _normalTextColor = Color.white;

    /// <summary>Color for choice button text when hovered</summary>
    [SerializeField]
    private Color _hoverTextColor = new Color(1f, 0.8f, 0.2f);

    /// <summary>Color for disabled choice button text</summary>
    [SerializeField]
    private Color _disabledTextColor = Color.gray;

    [Header("🎬 CHOICE ANIMATION SETTINGS")]
    /// <summary>Duration for each choice button fade-in animation</summary>
    [SerializeField]
    private float _choiceFadeDuration = 0.3f;

    /// <summary>Delay between each choice button appearing</summary>
    [SerializeField]
    private float _choiceAppearDelay = 0.2f;
<<<<<<< HEAD
=======
    #endregion
    #region Good/Bad Date Screens
    [Header("🎉 DATE RESULT SCREENS")]
    /// <summary>Screen displayed for a good date result</summary>
    [SerializeField]
    private GameObject _goodDateScreen;

    /// <summary>Screen displayed for a bad date result</summary>
    [SerializeField]
    private GameObject _badDateScreen;
>>>>>>> 9c181b10
    #endregion


    #region Save System
    [Header("💾 SAVE & PROGRESS TRACKING")]
    /// <summary>Counter for tracking successful dates completed</summary>
    [SerializeField]
    public int _speedDateCount = 0;

    /// <summary>Counter for tracking real dates (aquarium, forest, rooftop) completed</summary>
    [SerializeField]
    public int _realDateCount = 0;

    [SerializeField]
    public int _loveNeededForSuccefulDate = 3;

    /// <summary>Save data reference for persisting game progress</summary>
    private SaveData _saveData;
    #endregion

    #region Unity Lifecycle
    /// <summary>
    /// Initializes the dialogue system, loads save data, and sets up event listeners.
    /// Called once when the component is first created.
    /// </summary>
    private void Start()
    {
        // Load successful date count and real date count from save data
        LoadSuccessfulDateCountFromSave(); // Initialize variables with default values
        InitializeGameVariables();

        // Initialize love meter UI if bachelor data is already available
        EnsureLoveMeterSetup();

        // Ensure typewriter events are set up correctly
        if (_typewriter != null)
        {
            _typewriter.onTextShowed.RemoveListener(OnTypewriterEnd);
            _typewriter.onTextShowed.AddListener(OnTypewriterEnd);
        } // Initialize continue icon as hidden
        if (_continueIcon != null)
        {
            _continueIcon.SetActive(false);
        }

        // Initialize love meter as hidden/inactive
        if (_loveMeterUI != null)
        {
            _loveMeterUI.HideLoveMeter();
        }

        // Turn off all date backgrounds initially
        TurnOffAllDateBackgrounds();
    }

    /// <summary>
    /// Handles input for advancing dialogue. Called once per frame.
    /// Checks for space key or mouse click to progress dialogue when possible.
    /// </summary>
    private void Update()
    {
        // Playtest reset: Press '=' to clear save and return to Main Menu
        if (Input.GetKeyDown(KeyCode.Equals))
        {
            Debug.Log("[TEST] Resetting save and returning to Main Menu");
            string path = System.IO.Path.Combine(Application.persistentDataPath, "save.json");
            if (System.IO.File.Exists(path))
            {
                System.IO.File.Delete(path);
                Debug.Log("[TEST] Save file deleted: " + path);
            }
            UnityEngine.SceneManagement.SceneManager.LoadScene("Main Menu");
            return;
        }

        // Test function: Press 'E' to skip to end of dialogue
        if (Input.GetKeyDown(KeyCode.E))
        {
            Debug.Log("[TEST] Skipping to end of dialogue");
            GoToEndOfDialogue();
            return;
        }

<<<<<<< HEAD
=======
        // Handle clearing text before showing end buttons
        if (
            _waitingForClearBeforeEndButtons
            && (Input.GetKeyDown(KeyCode.Space) || Input.GetMouseButtonDown(0))
        )
        {
            _waitingForClearBeforeEndButtons = false;
            _canAdvance = false;

            // Clear the text
            if (_displayText != null)
            {
                _displayText.text = "";
            }

            // Hide continue icon
            if (_continueIcon != null)
            {
                _continueIcon.SetActive(false);
            }

            // Now show the end dialogue buttons
            ShowEndDialogueButtons();
            return;
        }

>>>>>>> 9c181b10
        // Allow advancing dialogue if possible, no choices are being shown, and delay is not active
        if (
            _canAdvance
            && !_isDelayActive
            && _activeChoiceButtons.Count == 0
            && !_waitingForClearBeforeEndButtons
            && (Input.GetKeyDown(KeyCode.Space) || Input.GetMouseButtonDown(0))
        )
        {
            _canAdvance = false;

            // Hide continue icon when advancing
            if (_continueIcon != null)
            {
                _continueIcon.SetActive(false);
            }

            NextDialogue();
        }
    }
    #endregion

    #region Initialization
    /// <summary>
    /// Initialize game variables with default values used in dialogue conditions.
    /// Sets up the baseline state for dialogue system variables.
    /// </summary>
    private void InitializeGameVariables()
    { // Update love score from love meter if available
        if (_loveMeter != null)
        {
            _loveScore = _loveMeter.GetCurrentLove();
        }

        // Default values for variables used in conditions
        _gameVariables["Love"] = _loveScore.ToString();
        _gameVariables["LikeDiscovered"] = "false";
        _gameVariables["DislikeDiscovered"] = "false";

        // Only set notebook variables if notebook exists
        if (_noteBook != null)
        {
            _gameVariables["NotebookLikeEntry"] = "false";
            _gameVariables["NotebookDislikeEntry"] = "false";
        }
    }

    /// <summary>
    /// Ensures the love meter UI component has the correct LoveMeterSO data.
    /// Called whenever bachelor data changes or dialogue system initializes.
    /// </summary>
    private void EnsureLoveMeterSetup()
    {
        if (_bachelor != null && _bachelor._loveMeter != null && _loveMeterUI != null)
        {
            _loveMeter = _bachelor._loveMeter;
            _loveMeterUI.SetLoveMeterData(_loveMeter);
            _loveScore = _loveMeter.GetCurrentLove();

            // Update game variables to reflect current love score
            _gameVariables["Love"] = _loveScore.ToString();

            Debug.Log(
                $"Love meter setup complete for {_bachelor._name}. Current love: {_loveScore}"
            );
        }
        else if (_loveMeterUI != null && _bachelor == null)
        {
            Debug.LogWarning("DialogueDisplay: Bachelor is null, cannot setup love meter.");
        }
        else if (_loveMeterUI != null && _bachelor._loveMeter == null)
        {
            Debug.LogWarning(
                $"DialogueDisplay: Bachelor {_bachelor._name} has no LoveMeterSO assigned."
            );
        }
    }
    #endregion

    #region Core Dialogue Display
    /// <summary>
    /// Displays the current dialogue and sets up choices if available.
    /// Handles condition nodes, setter nodes, character images, audio, and choice generation.
    /// This is the main method that orchestrates dialogue presentation.
    /// </summary>
    public void ShowDialogue()
    {
        ClearChoices();
        EnsureVerticalLayoutSettings();

        // Reset the state for waiting to clear before end buttons
        _waitingForClearBeforeEndButtons = false;

        // Ensure love meter UI has the correct data before showing dialogue
        EnsureLoveMeterSetup();

        // Hide continue icon when starting new dialogue
        if (_continueIcon != null)
        {
            _continueIcon.SetActive(false);
        }

        // If this is a condition node, evaluate it and follow the appropriate path
        if (IsConditionNode(_dialogue))
        {
            EvaluateConditionNode();
            return; // After following condition path, the new dialogue will call ShowDialogue again
        }

        // If this is a setter node, apply the changes and move to the next dialogue
        if (IsSetterNode(_dialogue))
        {
            ApplySetterNode();
            return; // After applying setter, the next dialogue will call ShowDialogue again
        }

        // Set the character's name
        if (_bachelor != null && _nameText != null)
        {
            _nameText.text = _bachelor._name;
            if (_nameText.text == null)
            {
                _nameText.text = "ERROR";
            }
        }

        // Set the character's image
        if (_dialogue != null && _dialogue.m_dialogue != null && _bachelorImage != null)
        {
            _bachelorImage.sprite = _dialogue.m_dialogue.m_bachelorImageData;
            _bachelorImage.color = new Color(
                _bachelorImage.color.r,
                _bachelorImage.color.g,
                _bachelorImage.color.b,
                1f
            );
            _bachelorImage.enabled = _dialogue.m_dialogue.m_bachelorImageData != null;
        }
        else if (_bachelorImage != null)
        {
            _bachelorImage.sprite = null;
            _bachelorImage.color = new Color(
                _bachelorImage.color.r,
                _bachelorImage.color.g,
                _bachelorImage.color.b,
                0f
            );
            _bachelorImage.enabled = false;
        }

        // Set the dialogue text and show choices if present
        if (_dialogue != null && _displayText != null && _dialogue.m_dialogue != null)
        {
            _displayText.text = _dialogue.m_dialogue.m_dialogueTextData;
            Debug.Log("Displaying dialogue: " + _displayText.text);

            // Play dialogue audio if available
            if (_audioSource != null)
            {
                var audioClip = _dialogue.m_dialogue.m_dialogueAudioData;
                if (audioClip != null)
                {
                    _audioSource.Stop();
                    _audioSource.clip = audioClip;
                    _audioSource.Play();
                    Debug.Log("Playing audio: " + audioClip.name);
                }
                else
                {
                    _audioSource.Stop();
                    _audioSource.clip = null;
                }
            }

            if (_typewriter != null)
            {
                _typewriter.ShowText(_displayText.text);
            }

            var choices = _dialogue.m_dialogue.m_dialogueChoiceData;
            if (choices != null && choices.Count > 1)
            {
                // Store choices to be shown after typewriter finishes
                _pendingChoices = choices;
                _canAdvance = false;
            }
            else
            {
                // No multiple choices, clear any pending choices
                _pendingChoices = null;
            }
        }
    }

    /// <summary>
    /// Advances to the next dialogue if available, otherwise sets up state for clearing text before end buttons.
    /// Called when player clicks/presses space during single dialogue or through choice selection.
    /// </summary>
    public void NextDialogue()
    {
        if (_dialogue != null && _dialogue.m_dialogue != null)
        {
            var choices = _dialogue.m_dialogue.m_dialogueChoiceData;
            if (choices != null && choices.Count > 0 && choices[0].m_nextDialogue != null)
            {
                _dialogue.m_dialogue = choices[0].m_nextDialogue;
                ShowDialogue();
            }
            else
            {
                Debug.Log(
                    "No next dialogue found. Waiting for user input to clear text before showing end buttons."
                );
                // Instead of directly showing end buttons, set state to wait for user input to clear text first
                _waitingForClearBeforeEndButtons = true;
                _canAdvance = true; // Allow input to clear text

                // Keep the continue icon visible to indicate user can interact
                if (_continueIcon != null)
                {
                    _continueIcon.SetActive(true);
                }
            }
        }
    }

    /// <summary>
    /// TEST FUNCTION: Skips to the end of the current dialogue chain.
    /// Traverses through all dialogue nodes following the first choice until reaching the end.
    /// Useful for testing end dialogue functionality without going through the entire conversation.
    /// </summary>
    [ContextMenu("TEST: Go To End Of Dialogue")]
    private void GoToEndOfDialogue()
    {
        if (_dialogue == null || _dialogue.m_dialogue == null)
        {
            Debug.LogWarning("[TEST] No dialogue to skip through");
            return;
        }

        DSDialogueSO currentNode = _dialogue.m_dialogue;
        int maxIterations = 100; // Safety limit to prevent infinite loops
        int iterations = 0;

        // Traverse through the dialogue chain until we reach the end
        while (currentNode != null && iterations < maxIterations)
        {
            iterations++;

            // Skip condition and setter nodes automatically
            if (
                currentNode.m_dialogueTypeData == DS.Enumerations.DSDialogueType.Condition
                || currentNode.m_dialogueTypeData == DS.Enumerations.DSDialogueType.Setter
            )
            {
                // For condition/setter nodes, just follow the first choice
                var choices = currentNode.m_dialogueChoiceData;
                if (choices != null && choices.Count > 0 && choices[0].m_nextDialogue != null)
                {
                    currentNode = choices[0].m_nextDialogue;
                    continue;
                }
                else
                {
                    break; // No next dialogue, we've reached the end
                }
            }

            // For regular dialogue nodes, check if there's a next dialogue
            var dialogueChoices = currentNode.m_dialogueChoiceData;
            if (
                dialogueChoices != null
                && dialogueChoices.Count > 0
                && dialogueChoices[0].m_nextDialogue != null
            )
            {
                currentNode = dialogueChoices[0].m_nextDialogue;
            }
            else
            {
                // No next dialogue, we've reached the end
                break;
            }
        }

        if (iterations >= maxIterations)
        {
            Debug.LogWarning(
                "[TEST] Reached maximum iterations while skipping dialogue. Possible infinite loop detected."
            );
        }

        // Set the dialogue to the final node we found
        _dialogue.m_dialogue = currentNode;

        // Clear any pending choices and active buttons
        ClearChoices();
        _pendingChoices = null;

        // Stop any audio and typewriter
        if (_audioSource != null)
        {
            _audioSource.Stop();
        }

        if (_typewriter != null)
        {
            _typewriter.StopShowingText();
        }

        // Show the final dialogue or set up for end dialogue buttons
        if (currentNode != null)
        {
            ShowDialogue();
        }
        else
        {
            Debug.Log(
                "[TEST] Reached end of dialogue chain, setting up to clear text before showing end buttons"
            );
            // Set up the state to wait for user input to clear text before showing end buttons
            _waitingForClearBeforeEndButtons = true;
            _canAdvance = true;

            if (_continueIcon != null)
            {
                _continueIcon.SetActive(true);
            }
        }

        Debug.Log($"[TEST] Skipped through {iterations} dialogue nodes to reach the end");
    }

    /// <summary>
    /// TEST FUNCTION: Skips to the end of the current dialogue chain.
    /// Traverses through all dialogue nodes following the first choice until reaching the end.
    /// Useful for testing end dialogue functionality without going through the entire conversation.
    /// </summary>
    [ContextMenu("TEST: Go To End Of Dialogue")]
    private void GoToEndOfDialogue()
    {
        if (_dialogue == null || _dialogue.m_dialogue == null)
        {
            Debug.LogWarning("[TEST] No dialogue to skip through");
            return;
        }

        DSDialogueSO currentNode = _dialogue.m_dialogue;
        int maxIterations = 100; // Safety limit to prevent infinite loops
        int iterations = 0;

        // Traverse through the dialogue chain until we reach the end
        while (currentNode != null && iterations < maxIterations)
        {
            iterations++;

            // Skip condition and setter nodes automatically
            if (
                currentNode.m_dialogueTypeData == DS.Enumerations.DSDialogueType.Condition
                || currentNode.m_dialogueTypeData == DS.Enumerations.DSDialogueType.Setter
            )
            {
                // For condition/setter nodes, just follow the first choice
                var choices = currentNode.m_dialogueChoiceData;
                if (choices != null && choices.Count > 0 && choices[0].m_nextDialogue != null)
                {
                    currentNode = choices[0].m_nextDialogue;
                    continue;
                }
                else
                {
                    break; // No next dialogue, we've reached the end
                }
            }

            // For regular dialogue nodes, check if there's a next dialogue
            var dialogueChoices = currentNode.m_dialogueChoiceData;
            if (
                dialogueChoices != null
                && dialogueChoices.Count > 0
                && dialogueChoices[0].m_nextDialogue != null
            )
            {
                currentNode = dialogueChoices[0].m_nextDialogue;
            }
            else
            {
                // No next dialogue, we've reached the end
                break;
            }
        }

        if (iterations >= maxIterations)
        {
            Debug.LogWarning(
                "[TEST] Reached maximum iterations while skipping dialogue. Possible infinite loop detected."
            );
        }

        // Set the dialogue to the final node we found
        _dialogue.m_dialogue = currentNode;

        // Clear any pending choices and active buttons
        ClearChoices();
        _pendingChoices = null;

        // Stop any audio and typewriter
        if (_audioSource != null)
        {
            _audioSource.Stop();
        }

        if (_typewriter != null)
        {
            _typewriter.StopShowingText();
        }

        // Show the final dialogue or end dialogue buttons
        if (currentNode != null)
        {
            ShowDialogue();
        }
        else
        {
            Debug.Log("[TEST] Reached end of dialogue chain, showing end dialogue buttons");
            ShowEndDialogueButtons();
        }

        Debug.Log($"[TEST] Skipped through {iterations} dialogue nodes to reach the end");
    }

    /// <summary>
    /// Sets the current dialogue and bachelor, then displays the dialogue.
    /// Used to initialize a new dialogue conversation with character data.
    /// </summary>
    /// <param name="dialogue">The dialogue data to display</param>
    /// <param name="bachelor">The character data associated with this dialogue</param>
    public void SetDialogue(DSDialogue dialogue, NewBachelorSO bachelor)
    {
        _dialogue = dialogue;
        _bachelor = bachelor;

<<<<<<< HEAD
=======
        // Reset the state for waiting to clear before end buttons
        _waitingForClearBeforeEndButtons = false;

>>>>>>> 9c181b10
        if (_bachelor != null)
        {
            // Ensure notebook is properly connected to the new bachelor
            if (_noteBook != null)
            {
                _noteBook.EnsureBachelorConnection(_bachelor);
            }

            // Ensure all preferences start as undiscovered
            _bachelor.EnsureUndiscoveredState();

            // Use the bachelor's love meter if available
            if (_bachelor._loveMeter != null)
            {
                _loveMeter = _bachelor._loveMeter;
                _loveScore = _loveMeter.GetCurrentLove();

                // Initialize the love meter UI component with the bachelor's love meter data
                EnsureLoveMeterSetup();
            }
        }
        else
        {
            Debug.LogWarning("Bachelor reference is null when setting dialogue!");
        }
        ShowDialogue();
    }

    /// <summary>
    /// Starts a new dialogue conversation with a bachelor character.
    /// Initializes the dialogue system with character-specific data and preferences.
    /// </summary>
    /// <param name="bachelor">The bachelor character to start dialogue with</param>
    /// <param name="dialogueSO">The initial dialogue to display</param>
    public void StartDialogue(NewBachelorSO bachelor, DSDialogue dialogueSO)
    {
        bachelor._dialogue = dialogueSO;
        if (bachelor == null || bachelor._dialogue == null)
        {
            Debug.LogError("[StartDialogue] Bachelor or dialogue is null!");
            return;
<<<<<<< HEAD
=======
        }
>>>>>>> 9c181b10

        _bachelor = bachelor;
        _dialogue = dialogueSO;

<<<<<<< HEAD
=======
        Debug.Log($"[StartDialogue] Started dialogue with bachelor: {_bachelor._name}");

>>>>>>> 9c181b10
        // Ensure notebook is properly connected to the new bachelor
        if (_noteBook != null)
        {
            _noteBook.EnsureBachelorConnection(_bachelor);
        }

        // Initialize love meter with bachelor's data
        if (_bachelor != null && _bachelor._loveMeter != null)
        {
            _loveMeter = _bachelor._loveMeter;
            _loveScore = _loveMeter.GetCurrentLove();

            // Set up the love meter UI component
            EnsureLoveMeterSetup();
        }
<<<<<<< HEAD
        ShowDialogue();
    }

    /// <summary>
    /// Starts a new dialogue conversation with a bachelor character and sets up date dialogues.
    /// This overloaded version allows date dialogues to be passed from SetBachelor instead of stored in the SO.
    /// </summary>
    /// <param name="bachelor">The bachelor character data</param>
    /// <param name="dialogueSO">The main dialogue to display</param>
    /// <param name="rooftopDateDialogue">Dialogue for rooftop date location</param>
    /// <param name="aquariumDateDialogue">Dialogue for aquarium date location</param>
    /// <param name="forestDateDialogue">Dialogue for forest date location</param>
    public void StartDialogue(
        NewBachelorSO bachelor,
        DSDialogue dialogueSO,
        DSDialogue rooftopDateDialogue,
        DSDialogue aquariumDateDialogue,
        DSDialogue forestDateDialogue
    )
    {
        bachelor._dialogue = dialogueSO;
        if (bachelor == null || bachelor._dialogue == null)
            return;

        _bachelor = bachelor;
        _dialogue = dialogueSO;

        // Set the date dialogues from the parameters instead of the SO
        _rooftopDateDialogue = rooftopDateDialogue;
        _aquariumDateDialogue = aquariumDateDialogue;
        _forestDateDialogue = forestDateDialogue;

        // Ensure notebook is properly connected to the new bachelor
        if (_noteBook != null)
        {
            _noteBook.EnsureBachelorConnection(_bachelor);
        }

        // Initialize love meter with bachelor's data
        if (_bachelor != null && _bachelor._loveMeter != null)
        {
            _loveMeter = _bachelor._loveMeter;
            _loveScore = _loveMeter.GetCurrentLove();

            // Set up the love meter UI component
            EnsureLoveMeterSetup();
        }
        ShowDialogue();
    }

    /// <summary>
    /// Shows limited dialogue options for a bachelor who has already been dated.
    /// Only displays "Come Back Later" and "Ask on a Date" options.
    /// </summary>
    /// <param name="bachelor">The bachelor who has already been dated</param>
    public void ShowPostDateOptions(NewBachelorSO bachelor)
    {
        _bachelor = bachelor;

        // Set up the UI
        if (_bachelor != null && _nameText != null)
        {
            _nameText.text = _bachelor._name;
        }

        if (_bachelor != null && _bachelor._portrait != null && _bachelorImage != null)
        {
            _bachelorImage.sprite = _bachelor._portrait;
            _bachelorImage.enabled = true;
        }

        if (_displayText != null)
        {
            string greetingText = $"Hey {_bachelor?._name ?? ""}! What would you like to do?";
            _displayText.text = greetingText;

            if (_typewriter != null)
            {
                _typewriter.ShowText(greetingText);
            }
        }

        // Initialize love meter if available
        if (_bachelor != null && _bachelor._loveMeter != null)
        {
            _loveMeter = _bachelor._loveMeter;
            _loveScore = _loveMeter.GetCurrentLove();
            EnsureLoveMeterSetup();
        }

        // Ensure notebook connection
        if (_noteBook != null)
        {
            _noteBook.EnsureBachelorConnection(_bachelor);
        }

        // Show the canvas
        if (_dialogueCanvas != null)
        {
            _dialogueCanvas.enabled = true;
        }

        if (_moveCanvas != null)
        {
            _moveCanvas.enabled = false;
        }

        // Hide continue icon and show post-date options
        if (_continueIcon != null)
        {
            _continueIcon.SetActive(false);
        }

        // Clear any existing choices and show the post-date options
        ClearChoices();
        CreateEndDialogueButton("Come Back Later", OnComeBackLaterClicked);
        CreateEndDialogueButton("Ask on a Date", OnAskOnDateClicked);
    }

    /// <summary>
    /// Shows limited dialogue options for a bachelor who has completed a real date.
    /// Displays personalized message and only "Come Back Later" option.
    /// </summary>
    /// <param name="bachelor">The bachelor who has completed a real date</param>
    public void ShowPostRealDateOptionsInCafe(NewBachelorSO bachelor)
    {
        _bachelor = bachelor;

        // Set up the UI
        if (_bachelor != null && _nameText != null)
        {
            _nameText.text = _bachelor._name;
        }

        if (_bachelor != null && _bachelor._portrait != null && _bachelorImage != null)
        {
            _bachelorImage.sprite = _bachelor._portrait;
            _bachelorImage.enabled = true;
        }

        // Show personalized message for real date completion
        if (_displayText != null)
        {
            string personalizedMessage = _bachelor.GetRealDateMessage();
            _displayText.text = personalizedMessage;

            if (_typewriter != null)
            {
                _typewriter.ShowText(personalizedMessage);
            }
        }

        // Initialize love meter if available
        if (_bachelor != null && _bachelor._loveMeter != null)
        {
            _loveMeter = _bachelor._loveMeter;
            _loveScore = _loveMeter.GetCurrentLove();
            EnsureLoveMeterSetup();
        }

        // Ensure notebook connection
        if (_noteBook != null)
        {
            _noteBook.EnsureBachelorConnection(_bachelor);
        }

        // Show the canvas
        if (_dialogueCanvas != null)
        {
            _dialogueCanvas.enabled = true;
        }

        if (_moveCanvas != null)
        {
            _moveCanvas.enabled = false;
        }

        // Hide continue icon and show only Come Back Later option
        if (_continueIcon != null)
        {
            _continueIcon.SetActive(false);
        }

        // Clear any existing choices and show only the Come Back Later option
        ClearChoices();
        CreateEndDialogueButton("Come Back Later", OnComeBackLaterClicked);
    }
    #endregion
=======
        ShowDialogue();
    }
>>>>>>> 9c181b10

    /// <summary>
    /// Starts a new dialogue conversation with a bachelor character and sets up date dialogues.
    /// This overloaded version allows date dialogues to be passed from SetBachelor instead of stored in the SO.
    /// </summary>
    /// <param name="bachelor">The bachelor character data</param>
    /// <param name="dialogueSO">The main dialogue to display</param>
    /// <param name="rooftopDateDialogue">Dialogue for rooftop date location</param>
    /// <param name="aquariumDateDialogue">Dialogue for aquarium date location</param>
    /// <param name="forestDateDialogue">Dialogue for forest date location</param>
    public void StartDialogue(
        NewBachelorSO bachelor,
        DSDialogue dialogueSO,
        DSDialogue rooftopDateDialogue,
        DSDialogue aquariumDateDialogue,
        DSDialogue forestDateDialogue
    )
    {
        bachelor._dialogue = dialogueSO;
        if (bachelor == null || bachelor._dialogue == null)
            return;

        _bachelor = bachelor;
        _dialogue = dialogueSO;

        // Set the date dialogues from the parameters instead of the SO
        _rooftopDateDialogue = rooftopDateDialogue;
        _aquariumDateDialogue = aquariumDateDialogue;
        _forestDateDialogue = forestDateDialogue;

        // Ensure notebook is properly connected to the new bachelor
        if (_noteBook != null)
        {
            _noteBook.EnsureBachelorConnection(_bachelor);
        }

        // Initialize love meter with bachelor's data
        if (_bachelor != null && _bachelor._loveMeter != null)
        {
            _loveMeter = _bachelor._loveMeter;
            _loveScore = _loveMeter.GetCurrentLove();

            // Set up the love meter UI component
            EnsureLoveMeterSetup();
        }
        ShowDialogue();
    }

    /// <summary>
    /// Shows limited dialogue options for a bachelor who has already been dated.
    /// Only displays "Come Back Later" and "Ask on a Date" options.
    /// </summary>
    /// <param name="bachelor">The bachelor who has already been dated</param>
    public void ShowPostDateOptions(NewBachelorSO bachelor)
    {
        _bachelor = bachelor;

        // Reset the state for waiting to clear before end buttons
        _waitingForClearBeforeEndButtons = false;

        // Set up the UI
        if (_bachelor != null && _nameText != null)
        {
            _nameText.text = _bachelor._name;
        }

        if (_bachelor != null && _bachelor._portrait != null && _bachelorImage != null)
        {
            _bachelorImage.sprite = _bachelor._portrait;
            _bachelorImage.enabled = true;
        }

        if (_displayText != null)
        {
            string greetingText = $"Hey {_bachelor?._name ?? ""}! What would you like to do?";
            _displayText.text = greetingText;

            if (_typewriter != null)
            {
                _typewriter.ShowText(greetingText);
            }
<<<<<<< HEAD
            Debug.Log($"Condition result: {conditionMet}");

            // Follow the single "Next Dialogue" path after evaluating condition
            var choices = conditionNode.m_dialogueChoiceData;
            if (choices != null && choices.Count > 0 && choices[0].m_nextDialogue != null)
            {
                _dialogue.m_dialogue = choices[0].m_nextDialogue;
                ShowDialogue();
            }
            else
            {
                Debug.LogError("No valid next dialogue found after condition node");
            }
=======
        }

        // Initialize love meter if available
        if (_bachelor != null && _bachelor._loveMeter != null)
        {
            _loveMeter = _bachelor._loveMeter;
            _loveScore = _loveMeter.GetCurrentLove();
            EnsureLoveMeterSetup();
        }

        // Ensure notebook connection
        if (_noteBook != null)
        {
            _noteBook.EnsureBachelorConnection(_bachelor);
        }

        // Show the canvas
        if (_dialogueCanvas != null)
        {
            _dialogueCanvas.enabled = true;
>>>>>>> 9c181b10
        }

        if (_moveCanvas != null)
        {
            _moveCanvas.enabled = false;
        }

        // Hide continue icon and show post-date options
        if (_continueIcon != null)
        {
            _continueIcon.SetActive(false);
        }

        // Clear any existing choices and show the post-date options
        ClearChoices();
        CreateEndDialogueButton("Come Back Later", OnComeBackLaterClicked);
        CreateEndDialogueButton("Ask on a Date", OnAskOnDateClicked);
    }

    /// <summary>
    /// Shows limited dialogue options for a bachelor who has completed a real date.
    /// Displays personalized message and only "Come Back Later" option.
    /// </summary>
    /// <param name="bachelor">The bachelor who has completed a real date</param>
    public void ShowPostRealDateOptionsInCafe(NewBachelorSO bachelor)
    {
        _bachelor = bachelor;

        // Reset the state for waiting to clear before end buttons
        _waitingForClearBeforeEndButtons = false;

        // Set up the UI
        if (_bachelor != null && _nameText != null)
        {
            _nameText.text = _bachelor._name;
        }

        if (_bachelor != null && _bachelor._portrait != null && _bachelorImage != null)
        {
            _bachelorImage.sprite = _bachelor._portrait;
            _bachelorImage.enabled = true;
        }

        // Show personalized message for real date completion
        if (_displayText != null)
        {
            string personalizedMessage = _bachelor.GetRealDateMessage();
            _displayText.text = personalizedMessage;

            if (_typewriter != null)
            {
                _typewriter.ShowText(personalizedMessage);
            }
        }

        // Initialize love meter if available
        if (_bachelor != null && _bachelor._loveMeter != null)
        {
            _loveMeter = _bachelor._loveMeter;
            _loveScore = _loveMeter.GetCurrentLove();
            EnsureLoveMeterSetup();
        }

        // Ensure notebook connection
        if (_noteBook != null)
        {
            _noteBook.EnsureBachelorConnection(_bachelor);
        }

        // Show the canvas
        if (_dialogueCanvas != null)
        {
            _dialogueCanvas.enabled = true;
        }

        if (_moveCanvas != null)
        {
            _moveCanvas.enabled = false;
        }

        // Hide continue icon and show only Come Back Later option
        if (_continueIcon != null)
        {
            _continueIcon.SetActive(false);
        }

        // Clear any existing choices and show only the Come Back Later option
        ClearChoices();
        CreateEndDialogueButton("Come Back Later", OnComeBackLaterClicked);
    }
    #endregion

    #region Dialogue Node Processing
    /// <summary>
    /// Checks if the current dialogue node is a condition node.
    /// Condition nodes evaluate variables and branch dialogue paths based on the result.
    /// </summary>
    /// <param name="dialogue">The dialogue to check</param>
    /// <returns>True if this is a condition node</returns>
    private bool IsConditionNode(DSDialogue dialogue)
    {
        return dialogue != null
            && dialogue.m_dialogue != null
            && dialogue.m_dialogue.m_dialogueTypeData == DS.Enumerations.DSDialogueType.Condition;
    }

    /// <summary>
    /// Checks if the current dialogue node is a setter node.
    /// Setter nodes modify game variables, love scores, or trigger preference discoveries.
    /// </summary>
    /// <param name="dialogue">The dialogue to check</param>
    /// <returns>True if this is a setter node</returns>
    private bool IsSetterNode(DSDialogue dialogue)
    {
        return dialogue != null
            && dialogue.m_dialogue != null
            && dialogue.m_dialogue.m_dialogueTypeData == DS.Enumerations.DSDialogueType.Setter;
    }

    /// <summary>
    /// Evaluates a condition node and follows the appropriate dialogue path.
    /// Supports value checks, love score checks, boolean checks, and preference discovery checks.
    /// </summary>
    private void EvaluateConditionNode()
    {
        try
        {
            DSDialogueSO conditionNode = _dialogue.m_dialogue;
            var operationType = conditionNode.m_operationTypeData;

            bool conditionMet = false;

            Debug.Log($"Evaluating condition operation: {operationType}");

            switch (operationType)
            {
                case SetterOperationType.SetValue:
                    conditionMet = EvaluateValueCondition(conditionNode);
                    break;
                case SetterOperationType.UpdateLoveScore:
                    conditionMet = EvaluateLoveScoreCondition(conditionNode);
                    break;
                case SetterOperationType.UpdateBoolean:
                    conditionMet = EvaluateBooleanCondition(conditionNode);
                    break;
                case SetterOperationType.DiscoverPreference:
                    conditionMet = EvaluatePreferenceCondition(conditionNode);
                    break;
                default:
                    Debug.LogWarning($"Unknown condition operation type: {operationType}");
                    break;
            }
            Debug.Log($"Condition result: {conditionMet}");

            // Follow the single "Next Dialogue" path after evaluating condition
            var choices = conditionNode.m_dialogueChoiceData;
            if (choices != null && choices.Count > 0 && choices[0].m_nextDialogue != null)
            {
                _dialogue.m_dialogue = choices[0].m_nextDialogue;
                ShowDialogue();
            }
            else
            {
                Debug.LogError("No valid next dialogue found after condition node");
            }
        }
        catch (System.Exception e)
        {
            Debug.LogError($"Error evaluating condition node: {e.Message}");
        }
    }

    /// <summary>
    /// Evaluates a value condition by checking if a variable matches the expected value.
    /// </summary>
    private bool EvaluateValueCondition(DSDialogueSO conditionNode)
    {
        string variableName = conditionNode.m_variableNameData;
        string expectedValue = conditionNode.m_valueToSetData;

        if (!_gameVariables.TryGetValue(variableName, out string currentValue))
        {
            Debug.LogWarning($"Variable {variableName} not found, defaulting to empty string");
            currentValue = "";
        }

        bool result = currentValue == expectedValue;
        Debug.Log(
            $"Value condition: {variableName} == {expectedValue}, Current: {currentValue}, Result: {result}"
        );
        return result;
    }

    /// <summary>
    /// Evaluates a love score condition by checking if the current love score meets the minimum requirement.
    /// </summary>
    private bool EvaluateLoveScoreCondition(DSDialogueSO conditionNode)
    {
        int minimumScore = conditionNode.m_loveScoreAmountData;

        if (_loveMeter != null)
        {
            int currentLove = _loveMeter.GetCurrentLove();
            bool result = currentLove >= minimumScore;
            Debug.Log($"Love score condition: {currentLove} >= {minimumScore}, Result: {result}");
            return result;
        }
        else
        {
            Debug.LogWarning("Love meter is not initialized, condition fails");
            return false;
        }
    }

    /// <summary>
    /// Evaluates a boolean condition by checking if a boolean variable matches the expected value.
    /// </summary>
    private bool EvaluateBooleanCondition(DSDialogueSO conditionNode)
    {
        string boolName = conditionNode.m_variableNameData;
        bool expectedValue = conditionNode.m_boolValueData;

        if (!_gameVariables.TryGetValue(boolName, out string currentValue))
        {
            Debug.LogWarning($"Boolean variable {boolName} not found, defaulting to false");
            currentValue = "false";
        }

        bool currentBool = bool.TryParse(currentValue, out bool parsedValue) ? parsedValue : false;
        bool result = currentBool == expectedValue;
        Debug.Log(
            $"Boolean condition: {boolName} == {expectedValue}, Current: {currentBool}, Result: {result}"
        );
        return result;
    }

    /// <summary>
    /// Evaluates a preference condition by checking if a specific preference has been discovered.
    /// </summary>
    private bool EvaluatePreferenceCondition(DSDialogueSO conditionNode)
    {
        string prefName = conditionNode.m_selectedPreferenceData;
        bool isLike = conditionNode.m_isLikePreferenceData;

        if (_bachelor == null)
        {
            Debug.LogWarning("No bachelor assigned, preference condition fails");
            return false;
        }

        bool isDiscovered = false;
        if (isLike && _bachelor._likes != null)
        {
            for (int i = 0; i < _bachelor._likes.Length; i++)
            {
                if (_bachelor._likes[i].description == prefName)
                {
                    isDiscovered = _bachelor._likes[i].discovered;
                    break;
                }
            }
        }
        else if (!isLike && _bachelor._dislikes != null)
        {
            for (int i = 0; i < _bachelor._dislikes.Length; i++)
            {
                if (_bachelor._dislikes[i].description == prefName)
                {
                    isDiscovered = _bachelor._dislikes[i].discovered;
                    break;
                }
            }
        }

        Debug.Log(
            $"Preference condition: {prefName} ({(isLike ? "Like" : "Dislike")}) is discovered: {isDiscovered}"
        );
        return isDiscovered;
    }

    /// <summary>
    /// Applies changes from a setter node and moves to the next dialogue.
    /// Handles variable setting, love score updates, boolean updates, and preference discoveries.
    /// </summary>
    private void ApplySetterNode()
    {
        Debug.Log("Applying setter node...");
        try
        {
            DSDialogueSO setterNode = _dialogue.m_dialogue;
            var operationType = setterNode.m_operationTypeData;

            Debug.Log($"Applying setter operation: {operationType}");

            switch (operationType)
            {
                case SetterOperationType.SetValue:
                    HandleSetValue(setterNode);
                    break;
                case SetterOperationType.UpdateLoveScore:
                    HandleUpdateLoveScore(setterNode);
                    break;
                case SetterOperationType.UpdateBoolean:
                    HandleUpdateBoolean(setterNode);
                    break;
                case SetterOperationType.DiscoverPreference:
                    HandleDiscoverPreference(setterNode);
                    break;
                default:
                    Debug.LogWarning($"Unknown setter operation type: {operationType}");
                    break;
            }

            // Move to the next dialogue after applying the setter
            var choices = setterNode.m_dialogueChoiceData;
            if (choices != null && choices.Count > 0 && choices[0].m_nextDialogue != null)
            {
                _dialogue.m_dialogue = choices[0].m_nextDialogue;
                ShowDialogue();
            }
            else
            {
                Debug.LogWarning("No next dialogue found after setter node");
            }
        }
        catch (System.Exception e)
        {
            Debug.LogError($"Error applying setter node: {e.Message}");
        }
    }

    /// <summary>
    /// Handles setting a variable value from a setter node.
    /// </summary>
    private void HandleSetValue(DSDialogueSO setterNode)
    {
        string variableName = setterNode.m_variableNameData;
        string value = setterNode.m_valueToSetData;
        _gameVariables[variableName] = value;
        Debug.Log($"Set variable: {variableName} = {value}");
    }

    /// <summary>
    /// Handles updating the love score from a setter node.
    /// </summary>
    private void HandleUpdateLoveScore(DSDialogueSO setterNode)
    {
        if (setterNode.m_loveScoreAmountData == 0)
            return;

        if (_loveMeter != null)
        {
            if (setterNode.m_loveScoreAmountData > 0)
            {
                _loveMeter.IncreaseLove(setterNode.m_loveScoreAmountData);
            }
            else
            {
                _loveMeter.DecreaseLove(Mathf.Abs(setterNode.m_loveScoreAmountData));
            }
            _loveScore = _loveMeter.GetCurrentLove();

            // Update game variables with new love score
            _gameVariables["Love"] = _loveScore.ToString();

            // Show the love meter with animation when score changes
            if (_loveMeterUI != null)
            {
                _loveMeterUI.ShowLoveMeterWithAnimation(
                    _loveScore,
                    () =>
                    {
                        Debug.Log($"Love meter animation completed. New score: {_loveScore}");
                    }
                );
            }
        }
        else
        {
            Debug.LogWarning("Love meter is not initialized, cannot update love score!");
        }
    }

    /// <summary>
    /// Handles updating a boolean value from a setter node.
    /// </summary>
    private void HandleUpdateBoolean(DSDialogueSO setterNode)
    {
        string boolName = setterNode.m_variableNameData;
        bool boolValue = setterNode.m_boolValueData;
        _gameVariables[boolName] = boolValue.ToString().ToLower();
        Debug.Log($"Set boolean: {boolName} = {boolValue}");
    }

    /// <summary>
    /// Handles discovering a preference from a setter node.
    /// </summary>
    private void HandleDiscoverPreference(DSDialogueSO setterNode)
    {
        string prefName = setterNode.m_selectedPreferenceData;
        bool isLike = setterNode.m_isLikePreferenceData;
        bool wasNewlyDiscovered = DiscoverBachelorPreference(prefName, isLike);

        if (wasNewlyDiscovered)
        {
            Debug.Log($"Successfully discovered new preference: {prefName} (Like: {isLike})");
        }
    }

    /// <summary>
    /// Called when the typewriter effect finishes displaying text.
    /// Starts a delay before allowing dialogue advancement and shows the continue icon if appropriate.
    /// </summary>
    private void OnTypewriterEnd()
    {
        // Only start coroutine if the GameObject is active
        if (gameObject.activeInHierarchy)
        {
            // Start the delay before allowing advancement
            StartCoroutine(DelayBeforeAdvancement());
        }
        else
        {
            // If GameObject is inactive, immediately allow advancement without delay
            _isDelayActive = false;
            _canAdvance = true;
        }

        // Show pending choices if there are any (multiple choice dialogue)
        if (_pendingChoices != null && _pendingChoices.Count > 1)
        {
            ShowChoices(_pendingChoices);
            _pendingChoices = null; // Clear pending choices after showing them
        }
        // Show continue icon only if there are no multiple choices (single dialogue)
        else if (_activeChoiceButtons.Count == 0 && _continueIcon != null)
        {
            _continueIcon.SetActive(true);
        }
    }

    /// <summary>
    /// Coroutine that waits one second before allowing the player to advance to the next dialogue.
    /// </summary>
    /// <returns>Coroutine enumerator</returns>
    private IEnumerator DelayBeforeAdvancement()
    {
        _isDelayActive = true;
        _canAdvance = false;

        // Wait for one second
        yield return new WaitForSeconds(1f);

        _isDelayActive = false;
        _canAdvance = true;
    }
    #endregion

    #region Choice System
    /// <summary>
    /// Instantiates choice buttons for each available choice.
    /// Handles button styling, condition checking, hover effects, and layout management.
    /// </summary>
    /// <param name="choices">List of dialogue choices to display as buttons</param>
    private void ShowChoices(List<DS.Data.DSDialogueChoiceData> choices)
    {
        // Hide continue icon when showing multiple choices
        if (_continueIcon != null)
        {
            _continueIcon.SetActive(false);
        }

        // Create all buttons first, but make them invisible
        List<GameObject> buttonsToAnimate = new List<GameObject>();

        foreach (var choice in choices)
        {
            var btnObj = Instantiate(_choiceButtonPrefab, _choicesParent);
            var btnText = btnObj.GetComponentInChildren<TextMeshProUGUI>();
            if (btnText != null)
                btnText.text = choice.m_dialogueChoiceText;

            // Ensure proper button sizing and layout
            EnsureContentSizeFitter(btnObj);

            // Set initial alpha to 0 (invisible)
            var canvasGroup = btnObj.GetComponent<CanvasGroup>();
            if (canvasGroup == null)
            {
                canvasGroup = btnObj.AddComponent<CanvasGroup>();
            }
            canvasGroup.alpha = 0f;

            var button = btnObj.GetComponent<UnityEngine.UI.Button>();
            if (button != null)
            {
                // Check if this choice's condition would pass
                bool conditionPassesIfSelected = WouldChoiceConditionPass(choice);

                if (!conditionPassesIfSelected)
                {
                    // Disable button if condition would fail
                    button.interactable = false;
                    if (btnText != null)
                        btnText.color = _disabledTextColor;

                    Debug.Log(
                        $"Disabled choice '{choice.m_dialogueChoiceText}' due to failed condition"
                    );
                }
                else
                {
                    // Style enabled buttons with hover effects
                    if (btnText != null)
                        btnText.color = _normalTextColor;
                    AddHoverEffects(button.gameObject, btnText);
                }

                // Add click listener
                button.onClick.AddListener(() => OnChoiceSelected(choice));
            }

            _activeChoiceButtons.Add(btnObj);
            buttonsToAnimate.Add(btnObj);
        }

        // Start the fade-in animation for all buttons
        StartCoroutine(FadeInChoicesSequentially(buttonsToAnimate));

        // Refresh layout after all buttons are created
        StartCoroutine(RefreshLayoutAfterDelay(0.05f));
    }

    /// <summary>
    /// Destroys all active choice buttons and clears the list.
    /// Called before showing new choices or when dialogue ends.
    /// </summary>
    private void ClearChoices()
    {
        foreach (var btn in _activeChoiceButtons)
        {
            if (btn != null)
                Destroy(btn);
        }
        _activeChoiceButtons.Clear();

        // Also clear any pending choices
        _pendingChoices = null;
    }

    /// <summary>
    /// Handles logic when a choice is selected by the player.
    /// Clears current choices and advances to the next dialogue.
    /// </summary>
    /// <param name="choice">The selected choice data</param>
    private void OnChoiceSelected(DS.Data.DSDialogueChoiceData choice)
    {
        ClearChoices();
        if (choice != null && choice.m_nextDialogue != null)
        {
            _dialogue.m_dialogue = choice.m_nextDialogue;
            ShowDialogue();
        }
        else
        {
            Debug.LogWarning("Selected choice has no valid next dialogue");
        }
    }

    /// <summary>
    /// Checks if a choice would pass its condition requirements.
    /// Used to determine if a choice button should be enabled or disabled.
    /// </summary>
    /// <param name="choice">The choice to evaluate</param>
    /// <returns>True if the choice's condition would pass</returns>
    private bool WouldChoiceConditionPass(DS.Data.DSDialogueChoiceData choice)
    {
        // If there's no next dialogue or it's not a condition node, it passes by default
        if (
            choice.m_nextDialogue == null
            || choice.m_nextDialogue.m_dialogueTypeData != DS.Enumerations.DSDialogueType.Condition
        )
        {
            return true;
        }

        DSDialogueSO conditionNode = choice.m_nextDialogue;
        var operationType = conditionNode.m_operationTypeData;

        switch (operationType)
        {
            case SetterOperationType.SetValue:
                return EvaluateValueCondition(conditionNode);
            case SetterOperationType.UpdateLoveScore:
                return EvaluateLoveScoreCondition(conditionNode);
            case SetterOperationType.UpdateBoolean:
                return EvaluateBooleanCondition(conditionNode);
            case SetterOperationType.DiscoverPreference:
                return EvaluatePreferenceCondition(conditionNode);
            default:
                Debug.LogWarning($"Unknown condition operation type: {operationType}");
                return false;
        }
    }
    #endregion

    #region UI Layout and Styling
    /// <summary>
    /// Adds hover effects to choice buttons using event triggers.
    /// Changes text color on mouse enter/exit events.
    /// </summary>
    /// <param name="buttonObj">The button game object</param>
    /// <param name="text">The text component to style</param>
    private void AddHoverEffects(GameObject buttonObj, TextMeshProUGUI text)
    {
        if (buttonObj == null || text == null)
            return;

        EventTrigger trigger =
            buttonObj.GetComponent<EventTrigger>() ?? buttonObj.AddComponent<EventTrigger>();
        trigger.triggers ??= new List<EventTrigger.Entry>();

        // Hover enter effect
        var enterEntry = new EventTrigger.Entry { eventID = EventTriggerType.PointerEnter };
        enterEntry.callback.AddListener((eventData) => text.color = _hoverTextColor);
        trigger.triggers.Add(enterEntry);

        // Hover exit effect
        var exitEntry = new EventTrigger.Entry { eventID = EventTriggerType.PointerExit };
        exitEntry.callback.AddListener((eventData) => text.color = _normalTextColor);
        trigger.triggers.Add(exitEntry);
    }

    /// <summary>
    /// Helper method to add ContentSizeFitter component to choice buttons.
    /// Ensures buttons resize properly based on their text content.
    /// </summary>
    /// <param name="buttonObj">The button game object to configure</param>
    private void EnsureContentSizeFitter(GameObject buttonObj)
    {
        // Add or configure ContentSizeFitter
        var fitter =
            buttonObj.GetComponent<ContentSizeFitter>()
            ?? buttonObj.AddComponent<ContentSizeFitter>();
        fitter.horizontalFit = ContentSizeFitter.FitMode.PreferredSize;
        fitter.verticalFit = ContentSizeFitter.FitMode.PreferredSize;

        // Configure RectTransform anchoring
        var rectTransform = buttonObj.GetComponent<RectTransform>();
        if (rectTransform != null)
        {
            rectTransform.anchorMin = new Vector2(0, 0.5f);
            rectTransform.anchorMax = new Vector2(0, 0.5f);
            rectTransform.pivot = new Vector2(0, 0.5f);
        }

        // Add horizontal layout group for proper content expansion
        var layout =
            buttonObj.GetComponent<HorizontalLayoutGroup>()
            ?? buttonObj.AddComponent<HorizontalLayoutGroup>();
        layout.childAlignment = TextAnchor.MiddleLeft;
        layout.childForceExpandWidth = true;
        layout.padding = new RectOffset(10, 10, 5, 5);
    }

    /// <summary>
    /// Helper coroutine to refresh UI layout after button sizes change.
    /// Ensures proper button spacing and alignment after dynamic content changes.
    /// </summary>
    /// <param name="delay">Delay in seconds before refreshing layout</param>
    /// <returns>Coroutine enumerator</returns>
    private System.Collections.IEnumerator RefreshLayoutAfterDelay(float delay)
    {
        yield return new WaitForSeconds(delay);

        // Refresh each button's layout
        foreach (var btn in _activeChoiceButtons)
        {
            if (btn != null)
            {
                LayoutRebuilder.ForceRebuildLayoutImmediate(btn.GetComponent<RectTransform>());
            }
        }

        // Refresh parent layout
        if (_choicesParent != null)
        {
            var verticalLayout = _choicesParent.GetComponent<VerticalLayoutGroup>();
            if (verticalLayout != null)
            {
                Canvas.ForceUpdateCanvases();
                verticalLayout.CalculateLayoutInputHorizontal();
                verticalLayout.CalculateLayoutInputVertical();
                Debug.Log(verticalLayout);
                verticalLayout.SetLayoutHorizontal();
                verticalLayout.SetLayoutVertical();
            }

            LayoutRebuilder.ForceRebuildLayoutImmediate(
                _choicesParent.GetComponent<RectTransform>()
            );
        }
    }

    /// <summary>
    /// Ensures the vertical layout group has proper settings for dialogue choices.
    /// Configures spacing, sizing, and padding for optimal choice button display.
    /// </summary>
    private void EnsureVerticalLayoutSettings()
    {
        if (_choicesParent == null)
            return;

        var vertLayout = _choicesParent.GetComponent<VerticalLayoutGroup>();
        if (vertLayout != null)
        {
            vertLayout.padding = new RectOffset(0, 0, 0, -105);
            vertLayout.childControlWidth = true;
            vertLayout.childForceExpandWidth = true;
            vertLayout.childControlHeight = true;
            vertLayout.childForceExpandHeight = false;
            vertLayout.spacing = 15f;
        }
    }
<<<<<<< HEAD
=======

    /// <summary>
    /// Coroutine that fades in choice buttons one by one with a smooth animation.
    /// Creates a sequential reveal effect for dialogue choices.
    /// </summary>
    /// <param name="buttons">List of button GameObjects to animate</param>
    /// <returns>Coroutine enumerator</returns>
    private System.Collections.IEnumerator FadeInChoicesSequentially(List<GameObject> buttons)
    {
        for (int i = 0; i < buttons.Count; i++)
        {
            if (buttons[i] != null)
            {
                var canvasGroup = buttons[i].GetComponent<CanvasGroup>();
                var button = buttons[i].GetComponent<UnityEngine.UI.Button>();

                if (canvasGroup != null)
                {
                    // Disable button interaction during fade-in
                    if (button != null && button.interactable)
                    {
                        canvasGroup.interactable = false;
                    }

                    // Animate alpha from 0 to 1 over the fade duration
                    float elapsedTime = 0f;
                    while (elapsedTime < _choiceFadeDuration)
                    {
                        elapsedTime += Time.deltaTime;
                        float alpha = Mathf.Clamp01(elapsedTime / _choiceFadeDuration);
                        canvasGroup.alpha = alpha;
                        yield return null;
                    }

                    // Ensure final alpha is exactly 1 and re-enable interaction
                    canvasGroup.alpha = 1f;
                    if (button != null && button.interactable)
                    {
                        canvasGroup.interactable = true;
                    }
                }
            }

            // Wait before showing the next button (except for the last one)
            if (i < buttons.Count - 1)
            {
                yield return new WaitForSeconds(_choiceAppearDelay);
            }
        }
    }
    #endregion
>>>>>>> 9c181b10

    /// <summary>
    /// Coroutine that fades in choice buttons one by one with a smooth animation.
    /// Creates a sequential reveal effect for dialogue choices.
    /// </summary>
    /// <param name="buttons">List of button GameObjects to animate</param>
    /// <returns>Coroutine enumerator</returns>
    private System.Collections.IEnumerator FadeInChoicesSequentially(List<GameObject> buttons)
    {
        for (int i = 0; i < buttons.Count; i++)
        {
            if (buttons[i] != null)
            {
                var canvasGroup = buttons[i].GetComponent<CanvasGroup>();
                var button = buttons[i].GetComponent<UnityEngine.UI.Button>();

                if (canvasGroup != null)
                {
                    // Disable button interaction during fade-in
                    if (button != null && button.interactable)
                    {
                        canvasGroup.interactable = false;
                    }

                    // Animate alpha from 0 to 1 over the fade duration
                    float elapsedTime = 0f;
                    while (elapsedTime < _choiceFadeDuration)
                    {
                        elapsedTime += Time.deltaTime;
                        float alpha = Mathf.Clamp01(elapsedTime / _choiceFadeDuration);
                        canvasGroup.alpha = alpha;
                        yield return null;
                    }

                    // Ensure final alpha is exactly 1 and re-enable interaction
                    canvasGroup.alpha = 1f;
                    if (button != null && button.interactable)
                    {
                        canvasGroup.interactable = true;
                    }
                }
            }

            // Wait before showing the next button (except for the last one)
            if (i < buttons.Count - 1)
            {
                yield return new WaitForSeconds(_choiceAppearDelay);
            }
        }
    }
    #endregion

    #region Preference Discovery System
    /// <summary>
    /// Handles preference discoveries through dialogue interactions.
    /// Updates bachelor preferences and game variables when new likes/dislikes are found.
    /// </summary>
    /// <param name="preferenceName">Name of the preference to discover</param>
    /// <param name="isLike">True if this is a like, false if it's a dislike</param>
    /// <returns>True if the preference was newly discovered</returns>
    public bool DiscoverBachelorPreference(string preferenceName, bool isLike)
    {
        if (_bachelor == null)
            return false;

        if (isLike)
        {
            return DiscoverLikePreference(preferenceName);
        }
        else
        {
            return DiscoverDislikePreference(preferenceName);
        }
    }

    /// <summary>
    /// Discovers a like preference for the current bachelor.
    /// </summary>
    /// <param name="preferenceName">Name of the like to discover</param>
    /// <returns>True if newly discovered</returns>
    private bool DiscoverLikePreference(string preferenceName)
    {
        for (int i = 0; i < _bachelor._likes.Length; i++)
        {
            if (_bachelor._likes[i].description == preferenceName)
            {
                if (!_bachelor._likes[i].discovered)
                {
                    _bachelor.DiscoverLike(i);
                    Debug.Log($"Discovered like: {preferenceName}"); // Update game variables for newly discovered preference
                    _gameVariables["LikeDiscovered"] = "true";
                    if (_noteBook != null)
                    {
                        _gameVariables["NotebookLikeEntry"] = "true";
                    }
                    return true;
                }
                else
                {
                    Debug.Log($"Like '{preferenceName}' was already discovered");
                    return false;
                }
            }
        }

        Debug.LogWarning($"Like preference '{preferenceName}' not found in bachelor data");
        return false;
    }

    /// <summary>
    /// Discovers a dislike preference for the current bachelor.
    /// </summary>
    /// <param name="preferenceName">Name of the dislike to discover</param>
    /// <returns>True if newly discovered</returns>
    private bool DiscoverDislikePreference(string preferenceName)
    {
        for (int i = 0; i < _bachelor._dislikes.Length; i++)
        {
            if (_bachelor._dislikes[i].description == preferenceName)
            {
                if (!_bachelor._dislikes[i].discovered)
                {
                    _bachelor.DiscoverDislike(i);
                    Debug.Log($"Discovered dislike: {preferenceName}"); // Update game variables for newly discovered preference
                    _gameVariables["DislikeDiscovered"] = "true";
                    if (_noteBook != null)
                    {
                        _gameVariables["NotebookDislikeEntry"] = "true";
                    }
                    return true;
                }
                else
                {
                    Debug.Log($"Dislike '{preferenceName}' was already discovered");
                    return false;
                }
            }
        }

        Debug.LogWarning($"Dislike preference '{preferenceName}' not found in bachelor data");
        return false;
    }
    #endregion

    #region End Dialogue Management
    /// <summary>
    /// Shows end dialogue buttons when the conversation is complete.
    /// Uses boolean flag to determine if showing post-real-date options or regular dialogue options.
    /// </summary>
    private void ShowEndDialogueButtons()
    {
        string currentSceneName = SceneManager.GetActiveScene().name;
        string sceneLower = currentSceneName.ToLower();

        // Check if we just completed a real date - use boolean flag instead of scene detection
        if (_justCompletedRealDate)
        {
            Debug.Log(
<<<<<<< HEAD
                "Just completed real date. Showing post-real-date options (Back to Cafe only)."
            );
            ClearChoices();
            ShowPostRealDateOptions();
=======
                "Just completed real date. Showing Good/Bad Date result screen, then proceeding to barista."
            );
            ClearChoices();

            // Trigger the Good/Bad Date result screen immediately
            StartCoroutine(ShowDateResultAndProceedToBarista());
>>>>>>> 9c181b10
            return;
        }

        // Check if we're in the FirstDate scene AND this is truly the last dialogue
        bool isFirstDateScene = sceneLower.Contains("firstdate");
        bool isLastDialogue =
            _dialogue?.m_dialogue?.m_dialogueChoiceData == null
            || _dialogue.m_dialogue.m_dialogueChoiceData.Count == 0
            || _dialogue.m_dialogue.m_dialogueChoiceData[0].m_nextDialogue == null;

        if (isFirstDateScene && isLastDialogue)
        {
            Debug.Log(
                $"At last dialogue in FirstDate Scene ({currentSceneName}). Showing Enter Cafe button."
            );
            ClearChoices();
            CreateEnterCafeButton();
            return;
        }
        else if (isFirstDateScene && !isLastDialogue)
        {
            Debug.Log(
                $"In FirstDate Scene ({currentSceneName}) but not at last dialogue. No buttons shown."
            );
            return;
        }

        bool isCafeScene =
            sceneLower.Contains("cafe")
            || sceneLower.Contains("cafescene")
            || currentSceneName.Equals("CafeScene", System.StringComparison.OrdinalIgnoreCase);

        if (!isCafeScene)
        {
            Debug.Log(
                $"Not in Cafe Scene (current: {currentSceneName}). End dialogue buttons will not be shown."
            );
            return;
        }

        Debug.Log($"In Cafe Scene ({currentSceneName}). Showing end dialogue buttons.");

        ClearChoices();

        // Create "Come Back Later" button
        CreateEndDialogueButton("Come Back Later", OnComeBackLaterClicked);

        // Only create "Ask on a Date" button if bachelor has enough love for a real date
        if (
            _bachelor != null
            && _bachelor._loveMeter != null
            && _bachelor._loveMeter.CanGoOnRealDate()
        )
        {
            CreateEndDialogueButton("Ask on a Date", OnAskOnDateClicked);
            Debug.Log(
<<<<<<< HEAD
                $"Ask on a Date button shown - {_bachelor.name} has {_bachelor._loveMeter.GetCurrentLove()}/{_bachelor._loveMeter._loveNeededForRealDate} love"
=======
                $"Ask on a Date button shown - {_bachelor._name} has {_bachelor._loveMeter.GetCurrentLove()}/{_bachelor._loveMeter._loveNeededForRealDate} love"
>>>>>>> 9c181b10
            );
        }
        else
        {
            Debug.Log(
                $"Ask on a Date button hidden - {_bachelor?.name ?? "Unknown"} needs more love (Current: {_bachelor?._loveMeter?.GetCurrentLove() ?? 0}, Required: {_bachelor?._loveMeter?._loveNeededForRealDate ?? 0})"
            );
        }
<<<<<<< HEAD
    }

    /// <summary>
    /// Shows the post-real-date options with no message and only Come Back Later button
    /// Used at the end of real date scenes (aquarium, forest, rooftop)
    /// </summary>
    private void ShowPostRealDateOptions()
    {
        Debug.Log("Showing post-real-date options at end of real date scene");

        // Clear the display text - no message shown at the end of real date scenes
        if (_displayText != null)
        {
            _displayText.text = "";

            if (_typewriter != null)
            {
                _typewriter.ShowText("");
            }
        }
        // Hide continue icon and show only the Come Back Later option
        if (_continueIcon != null)
        {
            _continueIcon.SetActive(false);
        }

        // Only show "Back to Cafe" button for real dates
        CreateEndDialogueButton("Back to Cafe", OnComeBackLaterClicked);
    }

    /// <summary>
    /// Handles the "Come Back Later" button click after a real date
    /// </summary>
    private void OnPostRealDateComeBackLaterClicked()
    {
        Debug.Log("Come Back Later button clicked after real date");

        // Mark bachelor as real dated and save progress
        if (_bachelor != null)
        {
            MarkBachelorAsRealDated(_bachelor);
            IncrementSuccessfulDateCount();
        }

        // Clear notebook
        if (_noteBook != null)
        {
            _noteBook.ClearBachelor();
        }

        // End the date session
        EndDate();

        // Return to the cafe scene
        SceneManager.LoadScene("CafeScene"); // Adjust scene name as needed
    }

    /// <summary>
    /// Handles the "Return to Cafe" button click after a real date
    /// </summary>
    private void OnReturnToCafeClicked()
    {
        Debug.Log("Return to Cafe button clicked");

        // Mark bachelor as real dated and save progress
        if (_bachelor != null)
        {
            MarkBachelorAsRealDated(_bachelor);
            IncrementSuccessfulDateCount();
        }

        // Clear notebook
        if (_noteBook != null)
        {
            _noteBook.ClearBachelor();
        }

        // End the date session
        EndDate();

        // Load the cafe scene
        SceneManager.LoadScene("CafeScene"); // Adjust scene name as needed
    }

    /// <summary>
    /// Handles the "Back to Menu" button click after a real date
    /// </summary>
    private void OnBackToMenuClicked()
    {
        Debug.Log("Back to Menu button clicked");

        // Mark bachelor as real dated and save progress
        if (_bachelor != null)
        {
            MarkBachelorAsRealDated(_bachelor);
            IncrementSuccessfulDateCount();
        }

        // Clear notebook
        if (_noteBook != null)
        {
            _noteBook.ClearBachelor();
        }

        // Turn off all date backgrounds before leaving
        TurnOffAllDateBackgrounds();

        // End the date session
        EndDate();

        // Load the main menu scene
        SceneManager.LoadScene("MainMenu"); // Adjust scene name as needed
    }

    /// <summary>
    /// Handles the "Quit Game" button click after a real date
    /// </summary>
    private void OnQuitGameClicked()
    {
        Debug.Log("Quit Game button clicked");

        // Mark bachelor as real dated and save progress
        if (_bachelor != null)
        {
            MarkBachelorAsRealDated(_bachelor);
            IncrementSuccessfulDateCount();
        }

        // Clear notebook
        if (_noteBook != null)
        {
            _noteBook.ClearBachelor();
        }

        // Turn off all date backgrounds before quitting
        TurnOffAllDateBackgrounds();

        // End the date session
        EndDate();

        // Quit the application
#if UNITY_EDITOR
        UnityEditor.EditorApplication.isPlaying = false;
#else
        Application.Quit();
#endif
=======
>>>>>>> 9c181b10
    }

    /// <summary>
    /// Shows the post-real-date options with no message and only Come Back Later button
    /// Used at the end of real date scenes (aquarium, forest, rooftop)
    /// </summary>
    private void ShowPostRealDateOptions()
    {
        Debug.Log("Showing post-real-date options at end of real date scene");

        // Clear the display text - no message shown at the end of real date scenes
        if (_displayText != null)
        {
            _displayText.text = "";

            if (_typewriter != null)
            {
                _typewriter.ShowText("");
            }
        }
        // Hide continue icon and show only the Come Back Later option
        if (_continueIcon != null)
        {
            _continueIcon.SetActive(false);
        }

        // Only show "Back to Cafe" button for real dates
        CreateEndDialogueButton("Back to Cafe", OnComeBackLaterClicked);
    }

    /// <summary>
    /// Handles the "Come Back Later" button click after a real date
    /// </summary>
    private void OnPostRealDateComeBackLaterClicked()
    {
        Debug.Log(
            $"[OnPostRealDateComeBackLaterClicked] Come Back Later button clicked after real date. Bachelor: {(_bachelor != null ? _bachelor._name : "null")}, Location: {_currentRealDateLocation}"
        );

        // Mark bachelor as real dated and save progress
        if (_bachelor != null)
        {
<<<<<<< HEAD
            button.onClick.AddListener(() => OnNextSceneClicked());

            if (btnText != null)
                btnText.color = _normalTextColor;
=======
            Debug.Log(
                $"[OnPostRealDateComeBackLaterClicked] About to mark {_bachelor._name} as real dated at {_currentRealDateLocation}"
            );
            MarkBachelorAsRealDated(_bachelor);
            IncrementRealDateCount();
        }
        else
        {
            Debug.LogError(
                "[OnPostRealDateComeBackLaterClicked] Bachelor is null when trying to save real date progress!"
            );
        }
>>>>>>> 9c181b10

        // Clear notebook
        if (_noteBook != null)
        {
            _noteBook.ClearBachelor();
        }

        // End the date session
        EndDate();

        // Return to the cafe scene
        SceneManager.LoadScene("CafeScene"); // Adjust scene name as needed
    }

    /// <summary>
<<<<<<< HEAD
=======
    /// Handles the "Return to Cafe" button click after a real date
    /// </summary>
    private void OnReturnToCafeClicked()
    {
        Debug.Log("Return to Cafe button clicked");

        // Mark bachelor as real dated and save progress
        if (_bachelor != null)
        {
            MarkBachelorAsRealDated(_bachelor);
            IncrementRealDateCount();
        }

        // Clear notebook
        if (_noteBook != null)
        {
            _noteBook.ClearBachelor();
        }

        // End the date session
        EndDate();

        // Load the cafe scene
        SceneManager.LoadScene("CafeScene"); // Adjust scene name as needed
    }

    /// <summary>
    /// Handles the "Back to Menu" button click after a real date
    /// </summary>
    private void OnBackToMenuClicked()
    {
        Debug.Log("Back to Menu button clicked");

        // Mark bachelor as real dated and save progress
        if (_bachelor != null)
        {
            MarkBachelorAsRealDated(_bachelor);
            IncrementRealDateCount();
        }

        // Clear notebook
        if (_noteBook != null)
        {
            _noteBook.ClearBachelor();
        }

        // Turn off all date backgrounds before leaving
        TurnOffAllDateBackgrounds();

        // End the date session
        EndDate();

        // Load the main menu scene
        SceneManager.LoadScene("Main Menu"); // Adjust scene name as needed
    }

    /// <summary>
    /// Handles the "Quit Game" button click after a real date
    /// </summary>
    private void OnQuitGameClicked()
    {
        Debug.Log("Quit Game button clicked");

        // Mark bachelor as real dated and save progress
        if (_bachelor != null)
        {
            MarkBachelorAsRealDated(_bachelor);
            IncrementRealDateCount();
        }

        // Clear notebook
        if (_noteBook != null)
        {
            _noteBook.ClearBachelor();
        }

        // Turn off all date backgrounds before quitting
        TurnOffAllDateBackgrounds();

        // End the date session
        EndDate();

        // Quit the application
#if UNITY_EDITOR
        UnityEditor.EditorApplication.isPlaying = false;
#else
        Application.Quit();
#endif
    }

    /// <summary>
    /// Helper method to create end dialogue buttons with consistent styling.
    /// </summary>
    /// <param name="buttonText">Text to display on the button</param>
    /// <param name="onClickAction">Action to perform when button is clicked</param>
    private void CreateEndDialogueButton(string buttonText, System.Action onClickAction)
    {
        var btnObj = Instantiate(_choiceButtonPrefab, _choicesParent);
        var btnText = btnObj.GetComponentInChildren<TextMeshProUGUI>();
        if (btnText != null)
            btnText.text = buttonText;

        EnsureContentSizeFitter(btnObj);

        var button = btnObj.GetComponent<UnityEngine.UI.Button>();
        if (button != null)
        {
            button.onClick.AddListener(() => onClickAction());

            if (btnText != null)
                btnText.color = _normalTextColor;

            AddHoverEffects(btnObj, btnText);
        }

        _activeChoiceButtons.Add(btnObj);
    }

    /// <summary>
    /// Creates the "Enter Cafe" button specifically for the FirstDate scene
    /// </summary>
    private void CreateEnterCafeButton()
    {
        var btnObj = Instantiate(_choiceButtonPrefab, _choicesParent);
        var btnText = btnObj.GetComponentInChildren<TextMeshProUGUI>();
        if (btnText != null)
            btnText.text = "Enter Cafe";

        EnsureContentSizeFitter(btnObj);

        var button = btnObj.GetComponent<UnityEngine.UI.Button>();
        if (button != null)
        {
            button.onClick.AddListener(() => OnNextSceneClicked());

            if (btnText != null)
                btnText.color = _normalTextColor;

            AddHoverEffects(btnObj, btnText);
        }

        _activeChoiceButtons.Add(btnObj);
    }

    /// <summary>
>>>>>>> 9c181b10
    /// Handles the "Next Scene" button click.
    /// Tracks successful date completion and loads the next scene.
    /// </summary>
    private void OnNextSceneClicked()
    {
        Debug.Log("Next Scene button clicked");

        // Check if this was a successful date completion
        string currentSceneName = SceneManager.GetActiveScene().name;
        bool isDateScene =
            !currentSceneName.ToLower().Contains("cafe")
            && !currentSceneName.ToLower().Contains("barista")
            && !currentSceneName.ToLower().Contains("menu")
            && !currentSceneName.ToLower().Contains("main");

        Debug.Log(
            $"[FinishDialogue] Current scene: {currentSceneName}, IsDateScene: {isDateScene}, Bachelor: {(_bachelor != null ? _bachelor._name : "null")}"
        );

        if (isDateScene)
        {
            IncrementSuccessfulDateCount();
            Debug.Log("Date completed successfully!");
            // Mark bachelor as dated and disable their setter
            if (_bachelor != null)
            {
                Debug.Log(
                    $"[FinishDialogue] About to mark {_bachelor._name} as dated in scene {currentSceneName}"
                );
                MarkBachelorAsDated(_bachelor);
            }
            else
            {
                Debug.LogError(
                    "[FinishDialogue] Bachelor is null when trying to save in date scene!"
                );
            }
        }

        // Remove bachelor from notebook after date is over
        if (_noteBook != null)
        {
            _noteBook.ClearBachelor();
        }

        // End the date session to reset bachelor interaction states
        EndDate();

        // Load the next scene
        if (_bachelor != null && !string.IsNullOrEmpty(_bachelor._nextSceneName))
        {
            Debug.Log($"Loading scene: {_bachelor._nextSceneName}");
            SceneManager.LoadScene(_bachelor._nextSceneName);
        }
        else
        {
            // Fallback: load next scene in build settings or main menu
            int nextSceneIndex = SceneManager.GetActiveScene().buildIndex + 1;
            if (nextSceneIndex < SceneManager.sceneCountInBuildSettings)
            {
                SceneManager.LoadScene(nextSceneIndex);
            }
            else
            {
                SceneManager.LoadScene("Main Menu");
            }
        }
    }

    /// <summary>
    /// Handles the "Come Back Later" button click.
    /// Returns to the main menu and hides the dialogue display.
    /// If coming from a real date, handles post-real-date cleanup.
    /// </summary>
    private void OnComeBackLaterClicked()
    {
        Debug.Log("Come Back Later button clicked");
        ClearChoices();

        // Check if this is coming from a real date
        if (_justCompletedRealDate)
        {
            Debug.Log("Returning from real date - handling post-real-date cleanup");

            // Mark bachelor as real dated and save progress
            if (_bachelor != null)
            {
                MarkBachelorAsRealDated(_bachelor);
<<<<<<< HEAD
                IncrementSuccessfulDateCount();
=======
                IncrementRealDateCount();
>>>>>>> 9c181b10
            }

            // Clear notebook
            if (_noteBook != null)
            {
                _noteBook.ClearBachelor();
            }

            // Reset the flags and clear location
            _justCompletedRealDate = false;
            _currentRealDateLocation = "";

            // Turn off all date backgrounds
            TurnOffAllDateBackgrounds();

            // End the date session
            EndDate();
<<<<<<< HEAD

            // Trigger barista event after real date completion
            TriggerBaristaAfterRealDate();
=======
>>>>>>> 9c181b10
            return;
        }

        // Regular "Come Back Later" logic for cafe scenes
        Debug.Log("Come Back Later button clicked - returning to main menu");

        // Turn off all date backgrounds to return to cafe scene
        TurnOffAllDateBackgrounds();

        // End the date session to reset bachelor interaction states
        EndDate();

        gameObject.SetActive(false);
        if (_dialogueCanvas != null)
        {
            _dialogueCanvas.enabled = false;
        }
        // Enable all BachelorSetter canvases in the scene (for cafe re-entry)
        var setters = FindObjectsByType<BachelorSetter>(FindObjectsSortMode.None);
        foreach (var setter in setters)
        {
            if (setter != null)
            {
                setter.EnableCanvas();
            }
        }
    }

    /// <summary>
    /// Handles the "Ask on a Date" button click.
    /// Shows asking on a date text and then presents three date location options.
    /// </summary>
    private void OnAskOnDateClicked()
    {
        Debug.Log("Ask on a Date button clicked");
        ClearChoices();

        // Show the asking on a date text
        ShowAskOnDateText();
<<<<<<< HEAD
    }

    /// <summary>
    /// Shows the text for asking the bachelor on a date and then displays location options.
    /// </summary>
    private void ShowAskOnDateText()
    {
        // Display asking on a date text
        if (_displayText != null)
        {
            string askDateText =
                $"Would you like to go on a date with me, {_bachelor?._name ?? ""}?";
            _displayText.text = askDateText;

            if (_typewriter != null)
            {
                _typewriter.ShowText(askDateText);
            }
        }

        // Hide continue icon since we'll show choices
        if (_continueIcon != null)
        {
            _continueIcon.SetActive(false);
        }

        // Wait a moment then show date location options
        StartCoroutine(ShowDateLocationOptionsAfterDelay());
    }

    /// <summary>
    /// Coroutine that waits a moment then shows the three date location options.
    /// </summary>
    private System.Collections.IEnumerator ShowDateLocationOptionsAfterDelay()
    {
        yield return new WaitForSeconds(2f);
        ShowDateLocationOptions();
    }

    /// <summary>
    /// Shows the three date location options: Rooftop, Aquarium, and Forest.
    /// </summary>
    private void ShowDateLocationOptions()
    {
        ClearChoices();

        CreateDateLocationButton("Rooftop", OnRooftopDateSelected);
        CreateDateLocationButton("Aquarium", OnAquariumDateSelected);
        CreateDateLocationButton("Forest", OnForestDateSelected);
    }

    /// <summary>
    /// Creates a date location selection button with consistent styling.
    /// </summary>
    private void CreateDateLocationButton(string locationName, System.Action onClickAction)
    {
        var btnObj = Instantiate(_choiceButtonPrefab, _choicesParent);
        var btnText = btnObj.GetComponentInChildren<TextMeshProUGUI>();
        if (btnText != null)
            btnText.text = locationName;

        EnsureContentSizeFitter(btnObj);

        var button = btnObj.GetComponent<UnityEngine.UI.Button>();
        if (button != null)
        {
            button.onClick.AddListener(() => onClickAction());

            if (btnText != null)
                btnText.color = _normalTextColor;

            AddHoverEffects(btnObj, btnText);
        }

        _activeChoiceButtons.Add(btnObj);
    }

    /// <summary>
    /// Handles selection of the Rooftop date location.
    /// </summary>
    private void OnRooftopDateSelected()
    {
        Debug.Log("Rooftop date selected");
        SetDateBackground("Rooftop");
        StartDateWithLocation("Rooftop", _rooftopDateDialogue);
    }

    /// <summary>
    /// Handles selection of the Aquarium date location.
    /// </summary>
    private void OnAquariumDateSelected()
    {
        Debug.Log("Aquarium date selected");
        SetDateBackground("Aquarium");
        StartDateWithLocation("Aquarium", _aquariumDateDialogue);
    }

    /// <summary>
    /// Handles selection of the Forest date location.
    /// </summary>
    private void OnForestDateSelected()
    {
        Debug.Log("Forest date selected");
        SetDateBackground("Forest");
        StartDateWithLocation("Forest", _forestDateDialogue);
    }

    /// <summary>
    /// Starts a date with the specified location and dialogue.
    /// </summary>
    private void StartDateWithLocation(string locationName, DSDialogue dateDialogue)
    {
        if (dateDialogue == null)
        {
            Debug.LogError($"No dialogue assigned for {locationName} date!");
            return;
        }

        // Set the date dialogue
        _dialogue = dateDialogue;

        // Set the flag to indicate we're starting a real date and store the location
        _justCompletedRealDate = true;

        // Store the date location in a variable we can access later
        _currentRealDateLocation = locationName;
        Debug.Log($"Starting real date at {locationName}. Flag set to true.");

        // Clear choices and start the date dialogue
        ClearChoices();
        ShowDialogue();
    }

    /// <summary>
    /// Marks a bachelor as having been dated and saves the data.
    /// </summary>
    private void MarkBachelorAsDated(NewBachelorSO bachelor)
    {
        if (bachelor == null)
            return;

        // Mark in the ScriptableObject
        bachelor.MarkAsDated();

        // Save to the save system
        SaveData saveData = SaveSystem.Deserialize();
        if (saveData == null)
        {
            saveData = new SaveData();
        }

        if (!saveData.DatedBachelors.Contains(bachelor.name))
        {
            saveData.DatedBachelors.Add(bachelor.name);
            SaveSystem.SerializeData(saveData);
        }

        Debug.Log($"Marked {bachelor.name} as dated and saved progress");
    }

    /// <summary>
    /// Marks a bachelor as having completed a real date (aquarium, forest, rooftop) and saves the data.
    /// </summary>
    private void MarkBachelorAsRealDated(NewBachelorSO bachelor)
    {
        if (bachelor == null)
            return;

        Debug.Log($"Marking {bachelor.name} as real dated at {_currentRealDateLocation}");

        // Mark in the ScriptableObject with the date location
        bachelor.MarkAsRealDated(_currentRealDateLocation);

        // Save to the save system
        SaveData saveData = SaveSystem.Deserialize();
        if (saveData == null)
        {
            saveData = new SaveData();
        }

        // Add to both lists to ensure compatibility
        if (!saveData.DatedBachelors.Contains(bachelor.name))
        {
            saveData.DatedBachelors.Add(bachelor.name);
        }

        if (!saveData.RealDatedBachelors.Contains(bachelor.name))
        {
            saveData.RealDatedBachelors.Add(bachelor.name);
            SaveSystem.SerializeData(saveData);
        }

        Debug.Log(
            $"Marked {bachelor.name} as real dated at {_currentRealDateLocation} and saved progress"
        );
    }

    /// <summary>
    /// Checks if a bachelor has completed a real date (not just a speed date)
    /// </summary>
    private bool HasCompletedRealDate(NewBachelorSO bachelor)
    {
        if (bachelor == null)
            return false;

        SaveData saveData = SaveSystem.Deserialize();
        if (saveData == null || saveData.RealDatedBachelors == null)
            return false;

        return saveData.RealDatedBachelors.Contains(bachelor.name);
    }

    /// <summary>
    /// Increments the successful date count and saves the data.
    /// </summary>
    private void IncrementSuccessfulDateCount()
    {
        _succesfulDateCount++;
        Debug.Log($"Successful date count incremented to: {_succesfulDateCount}");
    }

    /// <summary>
    /// Resets all SetBachelor dating states when a date session ends.
    /// </summary>
    private void ResetAllBachelorStates()
    {
        // Find all SetBachelor components in the scene and reset their dating state
        SetBachelor[] setBachelors = FindObjectsByType<SetBachelor>(FindObjectsSortMode.None);
        foreach (var setBachelor in setBachelors)
        {
            if (setBachelor != null)
            {
                setBachelor.ResetDatingState();
            }
        }
        Debug.Log("Date session ended and bachelor states reset");
    }

    /// <summary>
    /// Loads the successful date count from save data.
    /// </summary>
    private void LoadSuccessfulDateCountFromSave()
    {
        // Initialize the successful date count
        // Note: SaveData doesn't currently track this, so we initialize to 0
        _succesfulDateCount = 0;
    }

    /// <summary>
    /// Ends the current date and performs cleanup.
    /// </summary>
    private void EndDate()
    {
        ResetAllBachelorStates();
        IncrementSuccessfulDateCount();

        // Turn off all date backgrounds when ending a date
        TurnOffAllDateBackgrounds();

        // Hide dialogue UI
        if (_dialogueCanvas != null)
        {
            _dialogueCanvas.enabled = false;
        }

        // Re-enable movement if move canvas exists
        if (_moveCanvas != null)
        {
            _moveCanvas.enabled = true;
        }
    }

    #region Background Management
    /// <summary>
    /// Turns off all date background images to ensure clean state
    /// </summary>
    private void TurnOffAllDateBackgrounds()
    {
        if (_rooftopBackground != null)
        {
            _rooftopBackground.gameObject.SetActive(false);
        }

        if (_aquariumBackground != null)
        {
            _aquariumBackground.gameObject.SetActive(false);
        }

        if (_forestBackground != null)
        {
            _forestBackground.gameObject.SetActive(false);
        }

        _currentBackground = null;
        Debug.Log("All date backgrounds turned off");
    }

    /// <summary>
    /// Sets the active background for the specified date location
    /// </summary>
    /// <param name="location">The date location (Rooftop, Aquarium, or Forest)</param>
    private void SetDateBackground(string location)
    {
        // First turn off all backgrounds
        TurnOffAllDateBackgrounds();

        // Then turn on the appropriate background
        switch (location.ToLower())
        {
            case "rooftop":
                if (_rooftopBackground != null)
                {
                    _rooftopBackground.gameObject.SetActive(true);
                    _currentBackground = _rooftopBackground;
                    Debug.Log("Rooftop background activated");
                }
                break;

            case "aquarium":
                if (_aquariumBackground != null)
                {
                    _aquariumBackground.gameObject.SetActive(true);
                    _currentBackground = _aquariumBackground;
                    Debug.Log("Aquarium background activated");
                }
                break;

            case "forest":
                if (_forestBackground != null)
                {
                    _forestBackground.gameObject.SetActive(true);
                    _currentBackground = _forestBackground;
                    Debug.Log("Forest background activated");
                }
                break;

            default:
                Debug.LogWarning($"Unknown date location: {location}");
                break;
        }
    }
    #endregion

    #region Barista Event
    /// <summary>
    /// Shows the barista event in the cafe after a real date, with no background, displaying dialogue based on number of completed real dates.
    /// No ending buttons are created for barista dialogues.
    /// </summary>
    private IEnumerator ShowBaristaAfterRealDate()
    {
        // Hide all backgrounds
        TurnOffAllDateBackgrounds();

        // Clear any existing choices/buttons to ensure no buttons are shown
        ClearChoices();

        // Get the dialogue index based on successful date count (0-indexed)
        int dialogueIndex = Mathf.Max(0, _succesfulDateCount - 1);

        // Check if we have a dialogue for this index
        if (
            _baristaDialogues != null
            && dialogueIndex < _baristaDialogues.Count
            && _baristaDialogues[dialogueIndex] != null
        )
        {
            // Use the specific dialogue for this date count
            DSDialogue baristaDialogue = _baristaDialogues[dialogueIndex];

            // Set the barista name
            if (_nameText != null)
            {
                _nameText.text = "Barista";
            }

            // Hide bachelor image
            if (_bachelorImage != null)
            {
                _bachelorImage.enabled = false;
            }

            // Hide continue icon and love meter - no interaction allowed
            if (_continueIcon != null)
            {
                _continueIcon.SetActive(false);
            }
            if (_loveMeterUI != null)
            {
                _loveMeterUI.HideLoveMeter();
            }

            // Show the dialogue canvas
            if (_dialogueCanvas != null)
            {
                _dialogueCanvas.enabled = true;
            }

            // Display the barista dialogue
            if (baristaDialogue.m_dialogue != null && _displayText != null)
            {
                _displayText.text = baristaDialogue.m_dialogue.m_dialogueTextData;

                if (_typewriter != null)
                {
                    _typewriter.ShowText(_displayText.text);
                }

                Debug.Log(
                    $"Showing barista dialogue #{dialogueIndex + 1} after {_succesfulDateCount} real dates: {_displayText.text}"
                );
            }
        }
        else
        {
            // Fallback to generic message if no dialogue is available
            if (_displayText != null)
            {
                _displayText.text =
                    $"The barista approaches you after your date #{_succesfulDateCount}.";
            }
            if (_nameText != null)
            {
                _nameText.text = "Barista";
            }
            if (_bachelorImage != null)
            {
                _bachelorImage.enabled = false;
            }
            if (_continueIcon != null)
            {
                _continueIcon.SetActive(false);
            }
            if (_loveMeterUI != null)
            {
                _loveMeterUI.HideLoveMeter();
            }
            if (_dialogueCanvas != null)
            {
                _dialogueCanvas.enabled = true;
            }

            Debug.LogWarning(
                $"No barista dialogue found for index {dialogueIndex}. Using fallback message."
            );
        }

        // Check if this was the last barista dialogue
        bool isLastDialogue = (
            _baristaDialogues != null && dialogueIndex >= _baristaDialogues.Count - 1
        );

        if (isLastDialogue)
        {
            Debug.Log(
                "Last barista dialogue completed. Deleting save file and returning to main menu immediately."
            );

            // Delete the save file immediately
            DeleteSaveFile();

            // Load the main menu scene immediately without waiting
            UnityEngine.SceneManagement.SceneManager.LoadScene("Main Menu");
        }
        else
        {
            // Wait for spacebar input like regular dialogue for non-final dialogues
            _canAdvance = false;
            _isDelayActive = false;

            // Show continue icon to indicate player can advance
            if (_continueIcon != null)
            {
                _continueIcon.SetActive(true);
            }

            // Wait for player input (spacebar or mouse click)
            yield return new WaitUntil(
                () => (Input.GetKeyDown(KeyCode.Space) || Input.GetMouseButtonDown(0))
            );

            // Hide continue icon when advancing
            if (_continueIcon != null)
            {
                _continueIcon.SetActive(false);
            }

            // Close the dialogue UI for non-final dialogues
            if (_dialogueCanvas != null)
            {
                _dialogueCanvas.enabled = false;
            }
=======
    }

    /// <summary>
    /// Shows the text for asking the bachelor on a date and then displays location options.
    /// </summary>
    private void ShowAskOnDateText()
    {
        // Display asking on a date text
        if (_displayText != null)
        {
            string askDateText =
                $"Would you like to go on a date with me, {_bachelor?._name ?? ""}?";
            _displayText.text = askDateText;

            if (_typewriter != null)
            {
                _typewriter.ShowText(askDateText);
            }
        }

        // Hide continue icon since we'll show choices
        if (_continueIcon != null)
        {
            _continueIcon.SetActive(false);
        }

        // Wait a moment then show date location options
        StartCoroutine(ShowDateLocationOptionsAfterDelay());
    }

    /// <summary>
    /// Coroutine that waits a moment then shows the three date location options.
    /// </summary>
    private System.Collections.IEnumerator ShowDateLocationOptionsAfterDelay()
    {
        yield return new WaitForSeconds(2f);
        ShowDateLocationOptions();
    }

    /// <summary>
    /// Shows the three date location options: Rooftop, Aquarium, and Forest.
    /// </summary>
    private void ShowDateLocationOptions()
    {
        ClearChoices();

        CreateDateLocationButton("Rooftop", OnRooftopDateSelected);
        CreateDateLocationButton("Aquarium", OnAquariumDateSelected);
        CreateDateLocationButton("Forest", OnForestDateSelected);
    }

    /// <summary>
    /// Creates a date location selection button with consistent styling.
    /// </summary>
    private void CreateDateLocationButton(string locationName, System.Action onClickAction)
    {
        var btnObj = Instantiate(_choiceButtonPrefab, _choicesParent);
        var btnText = btnObj.GetComponentInChildren<TextMeshProUGUI>();
        if (btnText != null)
            btnText.text = locationName;

        EnsureContentSizeFitter(btnObj);

        var button = btnObj.GetComponent<UnityEngine.UI.Button>();
        if (button != null)
        {
            button.onClick.AddListener(() => onClickAction());

            if (btnText != null)
                btnText.color = _normalTextColor;

            AddHoverEffects(btnObj, btnText);
        }

        _activeChoiceButtons.Add(btnObj);
    }

    /// <summary>
    /// Handles selection of the Rooftop date location.
    /// </summary>
    private void OnRooftopDateSelected()
    {
        Debug.Log("Rooftop date selected");
        SetDateBackground("Rooftop");
        StartDateWithLocation("Rooftop", _rooftopDateDialogue);
    }

    /// <summary>
    /// Handles selection of the Aquarium date location.
    /// </summary>
    private void OnAquariumDateSelected()
    {
        Debug.Log("Aquarium date selected");
        SetDateBackground("Aquarium");
        StartDateWithLocation("Aquarium", _aquariumDateDialogue);
    }

    /// <summary>
    /// Handles selection of the Forest date location.
    /// </summary>
    private void OnForestDateSelected()
    {
        Debug.Log("Forest date selected");
        SetDateBackground("Forest");
        StartDateWithLocation("Forest", _forestDateDialogue);
    }

    /// <summary>
    /// Starts a date with the specified location and dialogue.
    /// </summary>
    private void StartDateWithLocation(string locationName, DSDialogue dateDialogue)
    {
        if (dateDialogue == null)
        {
            Debug.LogError($"No dialogue assigned for {locationName} date!");
            return;
        }

        // Set the date dialogue
        _dialogue = dateDialogue;

        // Set the flag to indicate we're starting a real date and store the location
        _justCompletedRealDate = true;

        // Store the date location in a variable we can access later
        _currentRealDateLocation = locationName;
        Debug.Log($"Starting real date at {locationName}. Flag set to true.");

        // Clear choices and start the date dialogue
        ClearChoices();
        ShowDialogue();
    }

    /// <summary>
    /// Marks a bachelor as having been dated and saves the data.
    /// </summary>
    private void MarkBachelorAsDated(NewBachelorSO bachelor)
    {
        if (bachelor == null)
        {
            Debug.LogError("[MarkBachelorAsDated] Bachelor is null! Cannot save dating progress.");
            return;
>>>>>>> 9c181b10
        }
    }

<<<<<<< HEAD
    /// <summary>
    /// Call this after a real date is completed to trigger the barista event.
    /// </summary>
    public void TriggerBaristaAfterRealDate()
    {
        StartCoroutine(ShowBaristaAfterRealDate());
    }

    /// <summary>
    /// Deletes the player's save file completely.
    /// </summary>
    private void DeleteSaveFile()
    {
        try
        {
            string path = System.IO.Path.Combine(Application.persistentDataPath, "save.json");
            if (System.IO.File.Exists(path))
            {
                System.IO.File.Delete(path);
                Debug.Log($"Save file deleted: {path}");
            }
            else
            {
                Debug.Log("No save file found to delete.");
            }
        }
        catch (System.Exception e)
        {
            Debug.LogError($"Failed to delete save file: {e.Message}");
        }
    }
    #endregion
    #endregion
}
=======
        Debug.Log($"[MarkBachelorAsDated] About to mark {bachelor._name} as dated");

        // Mark in the ScriptableObject (this also handles saving to the save system)
        bachelor.MarkAsDated();

        Debug.Log(
            $"[MarkBachelorAsDated] Successfully marked {bachelor._name} as dated and saved progress"
        );
    }

    /// <summary>
    /// Marks a bachelor as having completed a real date (aquarium, forest, rooftop) and saves the data.
    /// </summary>
    private void MarkBachelorAsRealDated(NewBachelorSO bachelor)
    {
        if (bachelor == null)
        {
            Debug.LogError(
                "[MarkBachelorAsRealDated] Bachelor is null! Cannot save real dating progress."
            );
            return;
        }

        if (string.IsNullOrEmpty(_currentRealDateLocation))
        {
            Debug.LogError(
                $"[MarkBachelorAsRealDated] Current real date location is empty! Cannot save location for {bachelor._name}"
            );
            return;
        }

        Debug.Log(
            $"[MarkBachelorAsRealDated] About to mark {bachelor._name} as real dated at {_currentRealDateLocation}"
        );

        // Mark in the ScriptableObject with the date location (this also handles saving to the save system)
        bachelor.MarkAsRealDated(_currentRealDateLocation);

        Debug.Log(
            $"[MarkBachelorAsRealDated] Successfully marked {bachelor._name} as real dated at {_currentRealDateLocation} and saved progress"
        );
    }

    /// <summary>
    /// Checks if a bachelor has completed a real date (not just a speed date)
    /// </summary>
    private bool HasCompletedRealDate(NewBachelorSO bachelor)
    {
        if (bachelor == null)
            return false;

        // Use the bachelor's own method which handles both local flags and save data consistency
        return bachelor.HasCompletedRealDate();
    }

    /// <summary>
    /// Increments the successful date count and saves the data.
    /// </summary>
    private void IncrementSuccessfulDateCount()
    {
        _speedDateCount++;
        Debug.Log($"Successful date count incremented to: {_speedDateCount}");
    }

    /// <summary>
    /// Increments the real date count specifically for real dates (aquarium, forest, rooftop).
    /// /// </summary>
    private void IncrementRealDateCount()
    {
        _realDateCount++;
        Debug.Log($"Real date count incremented to: {_realDateCount}");
    }

    /// <summary>
    /// Resets all SetBachelor dating states when a date session ends.
    /// </summary>
    private void ResetAllBachelorStates()
    {
        // Find all SetBachelor components in the scene and reset their dating state
        SetBachelor[] setBachelors = FindObjectsByType<SetBachelor>(FindObjectsSortMode.None);
        foreach (var setBachelor in setBachelors)
        {
            if (setBachelor != null)
            {
                setBachelor.ResetDatingState();
            }
        }
        Debug.Log("Date session ended and bachelor states reset");
    }

    /// <summary>
    /// Loads the successful date count from save data.
    /// </summary>
    private void LoadSuccessfulDateCountFromSave()
    {
        // Load from save system
        SaveData saveData = SaveSystem.Deserialize();
        if (saveData != null)
        {
            // Count successful dates (speed dates) from DatedBachelors list
            _speedDateCount = saveData.DatedBachelors?.Count ?? 0;

            // Count real dates from RealDatedBachelors list
            _realDateCount = saveData.RealDatedBachelors?.Count ?? 0;

            Debug.Log(
                $"Loaded from save data - Successful dates: {_speedDateCount}, Real dates: {_realDateCount}"
            );
        }
        else
        {
            // No save data exists, initialize to 0
            _speedDateCount = 0;
            _realDateCount = 0;
            Debug.Log("No save data found, initialized date counts to 0");
        }
    }

    /// <summary>
    /// Ends the current date and performs cleanup.
    /// </summary>
    private void EndDate()
    {
        ResetAllBachelorStates();

        // Turn off all date backgrounds when ending a date
        TurnOffAllDateBackgrounds();

        // Hide dialogue UI
        if (_dialogueCanvas != null)
        {
            _dialogueCanvas.enabled = false;
        }

        // Re-enable movement if move canvas exists
        if (_moveCanvas != null)
        {
            _moveCanvas.enabled = true;
        }
    }

    #region Background Management
    /// <summary>
    /// Turns off all date background images to ensure clean state
    /// </summary>
    private void TurnOffAllDateBackgrounds()
    {
        if (_rooftopBackground != null)
        {
            _rooftopBackground.gameObject.SetActive(false);
        }

        if (_aquariumBackground != null)
        {
            _aquariumBackground.gameObject.SetActive(false);
        }

        if (_forestBackground != null)
        {
            _forestBackground.gameObject.SetActive(false);
        }

        _currentBackground = null;
        Debug.Log("All date backgrounds turned off");
    }

    /// <summary>
    /// Sets the active background for the specified date location
    /// </summary>
    /// <param name="location">The date location (Rooftop, Aquarium, or Forest)</param>
    private void SetDateBackground(string location)
    {
        // First turn off all backgrounds
        TurnOffAllDateBackgrounds();

        // Then turn on the appropriate background
        switch (location.ToLower())
        {
            case "rooftop":
                if (_rooftopBackground != null)
                {
                    _rooftopBackground.gameObject.SetActive(true);
                    _currentBackground = _rooftopBackground;
                    Debug.Log("Rooftop background activated");
                }
                break;

            case "aquarium":
                if (_aquariumBackground != null)
                {
                    _aquariumBackground.gameObject.SetActive(true);
                    _currentBackground = _aquariumBackground;
                    Debug.Log("Aquarium background activated");
                }
                break;

            case "forest":
                if (_forestBackground != null)
                {
                    _forestBackground.gameObject.SetActive(true);
                    _currentBackground = _forestBackground;
                    Debug.Log("Forest background activated");
                }
                break;

            default:
                Debug.LogWarning($"Unknown date location: {location}");
                break;
        }
    }
    #endregion

    #region Barista Event
    /// <summary>
    /// Shows the barista event in the cafe after a real date, with no background, displaying dialogue based on number of completed real dates.
    /// No ending buttons are created for barista dialogues.
    /// </summary>
    private IEnumerator ShowBaristaAfterRealDate()
    {
        // Hide all date backgrounds to return to cafe environment
        TurnOffAllDateBackgrounds();

        // Clear any existing choices/buttons to ensure no buttons are shown
        ClearChoices();

        // Ensure we're back in cafe environment - restore basic UI elements
        RestoreCafeEnvironment();

        // Get the dialogue index based on real date count (0-indexed)
        int dialogueIndex = Mathf.Max(0, _realDateCount - 1);

        // Safety check: if no barista dialogues exist, don't delete save file
        if (_baristaDialogues == null || _baristaDialogues.Count == 0)
        {
            Debug.LogWarning("No barista dialogues configured. Skipping barista event.");

            // Close dialogue UI and return to cafe normally
            if (_dialogueCanvas != null)
            {
                _dialogueCanvas.enabled = false;
            }
            yield break;
        }

        // Determine if the date was successful or failed
        bool isGoodDate = _loveScore >= _loveNeededForSuccefulDate;
        DSDialogue baristaDialogue = null;
        bool isAllDateFailedDialogue = false;

        // Check if we're at the final dialogue and determine which special dialogue to use
        bool isAtFinalDialogue = dialogueIndex >= _baristaDialogues.Count - 1;

        // If we're at the final dialogue position, check for special ending scenarios
        if (isAtFinalDialogue)
        {
            if (AllDatesFailed() && _allDateFailedBaristaDialogue != null)
            {
                baristaDialogue = _allDateFailedBaristaDialogue;
                isAllDateFailedDialogue = true;
                Debug.Log(
                    "Using 'all dates failed' barista dialogue - triggering game end sequence"
                );
            }
            else if (HasMixedResults() && _mixedResultsBaristaDialogue != null)
            {
                baristaDialogue = _mixedResultsBaristaDialogue;
                isAllDateFailedDialogue = true; // This also triggers game end
                Debug.Log("Using 'mixed results' barista dialogue - triggering game end sequence");
            }
            // If all dates succeeded, fall through to use regular "good job" dialogue
        }
        // If date failed, use the bad date barista dialogue (for individual date failures)
        else if (!isGoodDate && _badDateBaristaDialogue != null)
        {
            baristaDialogue = _badDateBaristaDialogue;
            Debug.Log(
                $"Using bad date barista dialogue (Love: {_loveScore}/{_loveNeededForSuccefulDate})"
            );
        }
        // If date succeeded, use the regular barista dialogue based on real date count
        else if (
            dialogueIndex < _baristaDialogues.Count
            && _baristaDialogues[dialogueIndex] != null
        )
        {
            baristaDialogue = _baristaDialogues[dialogueIndex];
            if (isAtFinalDialogue)
            {
                Debug.Log(
                    $"Using final 'all dates succeeded' barista dialogue after {_realDateCount} successful real dates"
                );
            }
            else
            {
                Debug.Log(
                    $"Using regular barista dialogue #{dialogueIndex + 1} after {_realDateCount} real dates"
                );
            }
        }

        // Check if we have a dialogue to show
        if (baristaDialogue != null)
        {
            // Use the selected dialogue for this date result

            // Set the barista name
            if (_nameText != null)
            {
                _nameText.text = "Barista";
            }

            // Set the bachelor image from the dialogue data
            if (baristaDialogue.m_dialogue != null && _bachelorImage != null)
            {
                Debug.Log(
                    $"Setting up barista image. Current enabled state: {_bachelorImage.enabled}"
                );

                // If barista dialogue has a specific image, use it
                if (baristaDialogue.m_dialogue.m_bachelorImageData != null)
                {
                    _bachelorImage.sprite = baristaDialogue.m_dialogue.m_bachelorImageData;
                    Debug.Log("Set barista sprite from dialogue data");
                }
                else
                {
                    Debug.Log(
                        "No specific barista sprite in dialogue data, keeping current sprite"
                    );
                }

                // Always ensure the image is visible for barista dialogue
                _bachelorImage.color = new Color(
                    _bachelorImage.color.r,
                    _bachelorImage.color.g,
                    _bachelorImage.color.b,
                    1f
                );
                _bachelorImage.enabled = true;
                Debug.Log(
                    $"Barista image enabled and made visible. Final state - Enabled: {_bachelorImage.enabled}, Alpha: {_bachelorImage.color.a}"
                );
            }
            else if (_bachelorImage != null)
            {
                // Fallback: ensure image is enabled even without dialogue data
                _bachelorImage.enabled = true;
                _bachelorImage.color = new Color(
                    _bachelorImage.color.r,
                    _bachelorImage.color.g,
                    _bachelorImage.color.b,
                    1f
                );
                Debug.Log("Barista image enabled as fallback (no dialogue data)");
            }
            else
            {
                Debug.LogWarning("Bachelor image component is null - barista won't be visible!");
            }

            // Hide continue icon initially
            if (_continueIcon != null)
            {
                _continueIcon.SetActive(false);
            }
            if (_loveMeterUI != null)
            {
                _loveMeterUI.HideLoveMeter();
            }

            // Show the dialogue canvas
            if (_dialogueCanvas != null)
            {
                _dialogueCanvas.enabled = true;
            }

            // Display the barista dialogue
            if (baristaDialogue.m_dialogue != null && _displayText != null)
            {
                _displayText.text = baristaDialogue.m_dialogue.m_dialogueTextData;

                if (_typewriter != null)
                {
                    _typewriter.ShowText(_displayText.text);

                    // Wait for typewriter to finish
                    yield return new WaitUntil(() => !_typewriter.isShowingText);
                }

                Debug.Log(
                    $"Showing barista dialogue #{dialogueIndex + 1} after {_realDateCount} real dates: {_displayText.text}"
                );
            }
        }
        else
        {
            // Fallback to generic message if no dialogue is available
            if (_displayText != null)
            {
                if (isGoodDate)
                {
                    _displayText.text =
                        $"The barista approaches you after your successful real date #{_realDateCount}.";
                }
                else
                {
                    _displayText.text =
                        "The barista notices you didn't have the best time on your date.";
                }
            }
            if (_nameText != null)
            {
                _nameText.text = "Barista";
            }
            if (_continueIcon != null)
            {
                _continueIcon.SetActive(false);
            }
            if (_loveMeterUI != null)
            {
                _loveMeterUI.HideLoveMeter();
            }
            if (_dialogueCanvas != null)
            {
                _dialogueCanvas.enabled = true;
            }

            Debug.LogWarning(
                $"No barista dialogue found for date result (Success: {isGoodDate}). Using fallback message."
            );
        }

        // Fixed condition: delete save if we reached the last configured dialogue OR if it's the "all dates failed" dialogue
        bool isLastDialogue =
            (dialogueIndex >= _baristaDialogues.Count - 1) || isAllDateFailedDialogue;

        if (isLastDialogue || isAllDateFailedDialogue)
        {
            if (isAllDateFailedDialogue)
            {
                Debug.Log("All dates failed dialogue completed. Ending game and deleting save.");
            }
            else
            {
                Debug.Log(
                    "Last barista dialogue completed. Waiting for player input before ending game."
                );
            }

            // Add delay like regular dialogue
            yield return new WaitForSeconds(1f);

            // Show continue icon for final dialogue too
            if (_continueIcon != null)
            {
                _continueIcon.SetActive(true);
            }

            // Wait for player input before ending
            yield return new WaitUntil(
                () => (Input.GetKeyDown(KeyCode.Space) || Input.GetMouseButtonDown(0))
            );

            // Hide continue icon when advancing
            if (_continueIcon != null)
            {
                _continueIcon.SetActive(false);
            }

            // Reset all bachelor states before ending the game
            ResetAllBachelorStates();

            // Delete the save file immediately
            DeleteSaveFile();

            // Load the main menu scene immediately without waiting
            UnityEngine.SceneManagement.SceneManager.LoadScene("Main Menu");
        }
        else
        {
            // Wait for spacebar input like regular dialogue for non-final dialogues
            _canAdvance = false;
            _isDelayActive = false;

            // Add delay like regular dialogue
            yield return new WaitForSeconds(1f);

            // Show continue icon to indicate player can advance
            if (_continueIcon != null)
            {
                _continueIcon.SetActive(true);
            }

            // Wait for player input (spacebar or mouse click)
            yield return new WaitUntil(
                () => (Input.GetKeyDown(KeyCode.Space) || Input.GetMouseButtonDown(0))
            );

            // Hide continue icon when advancing
            if (_continueIcon != null)
            {
                _continueIcon.SetActive(false);
            }

            // Close the dialogue UI for non-final dialogues
            if (_dialogueCanvas != null)
            {
                _dialogueCanvas.enabled = false;
            }

            // Reset all bachelor states after barista dialogue completes (for non-final dialogues)
            ResetAllBachelorStates();
        }
    }

    /// <summary>
    /// Call this after a real date is completed to trigger the barista event.
    /// </summary>
    public void TriggerBaristaAfterRealDate()
    {
        StartCoroutine(ShowBaristaAfterRealDate());
    }

    /// <summary>
    /// Deletes the player's save file completely.
    /// </summary>
    private void DeleteSaveFile()
    {
        try
        {
            string path = System.IO.Path.Combine(Application.persistentDataPath, "save.json");
            if (System.IO.File.Exists(path))
            {
                System.IO.File.Delete(path);
                Debug.Log($"Save file deleted: {path}");
            }
            else
            {
                Debug.Log("No save file found to delete.");
            }
        }
        catch (System.Exception e)
        {
            Debug.LogError($"Failed to delete save file: {e.Message}");
        }
    }
    #endregion

    #region Date Result Handling
    /// <summary>
    /// Shows the Good Date or Bad Date screen after a real date, hides only Move Canvas and Bachelor Image, and proceeds to barista dialogue after 3 seconds.
    /// Uses DOTween for smooth fade-in and fade-out effects.
    /// </summary>
    private IEnumerator ShowDateResultAndProceedToBarista()
    {
        // Turn off all date backgrounds immediately when result screen starts
        TurnOffAllDateBackgrounds();

        // Hide only Move Canvas, Bachelor Image, and Continue Icon
        if (_moveCanvas != null)
            _moveCanvas.enabled = false;
        if (_bachelorImage != null)
            _bachelorImage.enabled = false;
        if (_continueIcon != null)
            _continueIcon.SetActive(false);

        // Determine which screen to show
        bool isGoodDate = _loveScore >= _loveNeededForSuccefulDate;
        GameObject screenToShow = isGoodDate ? _goodDateScreen : _badDateScreen;

        Debug.Log(
            $"Showing {(isGoodDate ? "Good" : "Bad")} Date screen with fade effects (Love: {_loveScore}/{_loveNeededForSuccefulDate})"
        );

        if (screenToShow != null)
        {
            // Get or add CanvasGroup for fade effects
            CanvasGroup canvasGroup = screenToShow.GetComponent<CanvasGroup>();
            if (canvasGroup == null)
            {
                canvasGroup = screenToShow.AddComponent<CanvasGroup>();
            }

            // Set initial alpha to 1 (fully visible) and activate the screen instantly
            canvasGroup.alpha = 1f;
            screenToShow.SetActive(true);

            // Wait for 2 seconds (showing the screen at full opacity)
            yield return new WaitForSeconds(2f);

            // Fade out over 1 second (using basic coroutine instead of DOTween)
            float fadeDuration = 1f;
            float elapsedTime = 0f;
            while (elapsedTime < fadeDuration)
            {
                elapsedTime += Time.deltaTime;
                canvasGroup.alpha = Mathf.Lerp(1f, 0f, elapsedTime / fadeDuration);
                yield return null;
            }
            canvasGroup.alpha = 0f;

            // Deactivate the screen
            screenToShow.SetActive(false);
        }
        else
        {
            Debug.LogWarning($"No {(isGoodDate ? "Good" : "Bad")} Date screen assigned!");
            // Fallback: wait for 3 seconds without showing anything
            yield return new WaitForSeconds(3f);
        }

        // Reset the real date flag and clear location
        _justCompletedRealDate = false;
        _currentRealDateLocation = "";

        // Turn off all date backgrounds when ending a date
        TurnOffAllDateBackgrounds();

        // Hide dialogue UI temporarily (barista will re-enable it)
        if (_dialogueCanvas != null)
        {
            _dialogueCanvas.enabled = false;
        }

        // Restore the Move Canvas but keep Bachelor Image hidden for barista dialogue
        if (_moveCanvas != null)
            _moveCanvas.enabled = true;

        // Immediately trigger the barista dialogue (backgrounds already turned off)
        // Note: Bachelor states are NOT reset here - they'll be reset after barista dialogue
        TriggerBaristaAfterRealDate();
    }
    #endregion

    /// <summary>
    /// Determines if all dates have failed (no successful dates)
    /// </summary>
    private bool AllDatesFailed()
    {
        SaveData saveData = SaveSystem.Deserialize();
        if (saveData == null || saveData.RealDatedBachelors == null)
            return false;

        // Check if all 5 real dates have been completed
        int realDatedCount = saveData.RealDatedBachelors.Count;
        if (realDatedCount < 5)
            return false;

        // Get all bachelors in the scene to check their love scores
        SetBachelor[] allSetBachelors = FindObjectsByType<SetBachelor>(FindObjectsSortMode.None);
        if (allSetBachelors == null || allSetBachelors.Length == 0)
            return false;

        // Count successful dates
        int successfulDates = 0;

        foreach (var setBachelor in allSetBachelors)
        {
            if (setBachelor != null)
            {
                NewBachelorSO bachelor = setBachelor.GetBachelor();
                if (bachelor != null && bachelor._loveMeter != null)
                {
                    // Check if this bachelor was real dated
                    if (bachelor.HasCompletedRealDate())
                    {
                        int currentLove = bachelor._loveMeter.GetCurrentLove();
                        if (currentLove >= _loveNeededForSuccefulDate)
                        {
                            successfulDates++;
                        }
                    }
                }
            }
        }

        // All dates failed if no successful dates
        bool allFailed = successfulDates == 0;
        Debug.Log(
            $"All dates failed check: Real dated: {realDatedCount}/5, Successful: {successfulDates}, All failed: {allFailed}"
        );

        return realDatedCount >= 5 && allFailed;
    }

    /// <summary>
    /// Determines if there are mixed results (some successful, some failed)
    /// </summary>
    private bool HasMixedResults()
    {
        SaveData saveData = SaveSystem.Deserialize();
        if (saveData == null || saveData.RealDatedBachelors == null)
            return false;

        // Check if all 5 real dates have been completed
        int realDatedCount = saveData.RealDatedBachelors.Count;
        if (realDatedCount < 5)
            return false;

        // Get all bachelors in the scene to check their love scores
        SetBachelor[] allSetBachelors = FindObjectsByType<SetBachelor>(FindObjectsSortMode.None);
        if (allSetBachelors == null || allSetBachelors.Length == 0)
            return false;

        // Count successful and failed dates
        int successfulDates = 0;
        int failedDates = 0;

        foreach (var setBachelor in allSetBachelors)
        {
            if (setBachelor != null)
            {
                NewBachelorSO bachelor = setBachelor.GetBachelor();
                if (bachelor != null && bachelor._loveMeter != null)
                {
                    // Check if this bachelor was real dated
                    if (bachelor.HasCompletedRealDate())
                    {
                        int currentLove = bachelor._loveMeter.GetCurrentLove();
                        if (currentLove >= _loveNeededForSuccefulDate)
                        {
                            successfulDates++;
                        }
                        else
                        {
                            failedDates++;
                        }
                    }
                }
            }
        }

        // Mixed results if both successful and failed dates exist
        bool mixedResults = successfulDates > 0 && failedDates > 0;
        Debug.Log(
            $"Mixed results check: Real dated: {realDatedCount}/5, Successful: {successfulDates}, Failed: {failedDates}, Mixed: {mixedResults}"
        );

        return realDatedCount >= 5 && mixedResults;
    }

    /// <summary>
    /// Restores the cafe environment after a date by ensuring UI elements are properly configured
    /// </summary>
    private void RestoreCafeEnvironment()
    {
        Debug.Log("Restoring cafe environment after date");

        // Ensure move canvas is enabled (player should be able to move in cafe)
        if (_moveCanvas != null)
        {
            _moveCanvas.enabled = true;
            Debug.Log("Move canvas enabled");
        }

        // Ensure dialogue canvas is ready for barista dialogue
        if (_dialogueCanvas != null)
        {
            _dialogueCanvas.enabled = true;
            Debug.Log("Dialogue canvas enabled");
        }

        // Ensure bachelor image is enabled and ready for barista sprite
        if (_bachelorImage != null)
        {
            _bachelorImage.enabled = true;
            _bachelorImage.color = new Color(
                _bachelorImage.color.r,
                _bachelorImage.color.g,
                _bachelorImage.color.b,
                1f
            );
            Debug.Log("Bachelor image enabled and made visible for barista");
        }

        // Hide any leftover UI elements from the date
        if (_continueIcon != null)
        {
            _continueIcon.SetActive(false);
        }

        // Hide love meter as it's not relevant for barista dialogue
        if (_loveMeterUI != null)
        {
            _loveMeterUI.HideLoveMeter();
        }

        Debug.Log("Cafe environment restored - all backgrounds off, UI elements ready");
    }
}
    #endregion
>>>>>>> 9c181b10
<|MERGE_RESOLUTION|>--- conflicted
+++ resolved
@@ -142,12 +142,9 @@
 
     /// <summary>Stores choices that should be displayed after the typewriter finishes</summary>
     private List<DS.Data.DSDialogueChoiceData> _pendingChoices = null;
-<<<<<<< HEAD
-=======
 
     /// <summary>Tracks whether the dialogue system is waiting for user input to clear text before showing end buttons</summary>
     private bool _waitingForClearBeforeEndButtons = false;
->>>>>>> 9c181b10
     #endregion
 
     #region Love System
@@ -174,14 +171,9 @@
     [Header("☕ BARISTA DIALOGUES")]
     #region Barista Dialogues
 
-<<<<<<< HEAD
-    /// <summary>List of barista dialogues to display after real dates, indexed by number of completed real dates</summary>
+    /// <summary>List of barista dialogues to display after real dates, indexed by number of completed real dates. The final dialogue is only shown if all dates were successful.</summary>
     [SerializeField]
     private List<DSDialogue> _baristaDialogues = new List<DSDialogue>();
-=======
-    /// <summary>List of barista dialogues to display after real dates, indexed by number of completed real dates. The final dialogue is only shown if all dates were successful.</summary>
-    [SerializeField]
-    private List<DSDialogue> _baristaDialogues = new List<DSDialogue>();
 
     /// <summary>Barista dialogue to display when a real date fails (love score too low)</summary>
     [SerializeField]
@@ -194,7 +186,6 @@
     /// <summary>Barista dialogue to display when all dates have failed, triggers game end</summary>
     [SerializeField]
     private DSDialogue _allDateFailedBaristaDialogue;
->>>>>>> 9c181b10
     #endregion
 
     #region Background System
@@ -214,12 +205,6 @@
     /// <summary>Tracks the currently loaded background to avoid unnecessary changes</summary>
     private Image _currentBackground;
 
-<<<<<<< HEAD
-    /// <summary>Tracks whether we're currently in a real date scenario</summary>
-    private bool _isInRealDate = false;
-
-=======
->>>>>>> 9c181b10
     /// <summary>Tracks whether we just completed a real date and should show "Back to Cafe" button</summary>
     private bool _justCompletedRealDate = false;
 
@@ -249,8 +234,6 @@
     /// <summary>Delay between each choice button appearing</summary>
     [SerializeField]
     private float _choiceAppearDelay = 0.2f;
-<<<<<<< HEAD
-=======
     #endregion
     #region Good/Bad Date Screens
     [Header("🎉 DATE RESULT SCREENS")]
@@ -261,7 +244,6 @@
     /// <summary>Screen displayed for a bad date result</summary>
     [SerializeField]
     private GameObject _badDateScreen;
->>>>>>> 9c181b10
     #endregion
 
 
@@ -345,8 +327,6 @@
             return;
         }
 
-<<<<<<< HEAD
-=======
         // Handle clearing text before showing end buttons
         if (
             _waitingForClearBeforeEndButtons
@@ -373,7 +353,6 @@
             return;
         }
 
->>>>>>> 9c181b10
         // Allow advancing dialogue if possible, no choices are being shown, and delay is not active
         if (
             _canAdvance
@@ -708,104 +687,6 @@
     }
 
     /// <summary>
-    /// TEST FUNCTION: Skips to the end of the current dialogue chain.
-    /// Traverses through all dialogue nodes following the first choice until reaching the end.
-    /// Useful for testing end dialogue functionality without going through the entire conversation.
-    /// </summary>
-    [ContextMenu("TEST: Go To End Of Dialogue")]
-    private void GoToEndOfDialogue()
-    {
-        if (_dialogue == null || _dialogue.m_dialogue == null)
-        {
-            Debug.LogWarning("[TEST] No dialogue to skip through");
-            return;
-        }
-
-        DSDialogueSO currentNode = _dialogue.m_dialogue;
-        int maxIterations = 100; // Safety limit to prevent infinite loops
-        int iterations = 0;
-
-        // Traverse through the dialogue chain until we reach the end
-        while (currentNode != null && iterations < maxIterations)
-        {
-            iterations++;
-
-            // Skip condition and setter nodes automatically
-            if (
-                currentNode.m_dialogueTypeData == DS.Enumerations.DSDialogueType.Condition
-                || currentNode.m_dialogueTypeData == DS.Enumerations.DSDialogueType.Setter
-            )
-            {
-                // For condition/setter nodes, just follow the first choice
-                var choices = currentNode.m_dialogueChoiceData;
-                if (choices != null && choices.Count > 0 && choices[0].m_nextDialogue != null)
-                {
-                    currentNode = choices[0].m_nextDialogue;
-                    continue;
-                }
-                else
-                {
-                    break; // No next dialogue, we've reached the end
-                }
-            }
-
-            // For regular dialogue nodes, check if there's a next dialogue
-            var dialogueChoices = currentNode.m_dialogueChoiceData;
-            if (
-                dialogueChoices != null
-                && dialogueChoices.Count > 0
-                && dialogueChoices[0].m_nextDialogue != null
-            )
-            {
-                currentNode = dialogueChoices[0].m_nextDialogue;
-            }
-            else
-            {
-                // No next dialogue, we've reached the end
-                break;
-            }
-        }
-
-        if (iterations >= maxIterations)
-        {
-            Debug.LogWarning(
-                "[TEST] Reached maximum iterations while skipping dialogue. Possible infinite loop detected."
-            );
-        }
-
-        // Set the dialogue to the final node we found
-        _dialogue.m_dialogue = currentNode;
-
-        // Clear any pending choices and active buttons
-        ClearChoices();
-        _pendingChoices = null;
-
-        // Stop any audio and typewriter
-        if (_audioSource != null)
-        {
-            _audioSource.Stop();
-        }
-
-        if (_typewriter != null)
-        {
-            _typewriter.StopShowingText();
-        }
-
-        // Show the final dialogue or end dialogue buttons
-        if (currentNode != null)
-        {
-            ShowDialogue();
-        }
-        else
-        {
-            Debug.Log("[TEST] Reached end of dialogue chain, showing end dialogue buttons");
-            ShowEndDialogueButtons();
-        }
-
-        Debug.Log($"[TEST] Skipped through {iterations} dialogue nodes to reach the end");
-    }
-
-    /// <summary>
     /// Sets the current dialogue and bachelor, then displays the dialogue.
     /// Used to initialize a new dialogue conversation with character data.
     /// </summary>
@@ -816,12 +697,9 @@
         _dialogue = dialogue;
         _bachelor = bachelor;
 
-<<<<<<< HEAD
-=======
         // Reset the state for waiting to clear before end buttons
         _waitingForClearBeforeEndButtons = false;
 
->>>>>>> 9c181b10
         if (_bachelor != null)
         {
             // Ensure notebook is properly connected to the new bachelor
@@ -863,19 +741,13 @@
         {
             Debug.LogError("[StartDialogue] Bachelor or dialogue is null!");
             return;
-<<<<<<< HEAD
-=======
-        }
->>>>>>> 9c181b10
+        }
 
         _bachelor = bachelor;
         _dialogue = dialogueSO;
 
-<<<<<<< HEAD
-=======
         Debug.Log($"[StartDialogue] Started dialogue with bachelor: {_bachelor._name}");
 
->>>>>>> 9c181b10
         // Ensure notebook is properly connected to the new bachelor
         if (_noteBook != null)
         {
@@ -891,7 +763,6 @@
             // Set up the love meter UI component
             EnsureLoveMeterSetup();
         }
-<<<<<<< HEAD
         ShowDialogue();
     }
 
@@ -951,6 +822,9 @@
     {
         _bachelor = bachelor;
 
+        // Reset the state for waiting to clear before end buttons
+        _waitingForClearBeforeEndButtons = false;
+
         // Set up the UI
         if (_bachelor != null && _nameText != null)
         {
@@ -992,215 +866,6 @@
         if (_dialogueCanvas != null)
         {
             _dialogueCanvas.enabled = true;
-        }
-
-        if (_moveCanvas != null)
-        {
-            _moveCanvas.enabled = false;
-        }
-
-        // Hide continue icon and show post-date options
-        if (_continueIcon != null)
-        {
-            _continueIcon.SetActive(false);
-        }
-
-        // Clear any existing choices and show the post-date options
-        ClearChoices();
-        CreateEndDialogueButton("Come Back Later", OnComeBackLaterClicked);
-        CreateEndDialogueButton("Ask on a Date", OnAskOnDateClicked);
-    }
-
-    /// <summary>
-    /// Shows limited dialogue options for a bachelor who has completed a real date.
-    /// Displays personalized message and only "Come Back Later" option.
-    /// </summary>
-    /// <param name="bachelor">The bachelor who has completed a real date</param>
-    public void ShowPostRealDateOptionsInCafe(NewBachelorSO bachelor)
-    {
-        _bachelor = bachelor;
-
-        // Set up the UI
-        if (_bachelor != null && _nameText != null)
-        {
-            _nameText.text = _bachelor._name;
-        }
-
-        if (_bachelor != null && _bachelor._portrait != null && _bachelorImage != null)
-        {
-            _bachelorImage.sprite = _bachelor._portrait;
-            _bachelorImage.enabled = true;
-        }
-
-        // Show personalized message for real date completion
-        if (_displayText != null)
-        {
-            string personalizedMessage = _bachelor.GetRealDateMessage();
-            _displayText.text = personalizedMessage;
-
-            if (_typewriter != null)
-            {
-                _typewriter.ShowText(personalizedMessage);
-            }
-        }
-
-        // Initialize love meter if available
-        if (_bachelor != null && _bachelor._loveMeter != null)
-        {
-            _loveMeter = _bachelor._loveMeter;
-            _loveScore = _loveMeter.GetCurrentLove();
-            EnsureLoveMeterSetup();
-        }
-
-        // Ensure notebook connection
-        if (_noteBook != null)
-        {
-            _noteBook.EnsureBachelorConnection(_bachelor);
-        }
-
-        // Show the canvas
-        if (_dialogueCanvas != null)
-        {
-            _dialogueCanvas.enabled = true;
-        }
-
-        if (_moveCanvas != null)
-        {
-            _moveCanvas.enabled = false;
-        }
-
-        // Hide continue icon and show only Come Back Later option
-        if (_continueIcon != null)
-        {
-            _continueIcon.SetActive(false);
-        }
-
-        // Clear any existing choices and show only the Come Back Later option
-        ClearChoices();
-        CreateEndDialogueButton("Come Back Later", OnComeBackLaterClicked);
-    }
-    #endregion
-=======
-        ShowDialogue();
-    }
->>>>>>> 9c181b10
-
-    /// <summary>
-    /// Starts a new dialogue conversation with a bachelor character and sets up date dialogues.
-    /// This overloaded version allows date dialogues to be passed from SetBachelor instead of stored in the SO.
-    /// </summary>
-    /// <param name="bachelor">The bachelor character data</param>
-    /// <param name="dialogueSO">The main dialogue to display</param>
-    /// <param name="rooftopDateDialogue">Dialogue for rooftop date location</param>
-    /// <param name="aquariumDateDialogue">Dialogue for aquarium date location</param>
-    /// <param name="forestDateDialogue">Dialogue for forest date location</param>
-    public void StartDialogue(
-        NewBachelorSO bachelor,
-        DSDialogue dialogueSO,
-        DSDialogue rooftopDateDialogue,
-        DSDialogue aquariumDateDialogue,
-        DSDialogue forestDateDialogue
-    )
-    {
-        bachelor._dialogue = dialogueSO;
-        if (bachelor == null || bachelor._dialogue == null)
-            return;
-
-        _bachelor = bachelor;
-        _dialogue = dialogueSO;
-
-        // Set the date dialogues from the parameters instead of the SO
-        _rooftopDateDialogue = rooftopDateDialogue;
-        _aquariumDateDialogue = aquariumDateDialogue;
-        _forestDateDialogue = forestDateDialogue;
-
-        // Ensure notebook is properly connected to the new bachelor
-        if (_noteBook != null)
-        {
-            _noteBook.EnsureBachelorConnection(_bachelor);
-        }
-
-        // Initialize love meter with bachelor's data
-        if (_bachelor != null && _bachelor._loveMeter != null)
-        {
-            _loveMeter = _bachelor._loveMeter;
-            _loveScore = _loveMeter.GetCurrentLove();
-
-            // Set up the love meter UI component
-            EnsureLoveMeterSetup();
-        }
-        ShowDialogue();
-    }
-
-    /// <summary>
-    /// Shows limited dialogue options for a bachelor who has already been dated.
-    /// Only displays "Come Back Later" and "Ask on a Date" options.
-    /// </summary>
-    /// <param name="bachelor">The bachelor who has already been dated</param>
-    public void ShowPostDateOptions(NewBachelorSO bachelor)
-    {
-        _bachelor = bachelor;
-
-        // Reset the state for waiting to clear before end buttons
-        _waitingForClearBeforeEndButtons = false;
-
-        // Set up the UI
-        if (_bachelor != null && _nameText != null)
-        {
-            _nameText.text = _bachelor._name;
-        }
-
-        if (_bachelor != null && _bachelor._portrait != null && _bachelorImage != null)
-        {
-            _bachelorImage.sprite = _bachelor._portrait;
-            _bachelorImage.enabled = true;
-        }
-
-        if (_displayText != null)
-        {
-            string greetingText = $"Hey {_bachelor?._name ?? ""}! What would you like to do?";
-            _displayText.text = greetingText;
-
-            if (_typewriter != null)
-            {
-                _typewriter.ShowText(greetingText);
-            }
-<<<<<<< HEAD
-            Debug.Log($"Condition result: {conditionMet}");
-
-            // Follow the single "Next Dialogue" path after evaluating condition
-            var choices = conditionNode.m_dialogueChoiceData;
-            if (choices != null && choices.Count > 0 && choices[0].m_nextDialogue != null)
-            {
-                _dialogue.m_dialogue = choices[0].m_nextDialogue;
-                ShowDialogue();
-            }
-            else
-            {
-                Debug.LogError("No valid next dialogue found after condition node");
-            }
-=======
-        }
-
-        // Initialize love meter if available
-        if (_bachelor != null && _bachelor._loveMeter != null)
-        {
-            _loveMeter = _bachelor._loveMeter;
-            _loveScore = _loveMeter.GetCurrentLove();
-            EnsureLoveMeterSetup();
-        }
-
-        // Ensure notebook connection
-        if (_noteBook != null)
-        {
-            _noteBook.EnsureBachelorConnection(_bachelor);
-        }
-
-        // Show the canvas
-        if (_dialogueCanvas != null)
-        {
-            _dialogueCanvas.enabled = true;
->>>>>>> 9c181b10
         }
 
         if (_moveCanvas != null)
@@ -1925,60 +1590,6 @@
             vertLayout.spacing = 15f;
         }
     }
-<<<<<<< HEAD
-=======
-
-    /// <summary>
-    /// Coroutine that fades in choice buttons one by one with a smooth animation.
-    /// Creates a sequential reveal effect for dialogue choices.
-    /// </summary>
-    /// <param name="buttons">List of button GameObjects to animate</param>
-    /// <returns>Coroutine enumerator</returns>
-    private System.Collections.IEnumerator FadeInChoicesSequentially(List<GameObject> buttons)
-    {
-        for (int i = 0; i < buttons.Count; i++)
-        {
-            if (buttons[i] != null)
-            {
-                var canvasGroup = buttons[i].GetComponent<CanvasGroup>();
-                var button = buttons[i].GetComponent<UnityEngine.UI.Button>();
-
-                if (canvasGroup != null)
-                {
-                    // Disable button interaction during fade-in
-                    if (button != null && button.interactable)
-                    {
-                        canvasGroup.interactable = false;
-                    }
-
-                    // Animate alpha from 0 to 1 over the fade duration
-                    float elapsedTime = 0f;
-                    while (elapsedTime < _choiceFadeDuration)
-                    {
-                        elapsedTime += Time.deltaTime;
-                        float alpha = Mathf.Clamp01(elapsedTime / _choiceFadeDuration);
-                        canvasGroup.alpha = alpha;
-                        yield return null;
-                    }
-
-                    // Ensure final alpha is exactly 1 and re-enable interaction
-                    canvasGroup.alpha = 1f;
-                    if (button != null && button.interactable)
-                    {
-                        canvasGroup.interactable = true;
-                    }
-                }
-            }
-
-            // Wait before showing the next button (except for the last one)
-            if (i < buttons.Count - 1)
-            {
-                yield return new WaitForSeconds(_choiceAppearDelay);
-            }
-        }
-    }
-    #endregion
->>>>>>> 9c181b10
 
     /// <summary>
     /// Coroutine that fades in choice buttons one by one with a smooth animation.
@@ -2137,19 +1748,12 @@
         if (_justCompletedRealDate)
         {
             Debug.Log(
-<<<<<<< HEAD
-                "Just completed real date. Showing post-real-date options (Back to Cafe only)."
-            );
-            ClearChoices();
-            ShowPostRealDateOptions();
-=======
                 "Just completed real date. Showing Good/Bad Date result screen, then proceeding to barista."
             );
             ClearChoices();
 
             // Trigger the Good/Bad Date result screen immediately
             StartCoroutine(ShowDateResultAndProceedToBarista());
->>>>>>> 9c181b10
             return;
         }
 
@@ -2206,11 +1810,7 @@
         {
             CreateEndDialogueButton("Ask on a Date", OnAskOnDateClicked);
             Debug.Log(
-<<<<<<< HEAD
-                $"Ask on a Date button shown - {_bachelor.name} has {_bachelor._loveMeter.GetCurrentLove()}/{_bachelor._loveMeter._loveNeededForRealDate} love"
-=======
                 $"Ask on a Date button shown - {_bachelor._name} has {_bachelor._loveMeter.GetCurrentLove()}/{_bachelor._loveMeter._loveNeededForRealDate} love"
->>>>>>> 9c181b10
             );
         }
         else
@@ -2219,7 +1819,6 @@
                 $"Ask on a Date button hidden - {_bachelor?.name ?? "Unknown"} needs more love (Current: {_bachelor?._loveMeter?.GetCurrentLove() ?? 0}, Required: {_bachelor?._loveMeter?._loveNeededForRealDate ?? 0})"
             );
         }
-<<<<<<< HEAD
     }
 
     /// <summary>
@@ -2255,13 +1854,24 @@
     /// </summary>
     private void OnPostRealDateComeBackLaterClicked()
     {
-        Debug.Log("Come Back Later button clicked after real date");
+        Debug.Log(
+            $"[OnPostRealDateComeBackLaterClicked] Come Back Later button clicked after real date. Bachelor: {(_bachelor != null ? _bachelor._name : "null")}, Location: {_currentRealDateLocation}"
+        );
 
         // Mark bachelor as real dated and save progress
         if (_bachelor != null)
         {
+            Debug.Log(
+                $"[OnPostRealDateComeBackLaterClicked] About to mark {_bachelor._name} as real dated at {_currentRealDateLocation}"
+            );
             MarkBachelorAsRealDated(_bachelor);
-            IncrementSuccessfulDateCount();
+            IncrementRealDateCount();
+        }
+        else
+        {
+            Debug.LogError(
+                "[OnPostRealDateComeBackLaterClicked] Bachelor is null when trying to save real date progress!"
+            );
         }
 
         // Clear notebook
@@ -2288,7 +1898,7 @@
         if (_bachelor != null)
         {
             MarkBachelorAsRealDated(_bachelor);
-            IncrementSuccessfulDateCount();
+            IncrementRealDateCount();
         }
 
         // Clear notebook
@@ -2315,7 +1925,7 @@
         if (_bachelor != null)
         {
             MarkBachelorAsRealDated(_bachelor);
-            IncrementSuccessfulDateCount();
+            IncrementRealDateCount();
         }
 
         // Clear notebook
@@ -2331,7 +1941,7 @@
         EndDate();
 
         // Load the main menu scene
-        SceneManager.LoadScene("MainMenu"); // Adjust scene name as needed
+        SceneManager.LoadScene("Main Menu"); // Adjust scene name as needed
     }
 
     /// <summary>
@@ -2345,7 +1955,7 @@
         if (_bachelor != null)
         {
             MarkBachelorAsRealDated(_bachelor);
-            IncrementSuccessfulDateCount();
+            IncrementRealDateCount();
         }
 
         // Clear notebook
@@ -2366,174 +1976,6 @@
 #else
         Application.Quit();
 #endif
-=======
->>>>>>> 9c181b10
-    }
-
-    /// <summary>
-    /// Shows the post-real-date options with no message and only Come Back Later button
-    /// Used at the end of real date scenes (aquarium, forest, rooftop)
-    /// </summary>
-    private void ShowPostRealDateOptions()
-    {
-        Debug.Log("Showing post-real-date options at end of real date scene");
-
-        // Clear the display text - no message shown at the end of real date scenes
-        if (_displayText != null)
-        {
-            _displayText.text = "";
-
-            if (_typewriter != null)
-            {
-                _typewriter.ShowText("");
-            }
-        }
-        // Hide continue icon and show only the Come Back Later option
-        if (_continueIcon != null)
-        {
-            _continueIcon.SetActive(false);
-        }
-
-        // Only show "Back to Cafe" button for real dates
-        CreateEndDialogueButton("Back to Cafe", OnComeBackLaterClicked);
-    }
-
-    /// <summary>
-    /// Handles the "Come Back Later" button click after a real date
-    /// </summary>
-    private void OnPostRealDateComeBackLaterClicked()
-    {
-        Debug.Log(
-            $"[OnPostRealDateComeBackLaterClicked] Come Back Later button clicked after real date. Bachelor: {(_bachelor != null ? _bachelor._name : "null")}, Location: {_currentRealDateLocation}"
-        );
-
-        // Mark bachelor as real dated and save progress
-        if (_bachelor != null)
-        {
-<<<<<<< HEAD
-            button.onClick.AddListener(() => OnNextSceneClicked());
-
-            if (btnText != null)
-                btnText.color = _normalTextColor;
-=======
-            Debug.Log(
-                $"[OnPostRealDateComeBackLaterClicked] About to mark {_bachelor._name} as real dated at {_currentRealDateLocation}"
-            );
-            MarkBachelorAsRealDated(_bachelor);
-            IncrementRealDateCount();
-        }
-        else
-        {
-            Debug.LogError(
-                "[OnPostRealDateComeBackLaterClicked] Bachelor is null when trying to save real date progress!"
-            );
-        }
->>>>>>> 9c181b10
-
-        // Clear notebook
-        if (_noteBook != null)
-        {
-            _noteBook.ClearBachelor();
-        }
-
-        // End the date session
-        EndDate();
-
-        // Return to the cafe scene
-        SceneManager.LoadScene("CafeScene"); // Adjust scene name as needed
-    }
-
-    /// <summary>
-<<<<<<< HEAD
-=======
-    /// Handles the "Return to Cafe" button click after a real date
-    /// </summary>
-    private void OnReturnToCafeClicked()
-    {
-        Debug.Log("Return to Cafe button clicked");
-
-        // Mark bachelor as real dated and save progress
-        if (_bachelor != null)
-        {
-            MarkBachelorAsRealDated(_bachelor);
-            IncrementRealDateCount();
-        }
-
-        // Clear notebook
-        if (_noteBook != null)
-        {
-            _noteBook.ClearBachelor();
-        }
-
-        // End the date session
-        EndDate();
-
-        // Load the cafe scene
-        SceneManager.LoadScene("CafeScene"); // Adjust scene name as needed
-    }
-
-    /// <summary>
-    /// Handles the "Back to Menu" button click after a real date
-    /// </summary>
-    private void OnBackToMenuClicked()
-    {
-        Debug.Log("Back to Menu button clicked");
-
-        // Mark bachelor as real dated and save progress
-        if (_bachelor != null)
-        {
-            MarkBachelorAsRealDated(_bachelor);
-            IncrementRealDateCount();
-        }
-
-        // Clear notebook
-        if (_noteBook != null)
-        {
-            _noteBook.ClearBachelor();
-        }
-
-        // Turn off all date backgrounds before leaving
-        TurnOffAllDateBackgrounds();
-
-        // End the date session
-        EndDate();
-
-        // Load the main menu scene
-        SceneManager.LoadScene("Main Menu"); // Adjust scene name as needed
-    }
-
-    /// <summary>
-    /// Handles the "Quit Game" button click after a real date
-    /// </summary>
-    private void OnQuitGameClicked()
-    {
-        Debug.Log("Quit Game button clicked");
-
-        // Mark bachelor as real dated and save progress
-        if (_bachelor != null)
-        {
-            MarkBachelorAsRealDated(_bachelor);
-            IncrementRealDateCount();
-        }
-
-        // Clear notebook
-        if (_noteBook != null)
-        {
-            _noteBook.ClearBachelor();
-        }
-
-        // Turn off all date backgrounds before quitting
-        TurnOffAllDateBackgrounds();
-
-        // End the date session
-        EndDate();
-
-        // Quit the application
-#if UNITY_EDITOR
-        UnityEditor.EditorApplication.isPlaying = false;
-#else
-        Application.Quit();
-#endif
     }
 
     /// <summary>
@@ -2591,7 +2033,6 @@
     }
 
     /// <summary>
->>>>>>> 9c181b10
     /// Handles the "Next Scene" button click.
     /// Tracks successful date completion and loads the next scene.
     /// </summary>
@@ -2680,11 +2121,7 @@
             if (_bachelor != null)
             {
                 MarkBachelorAsRealDated(_bachelor);
-<<<<<<< HEAD
-                IncrementSuccessfulDateCount();
-=======
                 IncrementRealDateCount();
->>>>>>> 9c181b10
             }
 
             // Clear notebook
@@ -2702,12 +2139,6 @@
 
             // End the date session
             EndDate();
-<<<<<<< HEAD
-
-            // Trigger barista event after real date completion
-            TriggerBaristaAfterRealDate();
-=======
->>>>>>> 9c181b10
             return;
         }
 
@@ -2747,7 +2178,6 @@
 
         // Show the asking on a date text
         ShowAskOnDateText();
-<<<<<<< HEAD
     }
 
     /// <summary>
@@ -2887,541 +2317,11 @@
     private void MarkBachelorAsDated(NewBachelorSO bachelor)
     {
         if (bachelor == null)
-            return;
-
-        // Mark in the ScriptableObject
-        bachelor.MarkAsDated();
-
-        // Save to the save system
-        SaveData saveData = SaveSystem.Deserialize();
-        if (saveData == null)
-        {
-            saveData = new SaveData();
-        }
-
-        if (!saveData.DatedBachelors.Contains(bachelor.name))
-        {
-            saveData.DatedBachelors.Add(bachelor.name);
-            SaveSystem.SerializeData(saveData);
-        }
-
-        Debug.Log($"Marked {bachelor.name} as dated and saved progress");
-    }
-
-    /// <summary>
-    /// Marks a bachelor as having completed a real date (aquarium, forest, rooftop) and saves the data.
-    /// </summary>
-    private void MarkBachelorAsRealDated(NewBachelorSO bachelor)
-    {
-        if (bachelor == null)
-            return;
-
-        Debug.Log($"Marking {bachelor.name} as real dated at {_currentRealDateLocation}");
-
-        // Mark in the ScriptableObject with the date location
-        bachelor.MarkAsRealDated(_currentRealDateLocation);
-
-        // Save to the save system
-        SaveData saveData = SaveSystem.Deserialize();
-        if (saveData == null)
-        {
-            saveData = new SaveData();
-        }
-
-        // Add to both lists to ensure compatibility
-        if (!saveData.DatedBachelors.Contains(bachelor.name))
-        {
-            saveData.DatedBachelors.Add(bachelor.name);
-        }
-
-        if (!saveData.RealDatedBachelors.Contains(bachelor.name))
-        {
-            saveData.RealDatedBachelors.Add(bachelor.name);
-            SaveSystem.SerializeData(saveData);
-        }
-
-        Debug.Log(
-            $"Marked {bachelor.name} as real dated at {_currentRealDateLocation} and saved progress"
-        );
-    }
-
-    /// <summary>
-    /// Checks if a bachelor has completed a real date (not just a speed date)
-    /// </summary>
-    private bool HasCompletedRealDate(NewBachelorSO bachelor)
-    {
-        if (bachelor == null)
-            return false;
-
-        SaveData saveData = SaveSystem.Deserialize();
-        if (saveData == null || saveData.RealDatedBachelors == null)
-            return false;
-
-        return saveData.RealDatedBachelors.Contains(bachelor.name);
-    }
-
-    /// <summary>
-    /// Increments the successful date count and saves the data.
-    /// </summary>
-    private void IncrementSuccessfulDateCount()
-    {
-        _succesfulDateCount++;
-        Debug.Log($"Successful date count incremented to: {_succesfulDateCount}");
-    }
-
-    /// <summary>
-    /// Resets all SetBachelor dating states when a date session ends.
-    /// </summary>
-    private void ResetAllBachelorStates()
-    {
-        // Find all SetBachelor components in the scene and reset their dating state
-        SetBachelor[] setBachelors = FindObjectsByType<SetBachelor>(FindObjectsSortMode.None);
-        foreach (var setBachelor in setBachelors)
-        {
-            if (setBachelor != null)
-            {
-                setBachelor.ResetDatingState();
-            }
-        }
-        Debug.Log("Date session ended and bachelor states reset");
-    }
-
-    /// <summary>
-    /// Loads the successful date count from save data.
-    /// </summary>
-    private void LoadSuccessfulDateCountFromSave()
-    {
-        // Initialize the successful date count
-        // Note: SaveData doesn't currently track this, so we initialize to 0
-        _succesfulDateCount = 0;
-    }
-
-    /// <summary>
-    /// Ends the current date and performs cleanup.
-    /// </summary>
-    private void EndDate()
-    {
-        ResetAllBachelorStates();
-        IncrementSuccessfulDateCount();
-
-        // Turn off all date backgrounds when ending a date
-        TurnOffAllDateBackgrounds();
-
-        // Hide dialogue UI
-        if (_dialogueCanvas != null)
-        {
-            _dialogueCanvas.enabled = false;
-        }
-
-        // Re-enable movement if move canvas exists
-        if (_moveCanvas != null)
-        {
-            _moveCanvas.enabled = true;
-        }
-    }
-
-    #region Background Management
-    /// <summary>
-    /// Turns off all date background images to ensure clean state
-    /// </summary>
-    private void TurnOffAllDateBackgrounds()
-    {
-        if (_rooftopBackground != null)
-        {
-            _rooftopBackground.gameObject.SetActive(false);
-        }
-
-        if (_aquariumBackground != null)
-        {
-            _aquariumBackground.gameObject.SetActive(false);
-        }
-
-        if (_forestBackground != null)
-        {
-            _forestBackground.gameObject.SetActive(false);
-        }
-
-        _currentBackground = null;
-        Debug.Log("All date backgrounds turned off");
-    }
-
-    /// <summary>
-    /// Sets the active background for the specified date location
-    /// </summary>
-    /// <param name="location">The date location (Rooftop, Aquarium, or Forest)</param>
-    private void SetDateBackground(string location)
-    {
-        // First turn off all backgrounds
-        TurnOffAllDateBackgrounds();
-
-        // Then turn on the appropriate background
-        switch (location.ToLower())
-        {
-            case "rooftop":
-                if (_rooftopBackground != null)
-                {
-                    _rooftopBackground.gameObject.SetActive(true);
-                    _currentBackground = _rooftopBackground;
-                    Debug.Log("Rooftop background activated");
-                }
-                break;
-
-            case "aquarium":
-                if (_aquariumBackground != null)
-                {
-                    _aquariumBackground.gameObject.SetActive(true);
-                    _currentBackground = _aquariumBackground;
-                    Debug.Log("Aquarium background activated");
-                }
-                break;
-
-            case "forest":
-                if (_forestBackground != null)
-                {
-                    _forestBackground.gameObject.SetActive(true);
-                    _currentBackground = _forestBackground;
-                    Debug.Log("Forest background activated");
-                }
-                break;
-
-            default:
-                Debug.LogWarning($"Unknown date location: {location}");
-                break;
-        }
-    }
-    #endregion
-
-    #region Barista Event
-    /// <summary>
-    /// Shows the barista event in the cafe after a real date, with no background, displaying dialogue based on number of completed real dates.
-    /// No ending buttons are created for barista dialogues.
-    /// </summary>
-    private IEnumerator ShowBaristaAfterRealDate()
-    {
-        // Hide all backgrounds
-        TurnOffAllDateBackgrounds();
-
-        // Clear any existing choices/buttons to ensure no buttons are shown
-        ClearChoices();
-
-        // Get the dialogue index based on successful date count (0-indexed)
-        int dialogueIndex = Mathf.Max(0, _succesfulDateCount - 1);
-
-        // Check if we have a dialogue for this index
-        if (
-            _baristaDialogues != null
-            && dialogueIndex < _baristaDialogues.Count
-            && _baristaDialogues[dialogueIndex] != null
-        )
-        {
-            // Use the specific dialogue for this date count
-            DSDialogue baristaDialogue = _baristaDialogues[dialogueIndex];
-
-            // Set the barista name
-            if (_nameText != null)
-            {
-                _nameText.text = "Barista";
-            }
-
-            // Hide bachelor image
-            if (_bachelorImage != null)
-            {
-                _bachelorImage.enabled = false;
-            }
-
-            // Hide continue icon and love meter - no interaction allowed
-            if (_continueIcon != null)
-            {
-                _continueIcon.SetActive(false);
-            }
-            if (_loveMeterUI != null)
-            {
-                _loveMeterUI.HideLoveMeter();
-            }
-
-            // Show the dialogue canvas
-            if (_dialogueCanvas != null)
-            {
-                _dialogueCanvas.enabled = true;
-            }
-
-            // Display the barista dialogue
-            if (baristaDialogue.m_dialogue != null && _displayText != null)
-            {
-                _displayText.text = baristaDialogue.m_dialogue.m_dialogueTextData;
-
-                if (_typewriter != null)
-                {
-                    _typewriter.ShowText(_displayText.text);
-                }
-
-                Debug.Log(
-                    $"Showing barista dialogue #{dialogueIndex + 1} after {_succesfulDateCount} real dates: {_displayText.text}"
-                );
-            }
-        }
-        else
-        {
-            // Fallback to generic message if no dialogue is available
-            if (_displayText != null)
-            {
-                _displayText.text =
-                    $"The barista approaches you after your date #{_succesfulDateCount}.";
-            }
-            if (_nameText != null)
-            {
-                _nameText.text = "Barista";
-            }
-            if (_bachelorImage != null)
-            {
-                _bachelorImage.enabled = false;
-            }
-            if (_continueIcon != null)
-            {
-                _continueIcon.SetActive(false);
-            }
-            if (_loveMeterUI != null)
-            {
-                _loveMeterUI.HideLoveMeter();
-            }
-            if (_dialogueCanvas != null)
-            {
-                _dialogueCanvas.enabled = true;
-            }
-
-            Debug.LogWarning(
-                $"No barista dialogue found for index {dialogueIndex}. Using fallback message."
-            );
-        }
-
-        // Check if this was the last barista dialogue
-        bool isLastDialogue = (
-            _baristaDialogues != null && dialogueIndex >= _baristaDialogues.Count - 1
-        );
-
-        if (isLastDialogue)
-        {
-            Debug.Log(
-                "Last barista dialogue completed. Deleting save file and returning to main menu immediately."
-            );
-
-            // Delete the save file immediately
-            DeleteSaveFile();
-
-            // Load the main menu scene immediately without waiting
-            UnityEngine.SceneManagement.SceneManager.LoadScene("Main Menu");
-        }
-        else
-        {
-            // Wait for spacebar input like regular dialogue for non-final dialogues
-            _canAdvance = false;
-            _isDelayActive = false;
-
-            // Show continue icon to indicate player can advance
-            if (_continueIcon != null)
-            {
-                _continueIcon.SetActive(true);
-            }
-
-            // Wait for player input (spacebar or mouse click)
-            yield return new WaitUntil(
-                () => (Input.GetKeyDown(KeyCode.Space) || Input.GetMouseButtonDown(0))
-            );
-
-            // Hide continue icon when advancing
-            if (_continueIcon != null)
-            {
-                _continueIcon.SetActive(false);
-            }
-
-            // Close the dialogue UI for non-final dialogues
-            if (_dialogueCanvas != null)
-            {
-                _dialogueCanvas.enabled = false;
-            }
-=======
-    }
-
-    /// <summary>
-    /// Shows the text for asking the bachelor on a date and then displays location options.
-    /// </summary>
-    private void ShowAskOnDateText()
-    {
-        // Display asking on a date text
-        if (_displayText != null)
-        {
-            string askDateText =
-                $"Would you like to go on a date with me, {_bachelor?._name ?? ""}?";
-            _displayText.text = askDateText;
-
-            if (_typewriter != null)
-            {
-                _typewriter.ShowText(askDateText);
-            }
-        }
-
-        // Hide continue icon since we'll show choices
-        if (_continueIcon != null)
-        {
-            _continueIcon.SetActive(false);
-        }
-
-        // Wait a moment then show date location options
-        StartCoroutine(ShowDateLocationOptionsAfterDelay());
-    }
-
-    /// <summary>
-    /// Coroutine that waits a moment then shows the three date location options.
-    /// </summary>
-    private System.Collections.IEnumerator ShowDateLocationOptionsAfterDelay()
-    {
-        yield return new WaitForSeconds(2f);
-        ShowDateLocationOptions();
-    }
-
-    /// <summary>
-    /// Shows the three date location options: Rooftop, Aquarium, and Forest.
-    /// </summary>
-    private void ShowDateLocationOptions()
-    {
-        ClearChoices();
-
-        CreateDateLocationButton("Rooftop", OnRooftopDateSelected);
-        CreateDateLocationButton("Aquarium", OnAquariumDateSelected);
-        CreateDateLocationButton("Forest", OnForestDateSelected);
-    }
-
-    /// <summary>
-    /// Creates a date location selection button with consistent styling.
-    /// </summary>
-    private void CreateDateLocationButton(string locationName, System.Action onClickAction)
-    {
-        var btnObj = Instantiate(_choiceButtonPrefab, _choicesParent);
-        var btnText = btnObj.GetComponentInChildren<TextMeshProUGUI>();
-        if (btnText != null)
-            btnText.text = locationName;
-
-        EnsureContentSizeFitter(btnObj);
-
-        var button = btnObj.GetComponent<UnityEngine.UI.Button>();
-        if (button != null)
-        {
-            button.onClick.AddListener(() => onClickAction());
-
-            if (btnText != null)
-                btnText.color = _normalTextColor;
-
-            AddHoverEffects(btnObj, btnText);
-        }
-
-        _activeChoiceButtons.Add(btnObj);
-    }
-
-    /// <summary>
-    /// Handles selection of the Rooftop date location.
-    /// </summary>
-    private void OnRooftopDateSelected()
-    {
-        Debug.Log("Rooftop date selected");
-        SetDateBackground("Rooftop");
-        StartDateWithLocation("Rooftop", _rooftopDateDialogue);
-    }
-
-    /// <summary>
-    /// Handles selection of the Aquarium date location.
-    /// </summary>
-    private void OnAquariumDateSelected()
-    {
-        Debug.Log("Aquarium date selected");
-        SetDateBackground("Aquarium");
-        StartDateWithLocation("Aquarium", _aquariumDateDialogue);
-    }
-
-    /// <summary>
-    /// Handles selection of the Forest date location.
-    /// </summary>
-    private void OnForestDateSelected()
-    {
-        Debug.Log("Forest date selected");
-        SetDateBackground("Forest");
-        StartDateWithLocation("Forest", _forestDateDialogue);
-    }
-
-    /// <summary>
-    /// Starts a date with the specified location and dialogue.
-    /// </summary>
-    private void StartDateWithLocation(string locationName, DSDialogue dateDialogue)
-    {
-        if (dateDialogue == null)
-        {
-            Debug.LogError($"No dialogue assigned for {locationName} date!");
-            return;
-        }
-
-        // Set the date dialogue
-        _dialogue = dateDialogue;
-
-        // Set the flag to indicate we're starting a real date and store the location
-        _justCompletedRealDate = true;
-
-        // Store the date location in a variable we can access later
-        _currentRealDateLocation = locationName;
-        Debug.Log($"Starting real date at {locationName}. Flag set to true.");
-
-        // Clear choices and start the date dialogue
-        ClearChoices();
-        ShowDialogue();
-    }
-
-    /// <summary>
-    /// Marks a bachelor as having been dated and saves the data.
-    /// </summary>
-    private void MarkBachelorAsDated(NewBachelorSO bachelor)
-    {
-        if (bachelor == null)
         {
             Debug.LogError("[MarkBachelorAsDated] Bachelor is null! Cannot save dating progress.");
             return;
->>>>>>> 9c181b10
-        }
-    }
-
-<<<<<<< HEAD
-    /// <summary>
-    /// Call this after a real date is completed to trigger the barista event.
-    /// </summary>
-    public void TriggerBaristaAfterRealDate()
-    {
-        StartCoroutine(ShowBaristaAfterRealDate());
-    }
-
-    /// <summary>
-    /// Deletes the player's save file completely.
-    /// </summary>
-    private void DeleteSaveFile()
-    {
-        try
-        {
-            string path = System.IO.Path.Combine(Application.persistentDataPath, "save.json");
-            if (System.IO.File.Exists(path))
-            {
-                System.IO.File.Delete(path);
-                Debug.Log($"Save file deleted: {path}");
-            }
-            else
-            {
-                Debug.Log("No save file found to delete.");
-            }
-        }
-        catch (System.Exception e)
-        {
-            Debug.LogError($"Failed to delete save file: {e.Message}");
-        }
-    }
-    #endregion
-    #endregion
-}
-=======
+        }
+
         Debug.Log($"[MarkBachelorAsDated] About to mark {bachelor._name} as dated");
 
         // Mark in the ScriptableObject (this also handles saving to the save system)
@@ -4212,5 +3112,4 @@
         Debug.Log("Cafe environment restored - all backgrounds off, UI elements ready");
     }
 }
-    #endregion
->>>>>>> 9c181b10
+    #endregion