--- conflicted
+++ resolved
@@ -261,16 +261,11 @@
 
     /// <summary>
     /// Checks if this bachelor has been dated (speed dated)
-<<<<<<< HEAD
-=======
     /// Checks both the ScriptableObject flag and the save system for persistence
->>>>>>> 9c181b10
     /// </summary>
     /// <returns>True if the bachelor has been dated</returns>
     public bool HasBeenDated()
     {
-<<<<<<< HEAD
-=======
         Debug.Log($"[HasBeenDated] Checking for {_name}");
         Debug.Log($"[HasBeenDated] Local flag _HasBeenSpeedDated: {_HasBeenSpeedDated}");
 
@@ -298,7 +293,6 @@
 
         // Fallback to local flag if no save data
         Debug.Log($"[HasBeenDated] Returning local flag value: {_HasBeenSpeedDated}");
->>>>>>> 9c181b10
         return _HasBeenSpeedDated;
     }
 
@@ -307,9 +301,6 @@
     /// </summary>
     public void MarkAsDated()
     {
-<<<<<<< HEAD
-        _HasBeenSpeedDated = true;
-=======
         Debug.Log($"[MarkAsDated] Marking {_name} as speed dated");
 
         // Validate name before saving
@@ -342,7 +333,6 @@
         {
             Debug.Log($"[MarkAsDated] {_name} already exists in DatedBachelors list");
         }
->>>>>>> 9c181b10
     }
 
     /// <summary>
@@ -351,26 +341,20 @@
     /// <param name="dateLocation">The location where the real date took place (e.g., "Rooftop", "Aquarium", "Forest")</param>
     public void MarkAsRealDated(string dateLocation)
     {
-<<<<<<< HEAD
+        Debug.Log($"[MarkAsRealDated] Marking {_name} as real dated at location: '{dateLocation}'");
+
+        // Validate name before saving
+        if (string.IsNullOrEmpty(_name))
+        {
+            Debug.LogError(
+                $"[MarkAsRealDated] Cannot save bachelor with empty name! Bachelor object: {name}. Please set the _name field in the Inspector."
+            );
+            return;
+        }
+
         _HasBeenSpeedDated = true; // Also mark as speed dated
         _HasCompletedRealDate = true;
         _LastRealDateLocation = dateLocation;
-        Debug.Log($"Marked {_name} as having completed a real date at {dateLocation}");
-=======
-        Debug.Log($"[MarkAsRealDated] Marking {_name} as real dated at location: '{dateLocation}'");
-
-        // Validate name before saving
-        if (string.IsNullOrEmpty(_name))
-        {
-            Debug.LogError(
-                $"[MarkAsRealDated] Cannot save bachelor with empty name! Bachelor object: {name}. Please set the _name field in the Inspector."
-            );
-            return;
-        }
-
-        _HasBeenSpeedDated = true; // Also mark as speed dated
-        _HasCompletedRealDate = true;
-        _LastRealDateLocation = dateLocation;
 
         Debug.Log(
             $"[MarkAsRealDated] Set flags - SpeedDated: {_HasBeenSpeedDated}, RealDated: {_HasCompletedRealDate}, Location: '{_LastRealDateLocation}'"
@@ -400,45 +384,15 @@
         Debug.Log(
             $"Marked {_name} as having completed a real date at {dateLocation} and saved to system"
         );
->>>>>>> 9c181b10
     }
 
     /// <summary>
     /// Checks if this bachelor has completed a real date
-<<<<<<< HEAD
-=======
     /// Checks both the ScriptableObject flag and the save system for persistence
->>>>>>> 9c181b10
     /// </summary>
     /// <returns>True if the bachelor has completed a real date</returns>
     public bool HasCompletedRealDate()
     {
-<<<<<<< HEAD
-        return _HasCompletedRealDate;
-    }
-
-    /// <summary>
-    /// Gets the location of the last real date
-    /// </summary>
-    /// <returns>The name of the last real date location, or empty string if no real date completed</returns>
-    public string GetLastRealDateLocation()
-    {
-        return _LastRealDateLocation;
-    }
-
-    /// <summary>
-    /// Gets a personalized message about the completed real date
-    /// </summary>
-    /// <returns>A message about the real date experience</returns>
-    public string GetRealDateMessage()
-    {
-        if (!_HasCompletedRealDate || string.IsNullOrEmpty(_LastRealDateLocation))
-        {
-            return "Hey! How are you doing?";
-        }
-
-        return $"Hey! I had such a wonderful time at the {_LastRealDateLocation} with you.";
-=======
         Debug.Log($"[HasCompletedRealDate] Checking for {_name}");
         Debug.Log(
             $"[HasCompletedRealDate] Local flag _HasCompletedRealDate: {_HasCompletedRealDate}"
@@ -470,7 +424,6 @@
         // Fallback to local flag if no save data
         Debug.Log($"[HasCompletedRealDate] Returning local flag value: {_HasCompletedRealDate}");
         return _HasCompletedRealDate;
->>>>>>> 9c181b10
     }
 
     /// <summary>
@@ -506,8 +459,6 @@
         // Reset the play mode initialization flag
         hasBeenInitializedInPlayMode = false;
 
-<<<<<<< HEAD
-=======
         // Also remove from save data to ensure complete reset
         SaveData saveData = SaveSystem.Deserialize();
         if (saveData != null)
@@ -536,7 +487,6 @@
             }
         }
 
->>>>>>> 9c181b10
         Debug.Log(
             $"[NewBachelorSO] Reset complete for {_name}. SpeedDated: {prevSpeedDated} -> {_HasBeenSpeedDated}, "
                 + $"RealDated: {prevRealDated} -> {_HasCompletedRealDate}, DateLocation: '{prevDateLocation}' -> '{_LastRealDateLocation}', "
@@ -571,8 +521,6 @@
             $"After reset - {_name}: SpeedDated={_HasBeenSpeedDated}, LoveMeter={(_loveMeter?.GetCurrentLove() ?? -1)}"
         );
     }
-<<<<<<< HEAD
-=======
 
     /// <summary>
     /// For testing purposes - manually test real date messages
@@ -1036,5 +984,4 @@
             Debug.Log($"[ValidateBachelorName] ✅ Bachelor '{_name}' has a proper name set.", this);
         }
     }
->>>>>>> 9c181b10
 }