--- conflicted
+++ resolved
@@ -16,11 +16,7 @@
   <m_graphGroupsData>k__BackingField:
   - <m_groupIDData>k__BackingField: dda7d326-5407-4d27-9a63-ca1be153a383
     <m_groupNameData>k__BackingField: ChantalSpeedDate
-<<<<<<< HEAD
-    <m_groupPositionData>k__BackingField: {x: 42.66693, y: 447.33337}
-=======
     <m_groupPositionData>k__BackingField: {x: 43.00065, y: 447.00006}
->>>>>>> 9c181b10
   <m_graphNodesData>k__BackingField:
   - <m_nodeIDData>k__BackingField: 05e09f20-7fd0-4283-b583-563a5916e392
     <m_nodeNameData>k__BackingField: RosesUnlocked
@@ -32,7 +28,7 @@
       <m_choiceNodeIDData>k__BackingField: 1ce08bfc-8dc2-4e8b-ba89-bb94bfb6a363
     <m_nodeGroupIDData>k__BackingField: dda7d326-5407-4d27-9a63-ca1be153a383
     <m_dialogueTypeData>k__BackingField: 3
-    <m_nodePositionData>k__BackingField: {x: 7087.3335, y: 899.3333}
+    <m_nodePositionData>k__BackingField: {x: 7087, y: 899}
     <m_nodePropertyToCheckData>k__BackingField: Love
     <m_nodeComparisonTypeData>k__BackingField: '>='
     <m_nodeComparisonValueData>k__BackingField: 0
@@ -82,7 +78,7 @@
       <m_choiceNodeIDData>k__BackingField: abda25a7-3da2-48d1-bbd7-9d40b2defff8
     <m_nodeGroupIDData>k__BackingField: dda7d326-5407-4d27-9a63-ca1be153a383
     <m_dialogueTypeData>k__BackingField: 3
-    <m_nodePositionData>k__BackingField: {x: 5040, y: 1069.3334}
+    <m_nodePositionData>k__BackingField: {x: 5040, y: 1069}
     <m_nodePropertyToCheckData>k__BackingField: Love
     <m_nodeComparisonTypeData>k__BackingField: '>='
     <m_nodeComparisonValueData>k__BackingField: 0
@@ -132,7 +128,7 @@
       <m_choiceNodeIDData>k__BackingField: abda25a7-3da2-48d1-bbd7-9d40b2defff8
     <m_nodeGroupIDData>k__BackingField: dda7d326-5407-4d27-9a63-ca1be153a383
     <m_dialogueTypeData>k__BackingField: 3
-    <m_nodePositionData>k__BackingField: {x: 5040, y: 509.3333}
+    <m_nodePositionData>k__BackingField: {x: 5040, y: 509}
     <m_nodePropertyToCheckData>k__BackingField: Love
     <m_nodeComparisonTypeData>k__BackingField: '>='
     <m_nodeComparisonValueData>k__BackingField: 0
@@ -157,7 +153,7 @@
       <m_choiceNodeIDData>k__BackingField: 1ce08bfc-8dc2-4e8b-ba89-bb94bfb6a363
     <m_nodeGroupIDData>k__BackingField: dda7d326-5407-4d27-9a63-ca1be153a383
     <m_dialogueTypeData>k__BackingField: 3
-    <m_nodePositionData>k__BackingField: {x: 7087.3335, y: 699.3333}
+    <m_nodePositionData>k__BackingField: {x: 7087, y: 699}
     <m_nodePropertyToCheckData>k__BackingField: Love
     <m_nodeComparisonTypeData>k__BackingField: '>='
     <m_nodeComparisonValueData>k__BackingField: 0
@@ -182,7 +178,7 @@
       <m_choiceNodeIDData>k__BackingField: 1ce08bfc-8dc2-4e8b-ba89-bb94bfb6a363
     <m_nodeGroupIDData>k__BackingField: dda7d326-5407-4d27-9a63-ca1be153a383
     <m_dialogueTypeData>k__BackingField: 3
-    <m_nodePositionData>k__BackingField: {x: 7087.3335, y: 506}
+    <m_nodePositionData>k__BackingField: {x: 7087, y: 506}
     <m_nodePropertyToCheckData>k__BackingField: Love
     <m_nodeComparisonTypeData>k__BackingField: '>='
     <m_nodeComparisonValueData>k__BackingField: 0
@@ -207,7 +203,7 @@
       <m_choiceNodeIDData>k__BackingField: 1ce08bfc-8dc2-4e8b-ba89-bb94bfb6a363
     <m_nodeGroupIDData>k__BackingField: dda7d326-5407-4d27-9a63-ca1be153a383
     <m_dialogueTypeData>k__BackingField: 3
-    <m_nodePositionData>k__BackingField: {x: 7087.3335, y: 1107.3334}
+    <m_nodePositionData>k__BackingField: {x: 7087, y: 1107}
     <m_nodePropertyToCheckData>k__BackingField: Love
     <m_nodeComparisonTypeData>k__BackingField: '>='
     <m_nodeComparisonValueData>k__BackingField: 0
@@ -232,7 +228,7 @@
       <m_choiceNodeIDData>k__BackingField: 67bc7033-9676-431c-b535-d35ad337276c
     <m_nodeGroupIDData>k__BackingField: dda7d326-5407-4d27-9a63-ca1be153a383
     <m_dialogueTypeData>k__BackingField: 3
-    <m_nodePositionData>k__BackingField: {x: 2690, y: 509.3333}
+    <m_nodePositionData>k__BackingField: {x: 2690, y: 509}
     <m_nodePropertyToCheckData>k__BackingField: Love
     <m_nodeComparisonTypeData>k__BackingField: '>='
     <m_nodeComparisonValueData>k__BackingField: 0
@@ -258,7 +254,7 @@
       <m_choiceNodeIDData>k__BackingField: 89976955-e523-4db3-986e-8b833d6d44c2
     <m_nodeGroupIDData>k__BackingField: dda7d326-5407-4d27-9a63-ca1be153a383
     <m_dialogueTypeData>k__BackingField: 0
-    <m_nodePositionData>k__BackingField: {x: 1890, y: 869.3333}
+    <m_nodePositionData>k__BackingField: {x: 1890, y: 869}
     <m_nodePropertyToCheckData>k__BackingField: Love
     <m_nodeComparisonTypeData>k__BackingField: '>='
     <m_nodeComparisonValueData>k__BackingField: 0
@@ -308,7 +304,7 @@
       <m_choiceNodeIDData>k__BackingField: d1079e5f-3de1-4dce-b38b-9c7e9361880e
     <m_nodeGroupIDData>k__BackingField: dda7d326-5407-4d27-9a63-ca1be153a383
     <m_dialogueTypeData>k__BackingField: 3
-    <m_nodePositionData>k__BackingField: {x: 3044, y: 869.3333}
+    <m_nodePositionData>k__BackingField: {x: 3044, y: 869}
     <m_nodePropertyToCheckData>k__BackingField: Love
     <m_nodeComparisonTypeData>k__BackingField: '>='
     <m_nodeComparisonValueData>k__BackingField: 0
@@ -358,7 +354,7 @@
       <m_choiceNodeIDData>k__BackingField: d1079e5f-3de1-4dce-b38b-9c7e9361880e
     <m_nodeGroupIDData>k__BackingField: dda7d326-5407-4d27-9a63-ca1be153a383
     <m_dialogueTypeData>k__BackingField: 3
-    <m_nodePositionData>k__BackingField: {x: 3044, y: 509.3333}
+    <m_nodePositionData>k__BackingField: {x: 3044, y: 509}
     <m_nodePropertyToCheckData>k__BackingField: Love
     <m_nodeComparisonTypeData>k__BackingField: '>='
     <m_nodeComparisonValueData>k__BackingField: 0
@@ -415,7 +411,7 @@
       <m_choiceNodeIDData>k__BackingField: a6b8a908-abc6-4c25-b311-bf3a965547b9
     <m_nodeGroupIDData>k__BackingField: dda7d326-5407-4d27-9a63-ca1be153a383
     <m_dialogueTypeData>k__BackingField: 1
-    <m_nodePositionData>k__BackingField: {x: 1217.3334, y: 729.3333}
+    <m_nodePositionData>k__BackingField: {x: 1217, y: 729}
     <m_nodePropertyToCheckData>k__BackingField: Love
     <m_nodeComparisonTypeData>k__BackingField: '>='
     <m_nodeComparisonValueData>k__BackingField: 0
@@ -440,7 +436,7 @@
       <m_choiceNodeIDData>k__BackingField: 5a9bd3f4-d532-43af-be9e-ffaf7eeadb26
     <m_nodeGroupIDData>k__BackingField: dda7d326-5407-4d27-9a63-ca1be153a383
     <m_dialogueTypeData>k__BackingField: 3
-    <m_nodePositionData>k__BackingField: {x: 482, y: 729.3333}
+    <m_nodePositionData>k__BackingField: {x: 482, y: 729}
     <m_nodePropertyToCheckData>k__BackingField: Love
     <m_nodeComparisonTypeData>k__BackingField: '>='
     <m_nodeComparisonValueData>k__BackingField: 0
@@ -467,7 +463,7 @@
       <m_choiceNodeIDData>k__BackingField: 1ae16f7a-8715-41fe-aed5-fda538e8aeb7
     <m_nodeGroupIDData>k__BackingField: dda7d326-5407-4d27-9a63-ca1be153a383
     <m_dialogueTypeData>k__BackingField: 0
-    <m_nodePositionData>k__BackingField: {x: 854, y: 727.3333}
+    <m_nodePositionData>k__BackingField: {x: 854, y: 727}
     <m_nodePropertyToCheckData>k__BackingField: Love
     <m_nodeComparisonTypeData>k__BackingField: '>='
     <m_nodeComparisonValueData>k__BackingField: 0
@@ -501,7 +497,7 @@
       <m_choiceNodeIDData>k__BackingField: 2a3c7b3a-3ae4-429d-a645-d7bc46310ed7
     <m_nodeGroupIDData>k__BackingField: dda7d326-5407-4d27-9a63-ca1be153a383
     <m_dialogueTypeData>k__BackingField: 1
-    <m_nodePositionData>k__BackingField: {x: 3441.3333, y: 729.3333}
+    <m_nodePositionData>k__BackingField: {x: 3441, y: 729}
     <m_nodePropertyToCheckData>k__BackingField: Love
     <m_nodeComparisonTypeData>k__BackingField: '>='
     <m_nodeComparisonValueData>k__BackingField: 0
@@ -535,7 +531,7 @@
       <m_choiceNodeIDData>k__BackingField: 82e0f4c0-a1c7-42ff-b6a6-ada5fc09ae34
     <m_nodeGroupIDData>k__BackingField: dda7d326-5407-4d27-9a63-ca1be153a383
     <m_dialogueTypeData>k__BackingField: 1
-    <m_nodePositionData>k__BackingField: {x: 5492, y: 731.3333}
+    <m_nodePositionData>k__BackingField: {x: 5492, y: 731}
     <m_nodePropertyToCheckData>k__BackingField: Love
     <m_nodeComparisonTypeData>k__BackingField: '>='
     <m_nodeComparisonValueData>k__BackingField: 0
@@ -564,7 +560,7 @@
       <m_choiceNodeIDData>k__BackingField: 9415bec2-3742-432a-8d65-4166864e77e6
     <m_nodeGroupIDData>k__BackingField: dda7d326-5407-4d27-9a63-ca1be153a383
     <m_dialogueTypeData>k__BackingField: 1
-    <m_nodePositionData>k__BackingField: {x: 68, y: 729.3333}
+    <m_nodePositionData>k__BackingField: {x: 68, y: 729}
     <m_nodePropertyToCheckData>k__BackingField: Love
     <m_nodeComparisonTypeData>k__BackingField: '>='
     <m_nodeComparisonValueData>k__BackingField: 0
@@ -618,7 +614,7 @@
       <m_choiceNodeIDData>k__BackingField: f0c926c0-ef9b-4187-b5b7-0764cda3670b
     <m_nodeGroupIDData>k__BackingField: dda7d326-5407-4d27-9a63-ca1be153a383
     <m_dialogueTypeData>k__BackingField: 3
-    <m_nodePositionData>k__BackingField: {x: 8873.333, y: 770}
+    <m_nodePositionData>k__BackingField: {x: 8873, y: 770}
     <m_nodePropertyToCheckData>k__BackingField: Love
     <m_nodeComparisonTypeData>k__BackingField: '>='
     <m_nodeComparisonValueData>k__BackingField: 0
@@ -644,7 +640,7 @@
       <m_choiceNodeIDData>k__BackingField: d5ae0765-c51b-485b-9bd0-785d0e63e387
     <m_nodeGroupIDData>k__BackingField: dda7d326-5407-4d27-9a63-ca1be153a383
     <m_dialogueTypeData>k__BackingField: 0
-    <m_nodePositionData>k__BackingField: {x: 9897.333, y: 1109.3334}
+    <m_nodePositionData>k__BackingField: {x: 9897, y: 1109}
     <m_nodePropertyToCheckData>k__BackingField: Love
     <m_nodeComparisonTypeData>k__BackingField: '>='
     <m_nodeComparisonValueData>k__BackingField: 0
@@ -669,7 +665,7 @@
       <m_choiceNodeIDData>k__BackingField: fbc4d048-112c-4310-a488-2c1f14d29d34
     <m_nodeGroupIDData>k__BackingField: dda7d326-5407-4d27-9a63-ca1be153a383
     <m_dialogueTypeData>k__BackingField: 3
-    <m_nodePositionData>k__BackingField: {x: 10665.333, y: 545.3333}
+    <m_nodePositionData>k__BackingField: {x: 10665, y: 545}
     <m_nodePropertyToCheckData>k__BackingField: Love
     <m_nodeComparisonTypeData>k__BackingField: '>='
     <m_nodeComparisonValueData>k__BackingField: 0
@@ -692,7 +688,7 @@
       off.'
     <m_nodeChoicesData>k__BackingField:
     - <m_choiceTextData>k__BackingField: Next Dialogue
-      <m_choiceNodeIDData>k__BackingField: de303f62-de46-4c69-84c5-93c60cac161e
+      <m_choiceNodeIDData>k__BackingField: 
     <m_nodeGroupIDData>k__BackingField: dda7d326-5407-4d27-9a63-ca1be153a383
     <m_dialogueTypeData>k__BackingField: 0
     <m_nodePositionData>k__BackingField: {x: 11264, y: 810}
@@ -720,7 +716,7 @@
       <m_choiceNodeIDData>k__BackingField: fbc4d048-112c-4310-a488-2c1f14d29d34
     <m_nodeGroupIDData>k__BackingField: dda7d326-5407-4d27-9a63-ca1be153a383
     <m_dialogueTypeData>k__BackingField: 3
-    <m_nodePositionData>k__BackingField: {x: 10665.333, y: 1109.3334}
+    <m_nodePositionData>k__BackingField: {x: 10665, y: 1109}
     <m_nodePropertyToCheckData>k__BackingField: Love
     <m_nodeComparisonTypeData>k__BackingField: '>='
     <m_nodeComparisonValueData>k__BackingField: 0
@@ -778,7 +774,7 @@
       <m_choiceNodeIDData>k__BackingField: c2ecf92a-3432-459e-a785-f0d91f36eddf
     <m_nodeGroupIDData>k__BackingField: dda7d326-5407-4d27-9a63-ca1be153a383
     <m_dialogueTypeData>k__BackingField: 0
-    <m_nodePositionData>k__BackingField: {x: 2291.3333, y: 509.3333}
+    <m_nodePositionData>k__BackingField: {x: 2291, y: 509}
     <m_nodePropertyToCheckData>k__BackingField: Love
     <m_nodeComparisonTypeData>k__BackingField: '>='
     <m_nodeComparisonValueData>k__BackingField: 0
@@ -803,7 +799,7 @@
       <m_choiceNodeIDData>k__BackingField: 9c87e20e-fd96-4399-ab5c-884a0c65a3ab
     <m_nodeGroupIDData>k__BackingField: dda7d326-5407-4d27-9a63-ca1be153a383
     <m_dialogueTypeData>k__BackingField: 3
-    <m_nodePositionData>k__BackingField: {x: 1890, y: 509.3333}
+    <m_nodePositionData>k__BackingField: {x: 1890, y: 509}
     <m_nodePropertyToCheckData>k__BackingField: Love
     <m_nodeComparisonTypeData>k__BackingField: '>='
     <m_nodeComparisonValueData>k__BackingField: 0
@@ -853,7 +849,7 @@
       <m_choiceNodeIDData>k__BackingField: fde24275-7035-4158-8e92-810d3538229f
     <m_nodeGroupIDData>k__BackingField: dda7d326-5407-4d27-9a63-ca1be153a383
     <m_dialogueTypeData>k__BackingField: 0
-    <m_nodePositionData>k__BackingField: {x: 2347.3333, y: 702}
+    <m_nodePositionData>k__BackingField: {x: 2347, y: 702}
     <m_nodePropertyToCheckData>k__BackingField: Love
     <m_nodeComparisonTypeData>k__BackingField: '>='
     <m_nodeComparisonValueData>k__BackingField: 0
@@ -879,7 +875,7 @@
       <m_choiceNodeIDData>k__BackingField: 39e623c9-088e-40cc-ab70-9d5765ae4806
     <m_nodeGroupIDData>k__BackingField: dda7d326-5407-4d27-9a63-ca1be153a383
     <m_dialogueTypeData>k__BackingField: 0
-    <m_nodePositionData>k__BackingField: {x: 4553.3335, y: 881.3333}
+    <m_nodePositionData>k__BackingField: {x: 4553, y: 881}
     <m_nodePropertyToCheckData>k__BackingField: Love
     <m_nodeComparisonTypeData>k__BackingField: '>='
     <m_nodeComparisonValueData>k__BackingField: 0
@@ -929,7 +925,7 @@
       <m_choiceNodeIDData>k__BackingField: 4d9ecab1-d108-4b2b-a1e5-a461f5118a0c
     <m_nodeGroupIDData>k__BackingField: dda7d326-5407-4d27-9a63-ca1be153a383
     <m_dialogueTypeData>k__BackingField: 3
-    <m_nodePositionData>k__BackingField: {x: 4130, y: 509.3333}
+    <m_nodePositionData>k__BackingField: {x: 4130, y: 509}
     <m_nodePropertyToCheckData>k__BackingField: Love
     <m_nodeComparisonTypeData>k__BackingField: '>='
     <m_nodeComparisonValueData>k__BackingField: 0
@@ -979,7 +975,7 @@
       <m_choiceNodeIDData>k__BackingField: 647867f1-f551-476b-8558-e4a306c7bbc8
     <m_nodeGroupIDData>k__BackingField: dda7d326-5407-4d27-9a63-ca1be153a383
     <m_dialogueTypeData>k__BackingField: 0
-    <m_nodePositionData>k__BackingField: {x: 4740, y: 509.3333}
+    <m_nodePositionData>k__BackingField: {x: 4740, y: 509}
     <m_nodePropertyToCheckData>k__BackingField: Love
     <m_nodeComparisonTypeData>k__BackingField: '>='
     <m_nodeComparisonValueData>k__BackingField: 0
@@ -1004,7 +1000,7 @@
       <m_choiceNodeIDData>k__BackingField: 605723e1-7520-4f71-8e06-0ca657f352eb
     <m_nodeGroupIDData>k__BackingField: dda7d326-5407-4d27-9a63-ca1be153a383
     <m_dialogueTypeData>k__BackingField: 0
-    <m_nodePositionData>k__BackingField: {x: 4740, y: 1069.3334}
+    <m_nodePositionData>k__BackingField: {x: 4740, y: 1069}
     <m_nodePropertyToCheckData>k__BackingField: Love
     <m_nodeComparisonTypeData>k__BackingField: '>='
     <m_nodeComparisonValueData>k__BackingField: 0
@@ -1030,7 +1026,7 @@
       <m_choiceNodeIDData>k__BackingField: 5553f91a-86fc-4072-b216-95e66d42c795
     <m_nodeGroupIDData>k__BackingField: dda7d326-5407-4d27-9a63-ca1be153a383
     <m_dialogueTypeData>k__BackingField: 0
-    <m_nodePositionData>k__BackingField: {x: 6662, y: 699.3333}
+    <m_nodePositionData>k__BackingField: {x: 6662, y: 699}
     <m_nodePropertyToCheckData>k__BackingField: Love
     <m_nodeComparisonTypeData>k__BackingField: '>='
     <m_nodeComparisonValueData>k__BackingField: 0
@@ -1055,7 +1051,7 @@
       <m_choiceNodeIDData>k__BackingField: 366fd863-e2bd-4e2a-8318-c3f96d91c7c4
     <m_nodeGroupIDData>k__BackingField: dda7d326-5407-4d27-9a63-ca1be153a383
     <m_dialogueTypeData>k__BackingField: 3
-    <m_nodePositionData>k__BackingField: {x: 6207.3335, y: 699.3333}
+    <m_nodePositionData>k__BackingField: {x: 6207, y: 699}
     <m_nodePropertyToCheckData>k__BackingField: Love
     <m_nodeComparisonTypeData>k__BackingField: '>='
     <m_nodeComparisonValueData>k__BackingField: 0
@@ -1080,7 +1076,7 @@
       <m_choiceNodeIDData>k__BackingField: d9d7b1a1-6757-471e-9590-96b819342c72
     <m_nodeGroupIDData>k__BackingField: dda7d326-5407-4d27-9a63-ca1be153a383
     <m_dialogueTypeData>k__BackingField: 3
-    <m_nodePositionData>k__BackingField: {x: 6207.3335, y: 1107.3334}
+    <m_nodePositionData>k__BackingField: {x: 6207, y: 1107}
     <m_nodePropertyToCheckData>k__BackingField: Love
     <m_nodeComparisonTypeData>k__BackingField: '>='
     <m_nodeComparisonValueData>k__BackingField: 0
@@ -1106,7 +1102,7 @@
       <m_choiceNodeIDData>k__BackingField: 05e09f20-7fd0-4283-b583-563a5916e392
     <m_nodeGroupIDData>k__BackingField: dda7d326-5407-4d27-9a63-ca1be153a383
     <m_dialogueTypeData>k__BackingField: 0
-    <m_nodePositionData>k__BackingField: {x: 6553.3335, y: 904}
+    <m_nodePositionData>k__BackingField: {x: 6553, y: 904}
     <m_nodePropertyToCheckData>k__BackingField: Love
     <m_nodeComparisonTypeData>k__BackingField: '>='
     <m_nodeComparisonValueData>k__BackingField: 0
@@ -1131,7 +1127,7 @@
       <m_choiceNodeIDData>k__BackingField: 3da81f4c-9f7d-4152-aa0e-22dc94ab5445
     <m_nodeGroupIDData>k__BackingField: dda7d326-5407-4d27-9a63-ca1be153a383
     <m_dialogueTypeData>k__BackingField: 0
-    <m_nodePositionData>k__BackingField: {x: 6726, y: 1107.3334}
+    <m_nodePositionData>k__BackingField: {x: 6726, y: 1107}
     <m_nodePropertyToCheckData>k__BackingField: Love
     <m_nodeComparisonTypeData>k__BackingField: '>='
     <m_nodeComparisonValueData>k__BackingField: 0
@@ -1162,7 +1158,7 @@
       <m_choiceNodeIDData>k__BackingField: 310fc705-3cfd-451d-b4c3-4f16180e2aa1
     <m_nodeGroupIDData>k__BackingField: dda7d326-5407-4d27-9a63-ca1be153a383
     <m_dialogueTypeData>k__BackingField: 0
-    <m_nodePositionData>k__BackingField: {x: 6651.3335, y: 506}
+    <m_nodePositionData>k__BackingField: {x: 6651, y: 506}
     <m_nodePropertyToCheckData>k__BackingField: Love
     <m_nodeComparisonTypeData>k__BackingField: '>='
     <m_nodeComparisonValueData>k__BackingField: 0
@@ -1187,7 +1183,7 @@
       <m_choiceNodeIDData>k__BackingField: fbc4d048-112c-4310-a488-2c1f14d29d34
     <m_nodeGroupIDData>k__BackingField: dda7d326-5407-4d27-9a63-ca1be153a383
     <m_dialogueTypeData>k__BackingField: 0
-    <m_nodePositionData>k__BackingField: {x: 10727.333, y: 924}
+    <m_nodePositionData>k__BackingField: {x: 10727, y: 924}
     <m_nodePropertyToCheckData>k__BackingField: Love
     <m_nodeComparisonTypeData>k__BackingField: '>='
     <m_nodeComparisonValueData>k__BackingField: 0
@@ -1213,7 +1209,7 @@
       <m_choiceNodeIDData>k__BackingField: 15f8757c-a85f-46f7-868e-7cb42b316a75
     <m_nodeGroupIDData>k__BackingField: dda7d326-5407-4d27-9a63-ca1be153a383
     <m_dialogueTypeData>k__BackingField: 0
-    <m_nodePositionData>k__BackingField: {x: 10260, y: 545.3333}
+    <m_nodePositionData>k__BackingField: {x: 10260, y: 545}
     <m_nodePropertyToCheckData>k__BackingField: Love
     <m_nodeComparisonTypeData>k__BackingField: '>='
     <m_nodeComparisonValueData>k__BackingField: 0
@@ -1238,7 +1234,7 @@
       <m_choiceNodeIDData>k__BackingField: fbc4d048-112c-4310-a488-2c1f14d29d34
     <m_nodeGroupIDData>k__BackingField: dda7d326-5407-4d27-9a63-ca1be153a383
     <m_dialogueTypeData>k__BackingField: 0
-    <m_nodePositionData>k__BackingField: {x: 10671.333, y: 750}
+    <m_nodePositionData>k__BackingField: {x: 10671, y: 750}
     <m_nodePropertyToCheckData>k__BackingField: Love
     <m_nodeComparisonTypeData>k__BackingField: '>='
     <m_nodeComparisonValueData>k__BackingField: 0
@@ -1263,7 +1259,7 @@
       <m_choiceNodeIDData>k__BackingField: e4861b9c-9dc9-4b62-b3bb-789d4b5ff303
     <m_nodeGroupIDData>k__BackingField: dda7d326-5407-4d27-9a63-ca1be153a383
     <m_dialogueTypeData>k__BackingField: 3
-    <m_nodePositionData>k__BackingField: {x: 9897.333, y: 739.3333}
+    <m_nodePositionData>k__BackingField: {x: 9897, y: 739}
     <m_nodePropertyToCheckData>k__BackingField: Love
     <m_nodeComparisonTypeData>k__BackingField: '>='
     <m_nodeComparisonValueData>k__BackingField: 0
@@ -1288,7 +1284,7 @@
       <m_choiceNodeIDData>k__BackingField: dec7e419-8ea9-46a0-83cb-139da9b52d34
     <m_nodeGroupIDData>k__BackingField: dda7d326-5407-4d27-9a63-ca1be153a383
     <m_dialogueTypeData>k__BackingField: 3
-    <m_nodePositionData>k__BackingField: {x: 9897.333, y: 924}
+    <m_nodePositionData>k__BackingField: {x: 9897, y: 924}
     <m_nodePropertyToCheckData>k__BackingField: Love
     <m_nodeComparisonTypeData>k__BackingField: '>='
     <m_nodeComparisonValueData>k__BackingField: 0
@@ -1313,7 +1309,7 @@
       <m_choiceNodeIDData>k__BackingField: 0c14d951-ba35-4f71-a936-ae22bf4cb5a7
     <m_nodeGroupIDData>k__BackingField: dda7d326-5407-4d27-9a63-ca1be153a383
     <m_dialogueTypeData>k__BackingField: 3
-    <m_nodePositionData>k__BackingField: {x: 4130, y: 1069.3334}
+    <m_nodePositionData>k__BackingField: {x: 4130, y: 1069}
     <m_nodePropertyToCheckData>k__BackingField: Love
     <m_nodeComparisonTypeData>k__BackingField: '>='
     <m_nodeComparisonValueData>k__BackingField: 0
@@ -1388,7 +1384,7 @@
       <m_choiceNodeIDData>k__BackingField: 673aa397-02f3-4e0b-9e90-374b923833cc
     <m_nodeGroupIDData>k__BackingField: dda7d326-5407-4d27-9a63-ca1be153a383
     <m_dialogueTypeData>k__BackingField: 3
-    <m_nodePositionData>k__BackingField: {x: 9897.333, y: 545.3333}
+    <m_nodePositionData>k__BackingField: {x: 9897, y: 545}
     <m_nodePropertyToCheckData>k__BackingField: Love
     <m_nodeComparisonTypeData>k__BackingField: '>='
     <m_nodeComparisonValueData>k__BackingField: 0
@@ -1401,31 +1397,6 @@
     <m_nodeLoveMeterData>k__BackingField: {fileID: 11400000, guid: 1185f448d7f788340855341bed53796d, type: 2}
     <m_bachelorData>k__BackingField: {fileID: 0}
     <m_isLikePreference>k__BackingField: 1
-    <m_selectedPreference>k__BackingField: 
-    <m_enumSetter>k__BackingField: 0
-  - <m_nodeIDData>k__BackingField: de303f62-de46-4c69-84c5-93c60cac161e
-    <m_nodeNameData>k__BackingField: DialogueName
-    <m_nodeBachelorImageData>k__BackingField: {fileID: 0}
-    <m_nodeAudioLinesData>k__BackingField: {fileID: 0}
-    <m_nodeTextData>k__BackingField: ' '
-    <m_nodeChoicesData>k__BackingField:
-    - <m_choiceTextData>k__BackingField: Next Dialogue
-      <m_choiceNodeIDData>k__BackingField: 
-    <m_nodeGroupIDData>k__BackingField: dda7d326-5407-4d27-9a63-ca1be153a383
-    <m_dialogueTypeData>k__BackingField: 0
-    <m_nodePositionData>k__BackingField: {x: 11602, y: 810}
-    <m_nodePropertyToCheckData>k__BackingField: Love
-    <m_nodeComparisonTypeData>k__BackingField: '>='
-    <m_nodeComparisonValueData>k__BackingField: 0
-    <m_nodeOperationTypeData>k__BackingField: '>='
-    <m_nodeValueToSetData>k__BackingField: 
-    <m_nodeVariableNameData>k__BackingField: 
-    <m_nodeSetterOperationTypeData>k__BackingField: 0
-    <m_nodeLoveScoreAmountData>k__BackingField: 0
-    <m_nodeBoolValueData>k__BackingField: 0
-    <m_nodeLoveMeterData>k__BackingField: {fileID: 0}
-    <m_bachelorData>k__BackingField: {fileID: 0}
-    <m_isLikePreference>k__BackingField: 0
     <m_selectedPreference>k__BackingField: 
     <m_enumSetter>k__BackingField: 0
   <m_graphOldGroupNamesData>k__BackingField:
@@ -1487,5 +1458,4 @@
       - LoveScoreWater
       - LoveScoreRedWine
       - LoveScoreYacht
-      - LoveScoreBankLone
-      - DialogueName+      - LoveScoreBankLone