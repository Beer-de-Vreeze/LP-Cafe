--- conflicted
+++ resolved
@@ -16,11 +16,7 @@
   <m_graphGroupsData>k__BackingField:
   - <m_groupIDData>k__BackingField: d24f43ae-e314-46ba-a377-6e352ad983dd
     <m_groupNameData>k__BackingField: Valorie
-<<<<<<< HEAD
-    <m_groupPositionData>k__BackingField: {x: 1280.0001, y: 828.6666}
-=======
     <m_groupPositionData>k__BackingField: {x: 1280.0006, y: 828.0001}
->>>>>>> 9c181b10
   <m_graphNodesData>k__BackingField:
   - <m_nodeIDData>k__BackingField: d5e3c706-7bcc-421e-8a15-d14da7c6afaf
     <m_nodeNameData>k__BackingField: intro
@@ -34,11 +30,7 @@
       <m_choiceNodeIDData>k__BackingField: 52ebb82f-adef-4ebf-bdea-d496fce23a3a
     <m_nodeGroupIDData>k__BackingField: d24f43ae-e314-46ba-a377-6e352ad983dd
     <m_dialogueTypeData>k__BackingField: 0
-<<<<<<< HEAD
-    <m_nodePositionData>k__BackingField: {x: 1305.3334, y: 1038}
-=======
     <m_nodePositionData>k__BackingField: {x: 1305, y: 1038}
->>>>>>> 9c181b10
     <m_nodePropertyToCheckData>k__BackingField: Love
     <m_nodeComparisonTypeData>k__BackingField: '>='
     <m_nodeComparisonValueData>k__BackingField: 0
@@ -63,11 +55,7 @@
       <m_choiceNodeIDData>k__BackingField: f6fddf86-59e7-49f7-996f-30acbcdceccf
     <m_nodeGroupIDData>k__BackingField: d24f43ae-e314-46ba-a377-6e352ad983dd
     <m_dialogueTypeData>k__BackingField: 3
-<<<<<<< HEAD
-    <m_nodePositionData>k__BackingField: {x: 2457.3333, y: 1078}
-=======
     <m_nodePositionData>k__BackingField: {x: 2457, y: 1078}
->>>>>>> 9c181b10
     <m_nodePropertyToCheckData>k__BackingField: Love
     <m_nodeComparisonTypeData>k__BackingField: '>='
     <m_nodeComparisonValueData>k__BackingField: 0
@@ -117,11 +105,7 @@
       <m_choiceNodeIDData>k__BackingField: a5936c02-218d-4188-b038-4bc13f8cb83d
     <m_nodeGroupIDData>k__BackingField: d24f43ae-e314-46ba-a377-6e352ad983dd
     <m_dialogueTypeData>k__BackingField: 3
-<<<<<<< HEAD
-    <m_nodePositionData>k__BackingField: {x: 2461.3333, y: 1231.3334}
-=======
     <m_nodePositionData>k__BackingField: {x: 2461, y: 1231}
->>>>>>> 9c181b10
     <m_nodePropertyToCheckData>k__BackingField: Love
     <m_nodeComparisonTypeData>k__BackingField: '>='
     <m_nodeComparisonValueData>k__BackingField: 0
@@ -156,11 +140,7 @@
       <m_choiceNodeIDData>k__BackingField: 2826775d-c870-4ed8-ab08-49a9b7fae9c6
     <m_nodeGroupIDData>k__BackingField: d24f43ae-e314-46ba-a377-6e352ad983dd
     <m_dialogueTypeData>k__BackingField: 1
-<<<<<<< HEAD
-    <m_nodePositionData>k__BackingField: {x: 1671.3334, y: 1028}
-=======
     <m_nodePositionData>k__BackingField: {x: 1671, y: 1028}
->>>>>>> 9c181b10
     <m_nodePropertyToCheckData>k__BackingField: Love
     <m_nodeComparisonTypeData>k__BackingField: '>='
     <m_nodeComparisonValueData>k__BackingField: 0
@@ -186,11 +166,7 @@
       <m_choiceNodeIDData>k__BackingField: b8a0fc92-d04c-40d8-a040-ed80555b493a
     <m_nodeGroupIDData>k__BackingField: d24f43ae-e314-46ba-a377-6e352ad983dd
     <m_dialogueTypeData>k__BackingField: 0
-<<<<<<< HEAD
-    <m_nodePositionData>k__BackingField: {x: 2849.3333, y: 1455.3334}
-=======
     <m_nodePositionData>k__BackingField: {x: 2849, y: 1455}
->>>>>>> 9c181b10
     <m_nodePropertyToCheckData>k__BackingField: Love
     <m_nodeComparisonTypeData>k__BackingField: '>='
     <m_nodeComparisonValueData>k__BackingField: 0
@@ -217,11 +193,7 @@
       <m_choiceNodeIDData>k__BackingField: c28aeb63-4a6a-4d90-b01a-162cfc45f263
     <m_nodeGroupIDData>k__BackingField: d24f43ae-e314-46ba-a377-6e352ad983dd
     <m_dialogueTypeData>k__BackingField: 0
-<<<<<<< HEAD
-    <m_nodePositionData>k__BackingField: {x: 2847.3333, y: 887.3333}
-=======
     <m_nodePositionData>k__BackingField: {x: 2847, y: 887}
->>>>>>> 9c181b10
     <m_nodePropertyToCheckData>k__BackingField: Love
     <m_nodeComparisonTypeData>k__BackingField: '>='
     <m_nodeComparisonValueData>k__BackingField: 0
@@ -246,11 +218,7 @@
       <m_choiceNodeIDData>k__BackingField: ccac43b3-7468-45bb-91cf-1ead73c64fcb
     <m_nodeGroupIDData>k__BackingField: d24f43ae-e314-46ba-a377-6e352ad983dd
     <m_dialogueTypeData>k__BackingField: 3
-<<<<<<< HEAD
-    <m_nodePositionData>k__BackingField: {x: 3377.3333, y: 1460}
-=======
     <m_nodePositionData>k__BackingField: {x: 3377, y: 1460}
->>>>>>> 9c181b10
     <m_nodePropertyToCheckData>k__BackingField: Love
     <m_nodeComparisonTypeData>k__BackingField: '>='
     <m_nodeComparisonValueData>k__BackingField: 0
@@ -276,11 +244,7 @@
       <m_choiceNodeIDData>k__BackingField: 4f794e47-ea61-4504-91a4-3eea8dbd5214
     <m_nodeGroupIDData>k__BackingField: d24f43ae-e314-46ba-a377-6e352ad983dd
     <m_dialogueTypeData>k__BackingField: 0
-<<<<<<< HEAD
-    <m_nodePositionData>k__BackingField: {x: 2849.3333, y: 1254}
-=======
     <m_nodePositionData>k__BackingField: {x: 2849, y: 1254}
->>>>>>> 9c181b10
     <m_nodePropertyToCheckData>k__BackingField: Love
     <m_nodeComparisonTypeData>k__BackingField: '>='
     <m_nodeComparisonValueData>k__BackingField: 0
@@ -305,11 +269,7 @@
       <m_choiceNodeIDData>k__BackingField: 57deeaba-de4e-427e-ad1a-aa531c6e77dc
     <m_nodeGroupIDData>k__BackingField: d24f43ae-e314-46ba-a377-6e352ad983dd
     <m_dialogueTypeData>k__BackingField: 3
-<<<<<<< HEAD
-    <m_nodePositionData>k__BackingField: {x: 2461.3333, y: 892}
-=======
     <m_nodePositionData>k__BackingField: {x: 2461, y: 892}
->>>>>>> 9c181b10
     <m_nodePropertyToCheckData>k__BackingField: Love
     <m_nodeComparisonTypeData>k__BackingField: '>='
     <m_nodeComparisonValueData>k__BackingField: 0
@@ -334,11 +294,7 @@
       <m_choiceNodeIDData>k__BackingField: ccac43b3-7468-45bb-91cf-1ead73c64fcb
     <m_nodeGroupIDData>k__BackingField: d24f43ae-e314-46ba-a377-6e352ad983dd
     <m_dialogueTypeData>k__BackingField: 3
-<<<<<<< HEAD
-    <m_nodePositionData>k__BackingField: {x: 3377.3333, y: 892}
-=======
     <m_nodePositionData>k__BackingField: {x: 3377, y: 892}
->>>>>>> 9c181b10
     <m_nodePropertyToCheckData>k__BackingField: Love
     <m_nodeComparisonTypeData>k__BackingField: '>='
     <m_nodeComparisonValueData>k__BackingField: 0
@@ -363,11 +319,7 @@
       <m_choiceNodeIDData>k__BackingField: ccac43b3-7468-45bb-91cf-1ead73c64fcb
     <m_nodeGroupIDData>k__BackingField: d24f43ae-e314-46ba-a377-6e352ad983dd
     <m_dialogueTypeData>k__BackingField: 3
-<<<<<<< HEAD
-    <m_nodePositionData>k__BackingField: {x: 3377.3333, y: 1280}
-=======
     <m_nodePositionData>k__BackingField: {x: 3377, y: 1280}
->>>>>>> 9c181b10
     <m_nodePropertyToCheckData>k__BackingField: Love
     <m_nodeComparisonTypeData>k__BackingField: '>='
     <m_nodeComparisonValueData>k__BackingField: 0
@@ -394,11 +346,7 @@
       <m_choiceNodeIDData>k__BackingField: 6c5a7cc0-03ce-4eb4-8148-1a7af8d48b7e
     <m_nodeGroupIDData>k__BackingField: d24f43ae-e314-46ba-a377-6e352ad983dd
     <m_dialogueTypeData>k__BackingField: 0
-<<<<<<< HEAD
-    <m_nodePositionData>k__BackingField: {x: 3723.3333, y: 1214}
-=======
     <m_nodePositionData>k__BackingField: {x: 3723, y: 1214}
->>>>>>> 9c181b10
     <m_nodePropertyToCheckData>k__BackingField: Love
     <m_nodeComparisonTypeData>k__BackingField: '>='
     <m_nodeComparisonValueData>k__BackingField: 0
@@ -423,11 +371,7 @@
       <m_choiceNodeIDData>k__BackingField: 27cad21a-a8bb-49e5-acf9-38e6782ae685
     <m_nodeGroupIDData>k__BackingField: d24f43ae-e314-46ba-a377-6e352ad983dd
     <m_dialogueTypeData>k__BackingField: 3
-<<<<<<< HEAD
-    <m_nodePositionData>k__BackingField: {x: 4112, y: 1217.3334}
-=======
     <m_nodePositionData>k__BackingField: {x: 4112, y: 1217}
->>>>>>> 9c181b10
     <m_nodePropertyToCheckData>k__BackingField: Love
     <m_nodeComparisonTypeData>k__BackingField: '>='
     <m_nodeComparisonValueData>k__BackingField: 0
@@ -450,11 +394,6 @@
     <m_nodeChoicesData>k__BackingField:
     - <m_choiceTextData>k__BackingField: Next Dialogue
       <m_choiceNodeIDData>k__BackingField: 189da2bd-7691-4a88-9818-61675532d15a
-<<<<<<< HEAD
-    <m_nodeGroupIDData>k__BackingField: d24f43ae-e314-46ba-a377-6e352ad983dd
-    <m_dialogueTypeData>k__BackingField: 0
-    <m_nodePositionData>k__BackingField: {x: 4476, y: 1214}
-=======
     <m_nodeGroupIDData>k__BackingField: d24f43ae-e314-46ba-a377-6e352ad983dd
     <m_dialogueTypeData>k__BackingField: 0
     <m_nodePositionData>k__BackingField: {x: 4476, y: 1214}
@@ -568,7 +507,6 @@
     <m_nodeGroupIDData>k__BackingField: d24f43ae-e314-46ba-a377-6e352ad983dd
     <m_dialogueTypeData>k__BackingField: 3
     <m_nodePositionData>k__BackingField: {x: 5403, y: 926}
->>>>>>> 9c181b10
     <m_nodePropertyToCheckData>k__BackingField: Love
     <m_nodeComparisonTypeData>k__BackingField: '>='
     <m_nodeComparisonValueData>k__BackingField: 0
@@ -592,13 +530,8 @@
     - <m_choiceTextData>k__BackingField: Next Dialogue
       <m_choiceNodeIDData>k__BackingField: 5d6dd638-df9a-4f23-ab05-012ff85352d3
     <m_nodeGroupIDData>k__BackingField: d24f43ae-e314-46ba-a377-6e352ad983dd
-<<<<<<< HEAD
-    <m_dialogueTypeData>k__BackingField: 0
-    <m_nodePositionData>k__BackingField: {x: 3222, y: 1089.3334}
-=======
     <m_dialogueTypeData>k__BackingField: 3
     <m_nodePositionData>k__BackingField: {x: 5401, y: 1275}
->>>>>>> 9c181b10
     <m_nodePropertyToCheckData>k__BackingField: Love
     <m_nodeComparisonTypeData>k__BackingField: '>='
     <m_nodeComparisonValueData>k__BackingField: 0
@@ -613,14 +546,6 @@
     <m_isLikePreference>k__BackingField: 1
     <m_selectedPreference>k__BackingField: 
     <m_enumSetter>k__BackingField: 0
-<<<<<<< HEAD
-  - <m_nodeIDData>k__BackingField: 189da2bd-7691-4a88-9818-61675532d15a
-    <m_nodeNameData>k__BackingField: Q2
-    <m_nodeBachelorImageData>k__BackingField: {fileID: 21300000, guid: 35a4b7bef345b3f4db947b0e9547a2a6, type: 3}
-    <m_nodeAudioLinesData>k__BackingField: {fileID: 0}
-    <m_nodeTextData>k__BackingField: I usually don't like all the soft toned colors.
-      How about you?
-=======
   - <m_nodeIDData>k__BackingField: abfca945-df0f-4318-bcba-3a23f4597c17
     <m_nodeNameData>k__BackingField: Q2D1
     <m_nodeBachelorImageData>k__BackingField: {fileID: 0}
@@ -653,18 +578,12 @@
     <m_nodeTextData>k__BackingField: "Do you have an issue with your eyes? \r\nOr
       do you purposely have bad taste? \r\n*she sips her irish coffee in awkward
       silence."
->>>>>>> 9c181b10
     <m_nodeChoicesData>k__BackingField:
     - <m_choiceTextData>k__BackingField: Next Dialogue
       <m_choiceNodeIDData>k__BackingField: abfca945-df0f-4318-bcba-3a23f4597c17
     <m_nodeGroupIDData>k__BackingField: d24f43ae-e314-46ba-a377-6e352ad983dd
-<<<<<<< HEAD
-    <m_dialogueTypeData>k__BackingField: 1
-    <m_nodePositionData>k__BackingField: {x: 4801.3335, y: 1186}
-=======
     <m_dialogueTypeData>k__BackingField: 0
     <m_nodePositionData>k__BackingField: {x: 5867, y: 899}
->>>>>>> 9c181b10
     <m_nodePropertyToCheckData>k__BackingField: Love
     <m_nodeComparisonTypeData>k__BackingField: '>='
     <m_nodeComparisonValueData>k__BackingField: 0
@@ -689,11 +608,7 @@
       <m_choiceNodeIDData>k__BackingField: 905688c0-62cc-4ca9-8de0-cab4c4a10c56
     <m_nodeGroupIDData>k__BackingField: d24f43ae-e314-46ba-a377-6e352ad983dd
     <m_dialogueTypeData>k__BackingField: 3
-<<<<<<< HEAD
-    <m_nodePositionData>k__BackingField: {x: 5409.3335, y: 1096}
-=======
     <m_nodePositionData>k__BackingField: {x: 6242, y: 1101}
->>>>>>> 9c181b10
     <m_nodePropertyToCheckData>k__BackingField: Love
     <m_nodeComparisonTypeData>k__BackingField: '>='
     <m_nodeComparisonValueData>k__BackingField: 0
@@ -718,13 +633,8 @@
     - <m_choiceTextData>k__BackingField: Next Dialogue
       <m_choiceNodeIDData>k__BackingField: ad998483-794f-4c36-865b-cad423472d5b
     <m_nodeGroupIDData>k__BackingField: d24f43ae-e314-46ba-a377-6e352ad983dd
-<<<<<<< HEAD
-    <m_dialogueTypeData>k__BackingField: 3
-    <m_nodePositionData>k__BackingField: {x: 5403.3335, y: 926}
-=======
     <m_dialogueTypeData>k__BackingField: 0
     <m_nodePositionData>k__BackingField: {x: 5865, y: 1102}
->>>>>>> 9c181b10
     <m_nodePropertyToCheckData>k__BackingField: Love
     <m_nodeComparisonTypeData>k__BackingField: '>='
     <m_nodeComparisonValueData>k__BackingField: 0
@@ -748,31 +658,22 @@
     - <m_choiceTextData>k__BackingField: Next Dialogue
       <m_choiceNodeIDData>k__BackingField: d45923dc-c4fc-4f5b-8dd9-ef282f90e507
     <m_nodeGroupIDData>k__BackingField: d24f43ae-e314-46ba-a377-6e352ad983dd
-<<<<<<< HEAD
-    <m_dialogueTypeData>k__BackingField: 3
-    <m_nodePositionData>k__BackingField: {x: 5401.3335, y: 1275.3334}
-=======
     <m_dialogueTypeData>k__BackingField: 0
     <m_nodePositionData>k__BackingField: {x: 6726, y: 1256}
->>>>>>> 9c181b10
-    <m_nodePropertyToCheckData>k__BackingField: Love
-    <m_nodeComparisonTypeData>k__BackingField: '>='
-    <m_nodeComparisonValueData>k__BackingField: 0
-    <m_nodeOperationTypeData>k__BackingField: '>='
-    <m_nodeValueToSetData>k__BackingField: 
-    <m_nodeVariableNameData>k__BackingField: 
-    <m_nodeSetterOperationTypeData>k__BackingField: 0
-    <m_nodeLoveScoreAmountData>k__BackingField: 0
-    <m_nodeBoolValueData>k__BackingField: 0
-    <m_nodeLoveMeterData>k__BackingField: {fileID: 0}
-    <m_bachelorData>k__BackingField: {fileID: 0}
-    <m_isLikePreference>k__BackingField: 0
-    <m_selectedPreference>k__BackingField: 
-    <m_enumSetter>k__BackingField: 0
-<<<<<<< HEAD
-  - <m_nodeIDData>k__BackingField: abfca945-df0f-4318-bcba-3a23f4597c17
-    <m_nodeNameData>k__BackingField: Q2D1
-=======
+    <m_nodePropertyToCheckData>k__BackingField: Love
+    <m_nodeComparisonTypeData>k__BackingField: '>='
+    <m_nodeComparisonValueData>k__BackingField: 0
+    <m_nodeOperationTypeData>k__BackingField: '>='
+    <m_nodeValueToSetData>k__BackingField: 
+    <m_nodeVariableNameData>k__BackingField: 
+    <m_nodeSetterOperationTypeData>k__BackingField: 0
+    <m_nodeLoveScoreAmountData>k__BackingField: 0
+    <m_nodeBoolValueData>k__BackingField: 0
+    <m_nodeLoveMeterData>k__BackingField: {fileID: 0}
+    <m_bachelorData>k__BackingField: {fileID: 0}
+    <m_isLikePreference>k__BackingField: 0
+    <m_selectedPreference>k__BackingField: 
+    <m_enumSetter>k__BackingField: 0
   - <m_nodeIDData>k__BackingField: 5d6dd638-df9a-4f23-ab05-012ff85352d3
     <m_nodeNameData>k__BackingField: Q2A3
     <m_nodeBachelorImageData>k__BackingField: {fileID: 21300000, guid: 860319ff84a52b94697f5e5967ff73fc, type: 3}
@@ -802,7 +703,6 @@
     <m_enumSetter>k__BackingField: 0
   - <m_nodeIDData>k__BackingField: 22a33e93-7a15-4d7c-b18d-3af780f1706f
     <m_nodeNameData>k__BackingField: Q2D3
->>>>>>> 9c181b10
     <m_nodeBachelorImageData>k__BackingField: {fileID: 0}
     <m_nodeAudioLinesData>k__BackingField: {fileID: 0}
     <m_nodeTextData>k__BackingField: Dialogue text.
@@ -811,11 +711,7 @@
       <m_choiceNodeIDData>k__BackingField: 905688c0-62cc-4ca9-8de0-cab4c4a10c56
     <m_nodeGroupIDData>k__BackingField: d24f43ae-e314-46ba-a377-6e352ad983dd
     <m_dialogueTypeData>k__BackingField: 3
-<<<<<<< HEAD
-    <m_nodePositionData>k__BackingField: {x: 6240, y: 899.3333}
-=======
     <m_nodePositionData>k__BackingField: {x: 6242, y: 1497}
->>>>>>> 9c181b10
     <m_nodePropertyToCheckData>k__BackingField: Love
     <m_nodeComparisonTypeData>k__BackingField: '>='
     <m_nodeComparisonValueData>k__BackingField: 0
@@ -830,21 +726,6 @@
     <m_isLikePreference>k__BackingField: 0
     <m_selectedPreference>k__BackingField: Corny Stuff
     <m_enumSetter>k__BackingField: 0
-<<<<<<< HEAD
-  - <m_nodeIDData>k__BackingField: 7058b1e9-35e0-4d21-8394-9be0c741befa
-    <m_nodeNameData>k__BackingField: Q2A1
-    <m_nodeBachelorImageData>k__BackingField: {fileID: 21300000, guid: c5cf4cce892c8cf439b866953f89e346, type: 3}
-    <m_nodeAudioLinesData>k__BackingField: {fileID: 0}
-    <m_nodeTextData>k__BackingField: "Do you have an issue with your eyes? \r\nOr
-      do you purposely have bad taste? \r\n*she sips her irish coffee in awkward
-      silence."
-    <m_nodeChoicesData>k__BackingField:
-    - <m_choiceTextData>k__BackingField: Next Dialogue
-      <m_choiceNodeIDData>k__BackingField: abfca945-df0f-4318-bcba-3a23f4597c17
-    <m_nodeGroupIDData>k__BackingField: d24f43ae-e314-46ba-a377-6e352ad983dd
-    <m_dialogueTypeData>k__BackingField: 0
-    <m_nodePositionData>k__BackingField: {x: 5867.3335, y: 899.3333}
-=======
   - <m_nodeIDData>k__BackingField: b5721cb6-3ab6-4915-b5cf-04b96b132a15
     <m_nodeNameData>k__BackingField: Q2L4
     <m_nodeBachelorImageData>k__BackingField: {fileID: 0}
@@ -856,7 +737,6 @@
     <m_nodeGroupIDData>k__BackingField: d24f43ae-e314-46ba-a377-6e352ad983dd
     <m_dialogueTypeData>k__BackingField: 3
     <m_nodePositionData>k__BackingField: {x: 5409, y: 1497}
->>>>>>> 9c181b10
     <m_nodePropertyToCheckData>k__BackingField: Love
     <m_nodeComparisonTypeData>k__BackingField: '>='
     <m_nodeComparisonValueData>k__BackingField: 0
@@ -871,19 +751,6 @@
     <m_isLikePreference>k__BackingField: 1
     <m_selectedPreference>k__BackingField: 
     <m_enumSetter>k__BackingField: 0
-<<<<<<< HEAD
-  - <m_nodeIDData>k__BackingField: ad998483-794f-4c36-865b-cad423472d5b
-    <m_nodeNameData>k__BackingField: Q2D2
-    <m_nodeBachelorImageData>k__BackingField: {fileID: 0}
-    <m_nodeAudioLinesData>k__BackingField: {fileID: 0}
-    <m_nodeTextData>k__BackingField: Dialogue text.
-    <m_nodeChoicesData>k__BackingField:
-    - <m_choiceTextData>k__BackingField: Next Dialogue
-      <m_choiceNodeIDData>k__BackingField: 905688c0-62cc-4ca9-8de0-cab4c4a10c56
-    <m_nodeGroupIDData>k__BackingField: d24f43ae-e314-46ba-a377-6e352ad983dd
-    <m_dialogueTypeData>k__BackingField: 3
-    <m_nodePositionData>k__BackingField: {x: 6242, y: 1101.3334}
-=======
   - <m_nodeIDData>k__BackingField: d45923dc-c4fc-4f5b-8dd9-ef282f90e507
     <m_nodeNameData>k__BackingField: QQ3
     <m_nodeBachelorImageData>k__BackingField: {fileID: 21300000, guid: 35a4b7bef345b3f4db947b0e9547a2a6, type: 3}
@@ -903,219 +770,6 @@
     <m_nodeGroupIDData>k__BackingField: d24f43ae-e314-46ba-a377-6e352ad983dd
     <m_dialogueTypeData>k__BackingField: 1
     <m_nodePositionData>k__BackingField: {x: 7053, y: 1160}
->>>>>>> 9c181b10
-    <m_nodePropertyToCheckData>k__BackingField: Love
-    <m_nodeComparisonTypeData>k__BackingField: '>='
-    <m_nodeComparisonValueData>k__BackingField: 0
-    <m_nodeOperationTypeData>k__BackingField: '>='
-    <m_nodeValueToSetData>k__BackingField: 
-    <m_nodeVariableNameData>k__BackingField: variableName
-    <m_nodeSetterOperationTypeData>k__BackingField: 3
-    <m_nodeLoveScoreAmountData>k__BackingField: 0
-    <m_nodeBoolValueData>k__BackingField: 0
-    <m_nodeLoveMeterData>k__BackingField: {fileID: 0}
-    <m_bachelorData>k__BackingField: {fileID: 11400000, guid: f61949d7b3e6a1d42b1c1c5c3a6187e5, type: 2}
-    <m_isLikePreference>k__BackingField: 1
-    <m_selectedPreference>k__BackingField: Red
-    <m_enumSetter>k__BackingField: 0
-  - <m_nodeIDData>k__BackingField: 4eaa2106-f3e5-41e0-9f7d-c13f8ac5ec7c
-    <m_nodeNameData>k__BackingField: Q2A2
-    <m_nodeBachelorImageData>k__BackingField: {fileID: 21300000, guid: 860319ff84a52b94697f5e5967ff73fc, type: 3}
-    <m_nodeAudioLinesData>k__BackingField: {fileID: 0}
-    <m_nodeTextData>k__BackingField: I love red! It's my favorite, it reminds me
-      of blood.
-    <m_nodeChoicesData>k__BackingField:
-    - <m_choiceTextData>k__BackingField: Next Dialogue
-      <m_choiceNodeIDData>k__BackingField: ad998483-794f-4c36-865b-cad423472d5b
-    <m_nodeGroupIDData>k__BackingField: d24f43ae-e314-46ba-a377-6e352ad983dd
-    <m_dialogueTypeData>k__BackingField: 0
-<<<<<<< HEAD
-    <m_nodePositionData>k__BackingField: {x: 5865.3335, y: 1102}
-=======
-    <m_nodePositionData>k__BackingField: {x: 5879, y: 1471}
->>>>>>> 9c181b10
-    <m_nodePropertyToCheckData>k__BackingField: Love
-    <m_nodeComparisonTypeData>k__BackingField: '>='
-    <m_nodeComparisonValueData>k__BackingField: 0
-    <m_nodeOperationTypeData>k__BackingField: '>='
-    <m_nodeValueToSetData>k__BackingField: 
-    <m_nodeVariableNameData>k__BackingField: 
-    <m_nodeSetterOperationTypeData>k__BackingField: 0
-    <m_nodeLoveScoreAmountData>k__BackingField: 0
-    <m_nodeBoolValueData>k__BackingField: 0
-    <m_nodeLoveMeterData>k__BackingField: {fileID: 0}
-    <m_bachelorData>k__BackingField: {fileID: 0}
-    <m_isLikePreference>k__BackingField: 0
-    <m_selectedPreference>k__BackingField: 
-    <m_enumSetter>k__BackingField: 0
-<<<<<<< HEAD
-  - <m_nodeIDData>k__BackingField: 905688c0-62cc-4ca9-8de0-cab4c4a10c56
-    <m_nodeNameData>k__BackingField: Q3
-    <m_nodeBachelorImageData>k__BackingField: {fileID: 0}
-    <m_nodeAudioLinesData>k__BackingField: {fileID: 0}
-    <m_nodeTextData>k__BackingField: What do you do in your free time?
-    <m_nodeChoicesData>k__BackingField:
-    - <m_choiceTextData>k__BackingField: Next Dialogue
-      <m_choiceNodeIDData>k__BackingField: d45923dc-c4fc-4f5b-8dd9-ef282f90e507
-    <m_nodeGroupIDData>k__BackingField: d24f43ae-e314-46ba-a377-6e352ad983dd
-    <m_dialogueTypeData>k__BackingField: 0
-    <m_nodePositionData>k__BackingField: {x: 6726, y: 1256}
-=======
-  - <m_nodeIDData>k__BackingField: 857accea-3271-4ed2-98e2-454916b6766f
-    <m_nodeNameData>k__BackingField: Q3L1
-    <m_nodeBachelorImageData>k__BackingField: {fileID: 0}
-    <m_nodeAudioLinesData>k__BackingField: {fileID: 0}
-    <m_nodeTextData>k__BackingField: Dialogue text.
-    <m_nodeChoicesData>k__BackingField:
-    - <m_choiceTextData>k__BackingField: Next Dialogue
-      <m_choiceNodeIDData>k__BackingField: 441d4afd-83c8-4d96-b6b5-2d36c443da61
-    <m_nodeGroupIDData>k__BackingField: d24f43ae-e314-46ba-a377-6e352ad983dd
-    <m_dialogueTypeData>k__BackingField: 3
-    <m_nodePositionData>k__BackingField: {x: 7764, y: 966}
->>>>>>> 9c181b10
-    <m_nodePropertyToCheckData>k__BackingField: Love
-    <m_nodeComparisonTypeData>k__BackingField: '>='
-    <m_nodeComparisonValueData>k__BackingField: 0
-    <m_nodeOperationTypeData>k__BackingField: '>='
-    <m_nodeValueToSetData>k__BackingField: 
-    <m_nodeVariableNameData>k__BackingField: variableName
-    <m_nodeSetterOperationTypeData>k__BackingField: 1
-    <m_nodeLoveScoreAmountData>k__BackingField: -1
-    <m_nodeBoolValueData>k__BackingField: 0
-    <m_nodeLoveMeterData>k__BackingField: {fileID: 11400000, guid: e565d59697c82c249911d1161e2466dd, type: 2}
-    <m_bachelorData>k__BackingField: {fileID: 0}
-    <m_isLikePreference>k__BackingField: 1
-    <m_selectedPreference>k__BackingField: 
-    <m_enumSetter>k__BackingField: 0
-<<<<<<< HEAD
-  - <m_nodeIDData>k__BackingField: 5d6dd638-df9a-4f23-ab05-012ff85352d3
-    <m_nodeNameData>k__BackingField: Q2A3
-    <m_nodeBachelorImageData>k__BackingField: {fileID: 21300000, guid: 860319ff84a52b94697f5e5967ff73fc, type: 3}
-    <m_nodeAudioLinesData>k__BackingField: {fileID: 0}
-    <m_nodeTextData>k__BackingField: "I don't care much for black, it's depthless.
-      \r\nHOWEVER I support the notion of coffee. \r\nSpeaking off, let's order more.
-      \r\nTwo Irish coffee's please.\r"
-    <m_nodeChoicesData>k__BackingField:
-    - <m_choiceTextData>k__BackingField: Next Dialogue
-      <m_choiceNodeIDData>k__BackingField: 905688c0-62cc-4ca9-8de0-cab4c4a10c56
-    <m_nodeGroupIDData>k__BackingField: d24f43ae-e314-46ba-a377-6e352ad983dd
-    <m_dialogueTypeData>k__BackingField: 0
-    <m_nodePositionData>k__BackingField: {x: 6296, y: 1275.3334}
-=======
-  - <m_nodeIDData>k__BackingField: 9f9eee3d-c03f-45e2-b43b-3da42ff7df30
-    <m_nodeNameData>k__BackingField: Q3L3
-    <m_nodeBachelorImageData>k__BackingField: {fileID: 0}
-    <m_nodeAudioLinesData>k__BackingField: {fileID: 0}
-    <m_nodeTextData>k__BackingField: Dialogue text.
-    <m_nodeChoicesData>k__BackingField:
-    - <m_choiceTextData>k__BackingField: Next Dialogue
-      <m_choiceNodeIDData>k__BackingField: 697407e9-b8e0-4ea5-bd0d-b385f933021e
-    <m_nodeGroupIDData>k__BackingField: d24f43ae-e314-46ba-a377-6e352ad983dd
-    <m_dialogueTypeData>k__BackingField: 3
-    <m_nodePositionData>k__BackingField: {x: 7773, y: 1310}
->>>>>>> 9c181b10
-    <m_nodePropertyToCheckData>k__BackingField: Love
-    <m_nodeComparisonTypeData>k__BackingField: '>='
-    <m_nodeComparisonValueData>k__BackingField: 0
-    <m_nodeOperationTypeData>k__BackingField: '>='
-    <m_nodeValueToSetData>k__BackingField: 
-    <m_nodeVariableNameData>k__BackingField: variableName
-    <m_nodeSetterOperationTypeData>k__BackingField: 1
-    <m_nodeLoveScoreAmountData>k__BackingField: 0
-    <m_nodeBoolValueData>k__BackingField: 0
-    <m_nodeLoveMeterData>k__BackingField: {fileID: 11400000, guid: e565d59697c82c249911d1161e2466dd, type: 2}
-    <m_bachelorData>k__BackingField: {fileID: 0}
-    <m_isLikePreference>k__BackingField: 1
-    <m_selectedPreference>k__BackingField: 
-    <m_enumSetter>k__BackingField: 0
-<<<<<<< HEAD
-  - <m_nodeIDData>k__BackingField: 22a33e93-7a15-4d7c-b18d-3af780f1706f
-    <m_nodeNameData>k__BackingField: Q2D3
-=======
-  - <m_nodeIDData>k__BackingField: 9de97fa3-6023-47ef-8fba-b30ffd7c8d51
-    <m_nodeNameData>k__BackingField: Q3L2
->>>>>>> 9c181b10
-    <m_nodeBachelorImageData>k__BackingField: {fileID: 0}
-    <m_nodeAudioLinesData>k__BackingField: {fileID: 0}
-    <m_nodeTextData>k__BackingField: Dialogue text.
-    <m_nodeChoicesData>k__BackingField:
-    - <m_choiceTextData>k__BackingField: Next Dialogue
-<<<<<<< HEAD
-      <m_choiceNodeIDData>k__BackingField: 905688c0-62cc-4ca9-8de0-cab4c4a10c56
-    <m_nodeGroupIDData>k__BackingField: d24f43ae-e314-46ba-a377-6e352ad983dd
-    <m_dialogueTypeData>k__BackingField: 3
-    <m_nodePositionData>k__BackingField: {x: 6242, y: 1497.3334}
-=======
-      <m_choiceNodeIDData>k__BackingField: a815d7f2-5706-46f0-96ff-c9618f24339a
-    <m_nodeGroupIDData>k__BackingField: d24f43ae-e314-46ba-a377-6e352ad983dd
-    <m_dialogueTypeData>k__BackingField: 3
-    <m_nodePositionData>k__BackingField: {x: 7767, y: 1142}
->>>>>>> 9c181b10
-    <m_nodePropertyToCheckData>k__BackingField: Love
-    <m_nodeComparisonTypeData>k__BackingField: '>='
-    <m_nodeComparisonValueData>k__BackingField: 0
-    <m_nodeOperationTypeData>k__BackingField: '>='
-    <m_nodeValueToSetData>k__BackingField: 
-    <m_nodeVariableNameData>k__BackingField: variableName
-<<<<<<< HEAD
-    <m_nodeSetterOperationTypeData>k__BackingField: 3
-    <m_nodeLoveScoreAmountData>k__BackingField: 0
-    <m_nodeBoolValueData>k__BackingField: 0
-    <m_nodeLoveMeterData>k__BackingField: {fileID: 0}
-    <m_bachelorData>k__BackingField: {fileID: 11400000, guid: f61949d7b3e6a1d42b1c1c5c3a6187e5, type: 2}
-    <m_isLikePreference>k__BackingField: 0
-    <m_selectedPreference>k__BackingField: Corny Stuff
-    <m_enumSetter>k__BackingField: 0
-  - <m_nodeIDData>k__BackingField: b5721cb6-3ab6-4915-b5cf-04b96b132a15
-    <m_nodeNameData>k__BackingField: Q2L4
-    <m_nodeBachelorImageData>k__BackingField: {fileID: 0}
-    <m_nodeAudioLinesData>k__BackingField: {fileID: 0}
-    <m_nodeTextData>k__BackingField: Dialogue text.
-    <m_nodeChoicesData>k__BackingField:
-    - <m_choiceTextData>k__BackingField: Next Dialogue
-      <m_choiceNodeIDData>k__BackingField: 593220e7-1fef-4be3-857c-91d9f10bbbc2
-    <m_nodeGroupIDData>k__BackingField: d24f43ae-e314-46ba-a377-6e352ad983dd
-    <m_dialogueTypeData>k__BackingField: 3
-    <m_nodePositionData>k__BackingField: {x: 5409.3335, y: 1497.3334}
-    <m_nodePropertyToCheckData>k__BackingField: Love
-    <m_nodeComparisonTypeData>k__BackingField: '>='
-    <m_nodeComparisonValueData>k__BackingField: 0
-    <m_nodeOperationTypeData>k__BackingField: '>='
-    <m_nodeValueToSetData>k__BackingField: 
-    <m_nodeVariableNameData>k__BackingField: variableName
-    <m_nodeSetterOperationTypeData>k__BackingField: 1
-    <m_nodeLoveScoreAmountData>k__BackingField: -1
-    <m_nodeBoolValueData>k__BackingField: 0
-=======
-    <m_nodeSetterOperationTypeData>k__BackingField: 1
-    <m_nodeLoveScoreAmountData>k__BackingField: 1
-    <m_nodeBoolValueData>k__BackingField: 0
->>>>>>> 9c181b10
-    <m_nodeLoveMeterData>k__BackingField: {fileID: 11400000, guid: e565d59697c82c249911d1161e2466dd, type: 2}
-    <m_bachelorData>k__BackingField: {fileID: 0}
-    <m_isLikePreference>k__BackingField: 1
-    <m_selectedPreference>k__BackingField: 
-    <m_enumSetter>k__BackingField: 0
-<<<<<<< HEAD
-  - <m_nodeIDData>k__BackingField: d45923dc-c4fc-4f5b-8dd9-ef282f90e507
-    <m_nodeNameData>k__BackingField: QQ3
-    <m_nodeBachelorImageData>k__BackingField: {fileID: 21300000, guid: 35a4b7bef345b3f4db947b0e9547a2a6, type: 3}
-    <m_nodeAudioLinesData>k__BackingField: {fileID: 0}
-    <m_nodeTextData>k__BackingField: " \rOther than trying to find someone to date?\r"
-    <m_nodeChoicesData>k__BackingField:
-    - <m_choiceTextData>k__BackingField: I stay home and game.
-      <m_choiceNodeIDData>k__BackingField: 857accea-3271-4ed2-98e2-454916b6766f
-    - <m_choiceTextData>k__BackingField: I like to exploring new places, especially
-        now that summer has come around.
-      <m_choiceNodeIDData>k__BackingField: 9de97fa3-6023-47ef-8fba-b30ffd7c8d51
-    - <m_choiceTextData>k__BackingField: I read books until it's midnight and I get
-        lost in the stories.
-      <m_choiceNodeIDData>k__BackingField: 9f9eee3d-c03f-45e2-b43b-3da42ff7df30
-    - <m_choiceTextData>k__BackingField: Going out with friends.
-      <m_choiceNodeIDData>k__BackingField: e5dd2fff-ccb3-4d08-9107-15433ff3e82c
-    <m_nodeGroupIDData>k__BackingField: d24f43ae-e314-46ba-a377-6e352ad983dd
-    <m_dialogueTypeData>k__BackingField: 1
-    <m_nodePositionData>k__BackingField: {x: 7053.3335, y: 1160}
     <m_nodePropertyToCheckData>k__BackingField: Love
     <m_nodeComparisonTypeData>k__BackingField: '>='
     <m_nodeComparisonValueData>k__BackingField: 0
@@ -1141,8 +795,96 @@
       <m_choiceNodeIDData>k__BackingField: 22a33e93-7a15-4d7c-b18d-3af780f1706f
     <m_nodeGroupIDData>k__BackingField: d24f43ae-e314-46ba-a377-6e352ad983dd
     <m_dialogueTypeData>k__BackingField: 0
-    <m_nodePositionData>k__BackingField: {x: 5879.3335, y: 1471.3334}
-=======
+    <m_nodePositionData>k__BackingField: {x: 5879, y: 1471}
+    <m_nodePropertyToCheckData>k__BackingField: Love
+    <m_nodeComparisonTypeData>k__BackingField: '>='
+    <m_nodeComparisonValueData>k__BackingField: 0
+    <m_nodeOperationTypeData>k__BackingField: '>='
+    <m_nodeValueToSetData>k__BackingField: 
+    <m_nodeVariableNameData>k__BackingField: 
+    <m_nodeSetterOperationTypeData>k__BackingField: 0
+    <m_nodeLoveScoreAmountData>k__BackingField: 0
+    <m_nodeBoolValueData>k__BackingField: 0
+    <m_nodeLoveMeterData>k__BackingField: {fileID: 0}
+    <m_bachelorData>k__BackingField: {fileID: 0}
+    <m_isLikePreference>k__BackingField: 0
+    <m_selectedPreference>k__BackingField: 
+    <m_enumSetter>k__BackingField: 0
+  - <m_nodeIDData>k__BackingField: 857accea-3271-4ed2-98e2-454916b6766f
+    <m_nodeNameData>k__BackingField: Q3L1
+    <m_nodeBachelorImageData>k__BackingField: {fileID: 0}
+    <m_nodeAudioLinesData>k__BackingField: {fileID: 0}
+    <m_nodeTextData>k__BackingField: Dialogue text.
+    <m_nodeChoicesData>k__BackingField:
+    - <m_choiceTextData>k__BackingField: Next Dialogue
+      <m_choiceNodeIDData>k__BackingField: 441d4afd-83c8-4d96-b6b5-2d36c443da61
+    <m_nodeGroupIDData>k__BackingField: d24f43ae-e314-46ba-a377-6e352ad983dd
+    <m_dialogueTypeData>k__BackingField: 3
+    <m_nodePositionData>k__BackingField: {x: 7764, y: 966}
+    <m_nodePropertyToCheckData>k__BackingField: Love
+    <m_nodeComparisonTypeData>k__BackingField: '>='
+    <m_nodeComparisonValueData>k__BackingField: 0
+    <m_nodeOperationTypeData>k__BackingField: '>='
+    <m_nodeValueToSetData>k__BackingField: 
+    <m_nodeVariableNameData>k__BackingField: variableName
+    <m_nodeSetterOperationTypeData>k__BackingField: 1
+    <m_nodeLoveScoreAmountData>k__BackingField: -1
+    <m_nodeBoolValueData>k__BackingField: 0
+    <m_nodeLoveMeterData>k__BackingField: {fileID: 11400000, guid: e565d59697c82c249911d1161e2466dd, type: 2}
+    <m_bachelorData>k__BackingField: {fileID: 0}
+    <m_isLikePreference>k__BackingField: 1
+    <m_selectedPreference>k__BackingField: 
+    <m_enumSetter>k__BackingField: 0
+  - <m_nodeIDData>k__BackingField: 9f9eee3d-c03f-45e2-b43b-3da42ff7df30
+    <m_nodeNameData>k__BackingField: Q3L3
+    <m_nodeBachelorImageData>k__BackingField: {fileID: 0}
+    <m_nodeAudioLinesData>k__BackingField: {fileID: 0}
+    <m_nodeTextData>k__BackingField: Dialogue text.
+    <m_nodeChoicesData>k__BackingField:
+    - <m_choiceTextData>k__BackingField: Next Dialogue
+      <m_choiceNodeIDData>k__BackingField: 697407e9-b8e0-4ea5-bd0d-b385f933021e
+    <m_nodeGroupIDData>k__BackingField: d24f43ae-e314-46ba-a377-6e352ad983dd
+    <m_dialogueTypeData>k__BackingField: 3
+    <m_nodePositionData>k__BackingField: {x: 7773, y: 1310}
+    <m_nodePropertyToCheckData>k__BackingField: Love
+    <m_nodeComparisonTypeData>k__BackingField: '>='
+    <m_nodeComparisonValueData>k__BackingField: 0
+    <m_nodeOperationTypeData>k__BackingField: '>='
+    <m_nodeValueToSetData>k__BackingField: 
+    <m_nodeVariableNameData>k__BackingField: variableName
+    <m_nodeSetterOperationTypeData>k__BackingField: 1
+    <m_nodeLoveScoreAmountData>k__BackingField: 0
+    <m_nodeBoolValueData>k__BackingField: 0
+    <m_nodeLoveMeterData>k__BackingField: {fileID: 11400000, guid: e565d59697c82c249911d1161e2466dd, type: 2}
+    <m_bachelorData>k__BackingField: {fileID: 0}
+    <m_isLikePreference>k__BackingField: 1
+    <m_selectedPreference>k__BackingField: 
+    <m_enumSetter>k__BackingField: 0
+  - <m_nodeIDData>k__BackingField: 9de97fa3-6023-47ef-8fba-b30ffd7c8d51
+    <m_nodeNameData>k__BackingField: Q3L2
+    <m_nodeBachelorImageData>k__BackingField: {fileID: 0}
+    <m_nodeAudioLinesData>k__BackingField: {fileID: 0}
+    <m_nodeTextData>k__BackingField: Dialogue text.
+    <m_nodeChoicesData>k__BackingField:
+    - <m_choiceTextData>k__BackingField: Next Dialogue
+      <m_choiceNodeIDData>k__BackingField: a815d7f2-5706-46f0-96ff-c9618f24339a
+    <m_nodeGroupIDData>k__BackingField: d24f43ae-e314-46ba-a377-6e352ad983dd
+    <m_dialogueTypeData>k__BackingField: 3
+    <m_nodePositionData>k__BackingField: {x: 7767, y: 1142}
+    <m_nodePropertyToCheckData>k__BackingField: Love
+    <m_nodeComparisonTypeData>k__BackingField: '>='
+    <m_nodeComparisonValueData>k__BackingField: 0
+    <m_nodeOperationTypeData>k__BackingField: '>='
+    <m_nodeValueToSetData>k__BackingField: 
+    <m_nodeVariableNameData>k__BackingField: variableName
+    <m_nodeSetterOperationTypeData>k__BackingField: 1
+    <m_nodeLoveScoreAmountData>k__BackingField: 1
+    <m_nodeBoolValueData>k__BackingField: 0
+    <m_nodeLoveMeterData>k__BackingField: {fileID: 11400000, guid: e565d59697c82c249911d1161e2466dd, type: 2}
+    <m_bachelorData>k__BackingField: {fileID: 0}
+    <m_isLikePreference>k__BackingField: 1
+    <m_selectedPreference>k__BackingField: 
+    <m_enumSetter>k__BackingField: 0
   - <m_nodeIDData>k__BackingField: e5dd2fff-ccb3-4d08-9107-15433ff3e82c
     <m_nodeNameData>k__BackingField: Q3L4
     <m_nodeBachelorImageData>k__BackingField: {fileID: 0}
@@ -1154,7 +896,6 @@
     <m_nodeGroupIDData>k__BackingField: d24f43ae-e314-46ba-a377-6e352ad983dd
     <m_dialogueTypeData>k__BackingField: 3
     <m_nodePositionData>k__BackingField: {x: 7777, y: 1485}
->>>>>>> 9c181b10
     <m_nodePropertyToCheckData>k__BackingField: Love
     <m_nodeComparisonTypeData>k__BackingField: '>='
     <m_nodeComparisonValueData>k__BackingField: 0
@@ -1169,114 +910,8 @@
     <m_isLikePreference>k__BackingField: 1
     <m_selectedPreference>k__BackingField: 
     <m_enumSetter>k__BackingField: 0
-<<<<<<< HEAD
-  - <m_nodeIDData>k__BackingField: 857accea-3271-4ed2-98e2-454916b6766f
-    <m_nodeNameData>k__BackingField: Q3L1
-=======
   - <m_nodeIDData>k__BackingField: 58b17229-b06a-4c9e-be0c-f6b212403496
     <m_nodeNameData>k__BackingField: Q3D1
->>>>>>> 9c181b10
-    <m_nodeBachelorImageData>k__BackingField: {fileID: 0}
-    <m_nodeAudioLinesData>k__BackingField: {fileID: 0}
-    <m_nodeTextData>k__BackingField: Dialogue text.
-    <m_nodeChoicesData>k__BackingField:
-    - <m_choiceTextData>k__BackingField: Next Dialogue
-<<<<<<< HEAD
-      <m_choiceNodeIDData>k__BackingField: 441d4afd-83c8-4d96-b6b5-2d36c443da61
-    <m_nodeGroupIDData>k__BackingField: d24f43ae-e314-46ba-a377-6e352ad983dd
-    <m_dialogueTypeData>k__BackingField: 3
-    <m_nodePositionData>k__BackingField: {x: 7764, y: 966}
-    <m_nodePropertyToCheckData>k__BackingField: Love
-    <m_nodeComparisonTypeData>k__BackingField: '>='
-    <m_nodeComparisonValueData>k__BackingField: 0
-    <m_nodeOperationTypeData>k__BackingField: '>='
-    <m_nodeValueToSetData>k__BackingField: 
-    <m_nodeVariableNameData>k__BackingField: variableName
-    <m_nodeSetterOperationTypeData>k__BackingField: 1
-    <m_nodeLoveScoreAmountData>k__BackingField: -1
-    <m_nodeBoolValueData>k__BackingField: 0
-    <m_nodeLoveMeterData>k__BackingField: {fileID: 11400000, guid: e565d59697c82c249911d1161e2466dd, type: 2}
-    <m_bachelorData>k__BackingField: {fileID: 0}
-    <m_isLikePreference>k__BackingField: 1
-    <m_selectedPreference>k__BackingField: 
-    <m_enumSetter>k__BackingField: 0
-  - <m_nodeIDData>k__BackingField: 9f9eee3d-c03f-45e2-b43b-3da42ff7df30
-    <m_nodeNameData>k__BackingField: Q3L3
-    <m_nodeBachelorImageData>k__BackingField: {fileID: 0}
-    <m_nodeAudioLinesData>k__BackingField: {fileID: 0}
-    <m_nodeTextData>k__BackingField: Dialogue text.
-    <m_nodeChoicesData>k__BackingField:
-    - <m_choiceTextData>k__BackingField: Next Dialogue
-      <m_choiceNodeIDData>k__BackingField: 697407e9-b8e0-4ea5-bd0d-b385f933021e
-    <m_nodeGroupIDData>k__BackingField: d24f43ae-e314-46ba-a377-6e352ad983dd
-    <m_dialogueTypeData>k__BackingField: 3
-    <m_nodePositionData>k__BackingField: {x: 7773.3335, y: 1310}
-    <m_nodePropertyToCheckData>k__BackingField: Love
-    <m_nodeComparisonTypeData>k__BackingField: '>='
-    <m_nodeComparisonValueData>k__BackingField: 0
-    <m_nodeOperationTypeData>k__BackingField: '>='
-    <m_nodeValueToSetData>k__BackingField: 
-    <m_nodeVariableNameData>k__BackingField: variableName
-    <m_nodeSetterOperationTypeData>k__BackingField: 1
-    <m_nodeLoveScoreAmountData>k__BackingField: 0
-    <m_nodeBoolValueData>k__BackingField: 0
-    <m_nodeLoveMeterData>k__BackingField: {fileID: 11400000, guid: e565d59697c82c249911d1161e2466dd, type: 2}
-    <m_bachelorData>k__BackingField: {fileID: 0}
-    <m_isLikePreference>k__BackingField: 1
-    <m_selectedPreference>k__BackingField: 
-    <m_enumSetter>k__BackingField: 0
-  - <m_nodeIDData>k__BackingField: 9de97fa3-6023-47ef-8fba-b30ffd7c8d51
-    <m_nodeNameData>k__BackingField: Q3L2
-    <m_nodeBachelorImageData>k__BackingField: {fileID: 0}
-    <m_nodeAudioLinesData>k__BackingField: {fileID: 0}
-    <m_nodeTextData>k__BackingField: Dialogue text.
-    <m_nodeChoicesData>k__BackingField:
-    - <m_choiceTextData>k__BackingField: Next Dialogue
-      <m_choiceNodeIDData>k__BackingField: a815d7f2-5706-46f0-96ff-c9618f24339a
-    <m_nodeGroupIDData>k__BackingField: d24f43ae-e314-46ba-a377-6e352ad983dd
-    <m_dialogueTypeData>k__BackingField: 3
-    <m_nodePositionData>k__BackingField: {x: 7767.3335, y: 1142}
-    <m_nodePropertyToCheckData>k__BackingField: Love
-    <m_nodeComparisonTypeData>k__BackingField: '>='
-    <m_nodeComparisonValueData>k__BackingField: 0
-    <m_nodeOperationTypeData>k__BackingField: '>='
-    <m_nodeValueToSetData>k__BackingField: 
-    <m_nodeVariableNameData>k__BackingField: variableName
-    <m_nodeSetterOperationTypeData>k__BackingField: 1
-    <m_nodeLoveScoreAmountData>k__BackingField: 1
-    <m_nodeBoolValueData>k__BackingField: 0
-    <m_nodeLoveMeterData>k__BackingField: {fileID: 11400000, guid: e565d59697c82c249911d1161e2466dd, type: 2}
-    <m_bachelorData>k__BackingField: {fileID: 0}
-    <m_isLikePreference>k__BackingField: 1
-    <m_selectedPreference>k__BackingField: 
-    <m_enumSetter>k__BackingField: 0
-  - <m_nodeIDData>k__BackingField: e5dd2fff-ccb3-4d08-9107-15433ff3e82c
-    <m_nodeNameData>k__BackingField: Q3L4
-    <m_nodeBachelorImageData>k__BackingField: {fileID: 0}
-    <m_nodeAudioLinesData>k__BackingField: {fileID: 0}
-    <m_nodeTextData>k__BackingField: Dialogue text.
-    <m_nodeChoicesData>k__BackingField:
-    - <m_choiceTextData>k__BackingField: Next Dialogue
-      <m_choiceNodeIDData>k__BackingField: 86593ecc-d50b-4f6e-a158-ef22e3973348
-    <m_nodeGroupIDData>k__BackingField: d24f43ae-e314-46ba-a377-6e352ad983dd
-    <m_dialogueTypeData>k__BackingField: 3
-    <m_nodePositionData>k__BackingField: {x: 7777.3335, y: 1485.3334}
-    <m_nodePropertyToCheckData>k__BackingField: Love
-    <m_nodeComparisonTypeData>k__BackingField: '>='
-    <m_nodeComparisonValueData>k__BackingField: 0
-    <m_nodeOperationTypeData>k__BackingField: '>='
-    <m_nodeValueToSetData>k__BackingField: 
-    <m_nodeVariableNameData>k__BackingField: variableName
-    <m_nodeSetterOperationTypeData>k__BackingField: 1
-    <m_nodeLoveScoreAmountData>k__BackingField: 1
-    <m_nodeBoolValueData>k__BackingField: 0
-    <m_nodeLoveMeterData>k__BackingField: {fileID: 11400000, guid: e565d59697c82c249911d1161e2466dd, type: 2}
-    <m_bachelorData>k__BackingField: {fileID: 0}
-    <m_isLikePreference>k__BackingField: 1
-    <m_selectedPreference>k__BackingField: 
-    <m_enumSetter>k__BackingField: 0
-  - <m_nodeIDData>k__BackingField: 58b17229-b06a-4c9e-be0c-f6b212403496
-    <m_nodeNameData>k__BackingField: Q3D1
     <m_nodeBachelorImageData>k__BackingField: {fileID: 0}
     <m_nodeAudioLinesData>k__BackingField: {fileID: 0}
     <m_nodeTextData>k__BackingField: Dialogue text.
@@ -1285,13 +920,7 @@
       <m_choiceNodeIDData>k__BackingField: 7729debd-194d-4130-9978-22223e0890f4
     <m_nodeGroupIDData>k__BackingField: d24f43ae-e314-46ba-a377-6e352ad983dd
     <m_dialogueTypeData>k__BackingField: 3
-    <m_nodePositionData>k__BackingField: {x: 8725.333, y: 1128}
-=======
-      <m_choiceNodeIDData>k__BackingField: 7729debd-194d-4130-9978-22223e0890f4
-    <m_nodeGroupIDData>k__BackingField: d24f43ae-e314-46ba-a377-6e352ad983dd
-    <m_dialogueTypeData>k__BackingField: 3
     <m_nodePositionData>k__BackingField: {x: 8725, y: 1128}
->>>>>>> 9c181b10
     <m_nodePropertyToCheckData>k__BackingField: Love
     <m_nodeComparisonTypeData>k__BackingField: '>='
     <m_nodeComparisonValueData>k__BackingField: 0
@@ -1316,11 +945,7 @@
       <m_choiceNodeIDData>k__BackingField: 7729debd-194d-4130-9978-22223e0890f4
     <m_nodeGroupIDData>k__BackingField: d24f43ae-e314-46ba-a377-6e352ad983dd
     <m_dialogueTypeData>k__BackingField: 3
-<<<<<<< HEAD
-    <m_nodePositionData>k__BackingField: {x: 8729.333, y: 1321.3334}
-=======
     <m_nodePositionData>k__BackingField: {x: 8729, y: 1321}
->>>>>>> 9c181b10
     <m_nodePropertyToCheckData>k__BackingField: Love
     <m_nodeComparisonTypeData>k__BackingField: '>='
     <m_nodeComparisonValueData>k__BackingField: 0
@@ -1334,7 +959,6 @@
     <m_bachelorData>k__BackingField: {fileID: 11400000, guid: f61949d7b3e6a1d42b1c1c5c3a6187e5, type: 2}
     <m_isLikePreference>k__BackingField: 1
     <m_selectedPreference>k__BackingField: Knives
-<<<<<<< HEAD
     <m_enumSetter>k__BackingField: 0
   - <m_nodeIDData>k__BackingField: a815d7f2-5706-46f0-96ff-c9618f24339a
     <m_nodeNameData>k__BackingField: Q3A2
@@ -1346,19 +970,6 @@
       <m_choiceNodeIDData>k__BackingField: 58b17229-b06a-4c9e-be0c-f6b212403496
     <m_nodeGroupIDData>k__BackingField: d24f43ae-e314-46ba-a377-6e352ad983dd
     <m_dialogueTypeData>k__BackingField: 0
-    <m_nodePositionData>k__BackingField: {x: 8179.3335, y: 1144}
-=======
-    <m_enumSetter>k__BackingField: 0
-  - <m_nodeIDData>k__BackingField: a815d7f2-5706-46f0-96ff-c9618f24339a
-    <m_nodeNameData>k__BackingField: Q3A2
-    <m_nodeBachelorImageData>k__BackingField: {fileID: 21300000, guid: 860319ff84a52b94697f5e5967ff73fc, type: 3}
-    <m_nodeAudioLinesData>k__BackingField: {fileID: 0}
-    <m_nodeTextData>k__BackingField: That's so nice to hear, I love nature.
-    <m_nodeChoicesData>k__BackingField:
-    - <m_choiceTextData>k__BackingField: Next Dialogue
-      <m_choiceNodeIDData>k__BackingField: 58b17229-b06a-4c9e-be0c-f6b212403496
-    <m_nodeGroupIDData>k__BackingField: d24f43ae-e314-46ba-a377-6e352ad983dd
-    <m_dialogueTypeData>k__BackingField: 0
     <m_nodePositionData>k__BackingField: {x: 8179, y: 1144}
     <m_nodePropertyToCheckData>k__BackingField: Love
     <m_nodeComparisonTypeData>k__BackingField: '>='
@@ -1386,35 +997,20 @@
     <m_nodeGroupIDData>k__BackingField: d24f43ae-e314-46ba-a377-6e352ad983dd
     <m_dialogueTypeData>k__BackingField: 0
     <m_nodePositionData>k__BackingField: {x: 8181, y: 1326}
->>>>>>> 9c181b10
-    <m_nodePropertyToCheckData>k__BackingField: Love
-    <m_nodeComparisonTypeData>k__BackingField: '>='
-    <m_nodeComparisonValueData>k__BackingField: 0
-    <m_nodeOperationTypeData>k__BackingField: '>='
-    <m_nodeValueToSetData>k__BackingField: 
-    <m_nodeVariableNameData>k__BackingField: 
-    <m_nodeSetterOperationTypeData>k__BackingField: 0
-    <m_nodeLoveScoreAmountData>k__BackingField: 0
-    <m_nodeBoolValueData>k__BackingField: 0
-    <m_nodeLoveMeterData>k__BackingField: {fileID: 0}
-    <m_bachelorData>k__BackingField: {fileID: 0}
-    <m_isLikePreference>k__BackingField: 0
-    <m_selectedPreference>k__BackingField: 
-    <m_enumSetter>k__BackingField: 0
-<<<<<<< HEAD
-  - <m_nodeIDData>k__BackingField: 697407e9-b8e0-4ea5-bd0d-b385f933021e
-    <m_nodeNameData>k__BackingField: Q3A3
-    <m_nodeBachelorImageData>k__BackingField: {fileID: 21300000, guid: 35a4b7bef345b3f4db947b0e9547a2a6, type: 3}
-    <m_nodeAudioLinesData>k__BackingField: {fileID: 0}
-    <m_nodeTextData>k__BackingField: A bit of a waste of time, but I can understand
-      the violent ones with the knives and stuff.
-    <m_nodeChoicesData>k__BackingField:
-    - <m_choiceTextData>k__BackingField: Next Dialogue
-      <m_choiceNodeIDData>k__BackingField: 9cde1e08-893c-4ab3-ae5a-caa7e4041e10
-    <m_nodeGroupIDData>k__BackingField: d24f43ae-e314-46ba-a377-6e352ad983dd
-    <m_dialogueTypeData>k__BackingField: 0
-    <m_nodePositionData>k__BackingField: {x: 8181.3335, y: 1326}
-=======
+    <m_nodePropertyToCheckData>k__BackingField: Love
+    <m_nodeComparisonTypeData>k__BackingField: '>='
+    <m_nodeComparisonValueData>k__BackingField: 0
+    <m_nodeOperationTypeData>k__BackingField: '>='
+    <m_nodeValueToSetData>k__BackingField: 
+    <m_nodeVariableNameData>k__BackingField: 
+    <m_nodeSetterOperationTypeData>k__BackingField: 0
+    <m_nodeLoveScoreAmountData>k__BackingField: 0
+    <m_nodeBoolValueData>k__BackingField: 0
+    <m_nodeLoveMeterData>k__BackingField: {fileID: 0}
+    <m_bachelorData>k__BackingField: {fileID: 0}
+    <m_isLikePreference>k__BackingField: 0
+    <m_selectedPreference>k__BackingField: 
+    <m_enumSetter>k__BackingField: 0
   - <m_nodeIDData>k__BackingField: 86593ecc-d50b-4f6e-a158-ef22e3973348
     <m_nodeNameData>k__BackingField: Q3A4
     <m_nodeBachelorImageData>k__BackingField: {fileID: 21300000, guid: 860319ff84a52b94697f5e5967ff73fc, type: 3}
@@ -1427,74 +1023,46 @@
     <m_nodeGroupIDData>k__BackingField: d24f43ae-e314-46ba-a377-6e352ad983dd
     <m_dialogueTypeData>k__BackingField: 0
     <m_nodePositionData>k__BackingField: {x: 8699, y: 1490}
->>>>>>> 9c181b10
-    <m_nodePropertyToCheckData>k__BackingField: Love
-    <m_nodeComparisonTypeData>k__BackingField: '>='
-    <m_nodeComparisonValueData>k__BackingField: 0
-    <m_nodeOperationTypeData>k__BackingField: '>='
-    <m_nodeValueToSetData>k__BackingField: 
-    <m_nodeVariableNameData>k__BackingField: 
-    <m_nodeSetterOperationTypeData>k__BackingField: 0
-    <m_nodeLoveScoreAmountData>k__BackingField: 0
-    <m_nodeBoolValueData>k__BackingField: 0
-    <m_nodeLoveMeterData>k__BackingField: {fileID: 0}
-    <m_bachelorData>k__BackingField: {fileID: 0}
-    <m_isLikePreference>k__BackingField: 0
-    <m_selectedPreference>k__BackingField: 
-    <m_enumSetter>k__BackingField: 0
-<<<<<<< HEAD
-  - <m_nodeIDData>k__BackingField: 86593ecc-d50b-4f6e-a158-ef22e3973348
-    <m_nodeNameData>k__BackingField: Q3A4
-    <m_nodeBachelorImageData>k__BackingField: {fileID: 21300000, guid: 860319ff84a52b94697f5e5967ff73fc, type: 3}
-    <m_nodeAudioLinesData>k__BackingField: {fileID: 0}
-    <m_nodeTextData>k__BackingField: I totally get what you mean, clubbing is a GREAT
-      pastime.
-=======
+    <m_nodePropertyToCheckData>k__BackingField: Love
+    <m_nodeComparisonTypeData>k__BackingField: '>='
+    <m_nodeComparisonValueData>k__BackingField: 0
+    <m_nodeOperationTypeData>k__BackingField: '>='
+    <m_nodeValueToSetData>k__BackingField: 
+    <m_nodeVariableNameData>k__BackingField: 
+    <m_nodeSetterOperationTypeData>k__BackingField: 0
+    <m_nodeLoveScoreAmountData>k__BackingField: 0
+    <m_nodeBoolValueData>k__BackingField: 0
+    <m_nodeLoveMeterData>k__BackingField: {fileID: 0}
+    <m_bachelorData>k__BackingField: {fileID: 0}
+    <m_isLikePreference>k__BackingField: 0
+    <m_selectedPreference>k__BackingField: 
+    <m_enumSetter>k__BackingField: 0
   - <m_nodeIDData>k__BackingField: 441d4afd-83c8-4d96-b6b5-2d36c443da61
     <m_nodeNameData>k__BackingField: Q3A1
     <m_nodeBachelorImageData>k__BackingField: {fileID: 21300000, guid: c5cf4cce892c8cf439b866953f89e346, type: 3}
     <m_nodeAudioLinesData>k__BackingField: {fileID: 0}
     <m_nodeTextData>k__BackingField: "Okay so you have no personality outside of
       an online persona. \r"
->>>>>>> 9c181b10
     <m_nodeChoicesData>k__BackingField:
     - <m_choiceTextData>k__BackingField: Next Dialogue
       <m_choiceNodeIDData>k__BackingField: 7729debd-194d-4130-9978-22223e0890f4
     <m_nodeGroupIDData>k__BackingField: d24f43ae-e314-46ba-a377-6e352ad983dd
     <m_dialogueTypeData>k__BackingField: 0
-<<<<<<< HEAD
-    <m_nodePositionData>k__BackingField: {x: 8699.333, y: 1490}
-=======
     <m_nodePositionData>k__BackingField: {x: 8680, y: 966}
->>>>>>> 9c181b10
-    <m_nodePropertyToCheckData>k__BackingField: Love
-    <m_nodeComparisonTypeData>k__BackingField: '>='
-    <m_nodeComparisonValueData>k__BackingField: 0
-    <m_nodeOperationTypeData>k__BackingField: '>='
-    <m_nodeValueToSetData>k__BackingField: 
-    <m_nodeVariableNameData>k__BackingField: 
-    <m_nodeSetterOperationTypeData>k__BackingField: 0
-    <m_nodeLoveScoreAmountData>k__BackingField: 0
-    <m_nodeBoolValueData>k__BackingField: 0
-    <m_nodeLoveMeterData>k__BackingField: {fileID: 0}
-    <m_bachelorData>k__BackingField: {fileID: 0}
-    <m_isLikePreference>k__BackingField: 0
-    <m_selectedPreference>k__BackingField: 
-    <m_enumSetter>k__BackingField: 0
-<<<<<<< HEAD
-  - <m_nodeIDData>k__BackingField: 441d4afd-83c8-4d96-b6b5-2d36c443da61
-    <m_nodeNameData>k__BackingField: Q3A1
-    <m_nodeBachelorImageData>k__BackingField: {fileID: 21300000, guid: c5cf4cce892c8cf439b866953f89e346, type: 3}
-    <m_nodeAudioLinesData>k__BackingField: {fileID: 0}
-    <m_nodeTextData>k__BackingField: "Okay so you have no personality outside of
-      an online persona. \r"
-    <m_nodeChoicesData>k__BackingField:
-    - <m_choiceTextData>k__BackingField: Next Dialogue
-      <m_choiceNodeIDData>k__BackingField: 7729debd-194d-4130-9978-22223e0890f4
-    <m_nodeGroupIDData>k__BackingField: d24f43ae-e314-46ba-a377-6e352ad983dd
-    <m_dialogueTypeData>k__BackingField: 0
-    <m_nodePositionData>k__BackingField: {x: 8680, y: 966}
-=======
+    <m_nodePropertyToCheckData>k__BackingField: Love
+    <m_nodeComparisonTypeData>k__BackingField: '>='
+    <m_nodeComparisonValueData>k__BackingField: 0
+    <m_nodeOperationTypeData>k__BackingField: '>='
+    <m_nodeValueToSetData>k__BackingField: 
+    <m_nodeVariableNameData>k__BackingField: 
+    <m_nodeSetterOperationTypeData>k__BackingField: 0
+    <m_nodeLoveScoreAmountData>k__BackingField: 0
+    <m_nodeBoolValueData>k__BackingField: 0
+    <m_nodeLoveMeterData>k__BackingField: {fileID: 0}
+    <m_bachelorData>k__BackingField: {fileID: 0}
+    <m_isLikePreference>k__BackingField: 0
+    <m_selectedPreference>k__BackingField: 
+    <m_enumSetter>k__BackingField: 0
   - <m_nodeIDData>k__BackingField: 7729debd-194d-4130-9978-22223e0890f4
     <m_nodeNameData>k__BackingField: Q4
     <m_nodeBachelorImageData>k__BackingField: {fileID: 21300000, guid: 35a4b7bef345b3f4db947b0e9547a2a6, type: 3}
@@ -1514,42 +1082,20 @@
     <m_nodeGroupIDData>k__BackingField: d24f43ae-e314-46ba-a377-6e352ad983dd
     <m_dialogueTypeData>k__BackingField: 1
     <m_nodePositionData>k__BackingField: {x: 9166, y: 1224}
->>>>>>> 9c181b10
-    <m_nodePropertyToCheckData>k__BackingField: Love
-    <m_nodeComparisonTypeData>k__BackingField: '>='
-    <m_nodeComparisonValueData>k__BackingField: 0
-    <m_nodeOperationTypeData>k__BackingField: '>='
-    <m_nodeValueToSetData>k__BackingField: 
-    <m_nodeVariableNameData>k__BackingField: 
-    <m_nodeSetterOperationTypeData>k__BackingField: 0
-    <m_nodeLoveScoreAmountData>k__BackingField: 0
-    <m_nodeBoolValueData>k__BackingField: 0
-    <m_nodeLoveMeterData>k__BackingField: {fileID: 0}
-    <m_bachelorData>k__BackingField: {fileID: 0}
-    <m_isLikePreference>k__BackingField: 0
-    <m_selectedPreference>k__BackingField: 
-    <m_enumSetter>k__BackingField: 0
-<<<<<<< HEAD
-  - <m_nodeIDData>k__BackingField: 7729debd-194d-4130-9978-22223e0890f4
-    <m_nodeNameData>k__BackingField: Q4
-    <m_nodeBachelorImageData>k__BackingField: {fileID: 21300000, guid: 35a4b7bef345b3f4db947b0e9547a2a6, type: 3}
-    <m_nodeAudioLinesData>k__BackingField: {fileID: 0}
-    <m_nodeTextData>k__BackingField: "Why haven't you touched your Irish coffee?
-      \r"
-    <m_nodeChoicesData>k__BackingField:
-    - <m_choiceTextData>k__BackingField: I'm not much of a drinker.
-      <m_choiceNodeIDData>k__BackingField: f94c4028-93e7-4959-8047-fe027b70b4e0
-    - <m_choiceTextData>k__BackingField: I have yoga class after this so I have to
-        stay focused.
-      <m_choiceNodeIDData>k__BackingField: f6539ec0-ec78-42ab-a756-6b0a3a80e14c
-    - <m_choiceTextData>k__BackingField: Oh sorry I got lost in your beauty.
-      <m_choiceNodeIDData>k__BackingField: 435814d3-90dc-4784-b89b-186f465602b4
-    - <m_choiceTextData>k__BackingField: Right. *You chug the drink in one go.
-      <m_choiceNodeIDData>k__BackingField: ff6614ff-d8a8-4c7e-abf2-36d253e7e735
-    <m_nodeGroupIDData>k__BackingField: d24f43ae-e314-46ba-a377-6e352ad983dd
-    <m_dialogueTypeData>k__BackingField: 1
-    <m_nodePositionData>k__BackingField: {x: 9166, y: 1224}
-=======
+    <m_nodePropertyToCheckData>k__BackingField: Love
+    <m_nodeComparisonTypeData>k__BackingField: '>='
+    <m_nodeComparisonValueData>k__BackingField: 0
+    <m_nodeOperationTypeData>k__BackingField: '>='
+    <m_nodeValueToSetData>k__BackingField: 
+    <m_nodeVariableNameData>k__BackingField: 
+    <m_nodeSetterOperationTypeData>k__BackingField: 0
+    <m_nodeLoveScoreAmountData>k__BackingField: 0
+    <m_nodeBoolValueData>k__BackingField: 0
+    <m_nodeLoveMeterData>k__BackingField: {fileID: 0}
+    <m_bachelorData>k__BackingField: {fileID: 0}
+    <m_isLikePreference>k__BackingField: 0
+    <m_selectedPreference>k__BackingField: 
+    <m_enumSetter>k__BackingField: 0
   - <m_nodeIDData>k__BackingField: f6539ec0-ec78-42ab-a756-6b0a3a80e14c
     <m_nodeNameData>k__BackingField: Q4L2
     <m_nodeBachelorImageData>k__BackingField: {fileID: 0}
@@ -1561,7 +1107,6 @@
     <m_nodeGroupIDData>k__BackingField: d24f43ae-e314-46ba-a377-6e352ad983dd
     <m_dialogueTypeData>k__BackingField: 3
     <m_nodePositionData>k__BackingField: {x: 9739, y: 1138}
->>>>>>> 9c181b10
     <m_nodePropertyToCheckData>k__BackingField: Love
     <m_nodeComparisonTypeData>k__BackingField: '>='
     <m_nodeComparisonValueData>k__BackingField: 0
@@ -1576,184 +1121,98 @@
     <m_isLikePreference>k__BackingField: 1
     <m_selectedPreference>k__BackingField: 
     <m_enumSetter>k__BackingField: 0
-<<<<<<< HEAD
-  - <m_nodeIDData>k__BackingField: f6539ec0-ec78-42ab-a756-6b0a3a80e14c
-    <m_nodeNameData>k__BackingField: Q4L2
-=======
   - <m_nodeIDData>k__BackingField: ff6614ff-d8a8-4c7e-abf2-36d253e7e735
     <m_nodeNameData>k__BackingField: Q4L4
->>>>>>> 9c181b10
-    <m_nodeBachelorImageData>k__BackingField: {fileID: 0}
-    <m_nodeAudioLinesData>k__BackingField: {fileID: 0}
-    <m_nodeTextData>k__BackingField: Dialogue text.
-    <m_nodeChoicesData>k__BackingField:
-    - <m_choiceTextData>k__BackingField: Next Dialogue
-<<<<<<< HEAD
-      <m_choiceNodeIDData>k__BackingField: 238e06da-722c-48ee-8c7e-09d9064e1db8
-    <m_nodeGroupIDData>k__BackingField: d24f43ae-e314-46ba-a377-6e352ad983dd
-    <m_dialogueTypeData>k__BackingField: 3
-    <m_nodePositionData>k__BackingField: {x: 9739.333, y: 1138}
-=======
+    <m_nodeBachelorImageData>k__BackingField: {fileID: 0}
+    <m_nodeAudioLinesData>k__BackingField: {fileID: 0}
+    <m_nodeTextData>k__BackingField: Dialogue text.
+    <m_nodeChoicesData>k__BackingField:
+    - <m_choiceTextData>k__BackingField: Next Dialogue
       <m_choiceNodeIDData>k__BackingField: e1f754c4-4f9e-440e-88f9-8f80d37ee892
     <m_nodeGroupIDData>k__BackingField: d24f43ae-e314-46ba-a377-6e352ad983dd
     <m_dialogueTypeData>k__BackingField: 3
     <m_nodePositionData>k__BackingField: {x: 9741, y: 1449}
->>>>>>> 9c181b10
-    <m_nodePropertyToCheckData>k__BackingField: Love
-    <m_nodeComparisonTypeData>k__BackingField: '>='
-    <m_nodeComparisonValueData>k__BackingField: 0
-    <m_nodeOperationTypeData>k__BackingField: '>='
-    <m_nodeValueToSetData>k__BackingField: 
-    <m_nodeVariableNameData>k__BackingField: variableName
-    <m_nodeSetterOperationTypeData>k__BackingField: 1
-<<<<<<< HEAD
-    <m_nodeLoveScoreAmountData>k__BackingField: -1
-=======
+    <m_nodePropertyToCheckData>k__BackingField: Love
+    <m_nodeComparisonTypeData>k__BackingField: '>='
+    <m_nodeComparisonValueData>k__BackingField: 0
+    <m_nodeOperationTypeData>k__BackingField: '>='
+    <m_nodeValueToSetData>k__BackingField: 
+    <m_nodeVariableNameData>k__BackingField: variableName
+    <m_nodeSetterOperationTypeData>k__BackingField: 1
     <m_nodeLoveScoreAmountData>k__BackingField: 1
->>>>>>> 9c181b10
-    <m_nodeBoolValueData>k__BackingField: 0
-    <m_nodeLoveMeterData>k__BackingField: {fileID: 11400000, guid: e565d59697c82c249911d1161e2466dd, type: 2}
-    <m_bachelorData>k__BackingField: {fileID: 0}
-    <m_isLikePreference>k__BackingField: 1
-    <m_selectedPreference>k__BackingField: 
-    <m_enumSetter>k__BackingField: 0
-<<<<<<< HEAD
-  - <m_nodeIDData>k__BackingField: ff6614ff-d8a8-4c7e-abf2-36d253e7e735
-    <m_nodeNameData>k__BackingField: Q4L4
-=======
+    <m_nodeBoolValueData>k__BackingField: 0
+    <m_nodeLoveMeterData>k__BackingField: {fileID: 11400000, guid: e565d59697c82c249911d1161e2466dd, type: 2}
+    <m_bachelorData>k__BackingField: {fileID: 0}
+    <m_isLikePreference>k__BackingField: 1
+    <m_selectedPreference>k__BackingField: 
+    <m_enumSetter>k__BackingField: 0
   - <m_nodeIDData>k__BackingField: 435814d3-90dc-4784-b89b-186f465602b4
     <m_nodeNameData>k__BackingField: Q4L3
->>>>>>> 9c181b10
-    <m_nodeBachelorImageData>k__BackingField: {fileID: 0}
-    <m_nodeAudioLinesData>k__BackingField: {fileID: 0}
-    <m_nodeTextData>k__BackingField: Dialogue text.
-    <m_nodeChoicesData>k__BackingField:
-    - <m_choiceTextData>k__BackingField: Next Dialogue
-<<<<<<< HEAD
-      <m_choiceNodeIDData>k__BackingField: e1f754c4-4f9e-440e-88f9-8f80d37ee892
-    <m_nodeGroupIDData>k__BackingField: d24f43ae-e314-46ba-a377-6e352ad983dd
-    <m_dialogueTypeData>k__BackingField: 3
-    <m_nodePositionData>k__BackingField: {x: 9741.333, y: 1449.3334}
-=======
+    <m_nodeBachelorImageData>k__BackingField: {fileID: 0}
+    <m_nodeAudioLinesData>k__BackingField: {fileID: 0}
+    <m_nodeTextData>k__BackingField: Dialogue text.
+    <m_nodeChoicesData>k__BackingField:
+    - <m_choiceTextData>k__BackingField: Next Dialogue
       <m_choiceNodeIDData>k__BackingField: 99113387-ead5-4a1e-9372-c0cc53b3c62f
     <m_nodeGroupIDData>k__BackingField: d24f43ae-e314-46ba-a377-6e352ad983dd
     <m_dialogueTypeData>k__BackingField: 3
     <m_nodePositionData>k__BackingField: {x: 9739, y: 1293}
->>>>>>> 9c181b10
-    <m_nodePropertyToCheckData>k__BackingField: Love
-    <m_nodeComparisonTypeData>k__BackingField: '>='
-    <m_nodeComparisonValueData>k__BackingField: 0
-    <m_nodeOperationTypeData>k__BackingField: '>='
-    <m_nodeValueToSetData>k__BackingField: 
-    <m_nodeVariableNameData>k__BackingField: variableName
-    <m_nodeSetterOperationTypeData>k__BackingField: 1
-    <m_nodeLoveScoreAmountData>k__BackingField: 1
-    <m_nodeBoolValueData>k__BackingField: 0
-    <m_nodeLoveMeterData>k__BackingField: {fileID: 11400000, guid: e565d59697c82c249911d1161e2466dd, type: 2}
-    <m_bachelorData>k__BackingField: {fileID: 0}
-    <m_isLikePreference>k__BackingField: 1
-    <m_selectedPreference>k__BackingField: 
-    <m_enumSetter>k__BackingField: 0
-<<<<<<< HEAD
-  - <m_nodeIDData>k__BackingField: 435814d3-90dc-4784-b89b-186f465602b4
-    <m_nodeNameData>k__BackingField: Q4L3
-=======
+    <m_nodePropertyToCheckData>k__BackingField: Love
+    <m_nodeComparisonTypeData>k__BackingField: '>='
+    <m_nodeComparisonValueData>k__BackingField: 0
+    <m_nodeOperationTypeData>k__BackingField: '>='
+    <m_nodeValueToSetData>k__BackingField: 
+    <m_nodeVariableNameData>k__BackingField: variableName
+    <m_nodeSetterOperationTypeData>k__BackingField: 1
+    <m_nodeLoveScoreAmountData>k__BackingField: -1
+    <m_nodeBoolValueData>k__BackingField: 0
+    <m_nodeLoveMeterData>k__BackingField: {fileID: 11400000, guid: e565d59697c82c249911d1161e2466dd, type: 2}
+    <m_bachelorData>k__BackingField: {fileID: 0}
+    <m_isLikePreference>k__BackingField: 1
+    <m_selectedPreference>k__BackingField: 
+    <m_enumSetter>k__BackingField: 0
   - <m_nodeIDData>k__BackingField: f94c4028-93e7-4959-8047-fe027b70b4e0
     <m_nodeNameData>k__BackingField: Q4L1
->>>>>>> 9c181b10
-    <m_nodeBachelorImageData>k__BackingField: {fileID: 0}
-    <m_nodeAudioLinesData>k__BackingField: {fileID: 0}
-    <m_nodeTextData>k__BackingField: Dialogue text.
-    <m_nodeChoicesData>k__BackingField:
-    - <m_choiceTextData>k__BackingField: Next Dialogue
-<<<<<<< HEAD
-      <m_choiceNodeIDData>k__BackingField: 99113387-ead5-4a1e-9372-c0cc53b3c62f
-    <m_nodeGroupIDData>k__BackingField: d24f43ae-e314-46ba-a377-6e352ad983dd
-    <m_dialogueTypeData>k__BackingField: 3
-    <m_nodePositionData>k__BackingField: {x: 9739.333, y: 1293.3334}
-=======
+    <m_nodeBachelorImageData>k__BackingField: {fileID: 0}
+    <m_nodeAudioLinesData>k__BackingField: {fileID: 0}
+    <m_nodeTextData>k__BackingField: Dialogue text.
+    <m_nodeChoicesData>k__BackingField:
+    - <m_choiceTextData>k__BackingField: Next Dialogue
       <m_choiceNodeIDData>k__BackingField: 0e08d44d-d332-4dd3-af2b-219894084da2
     <m_nodeGroupIDData>k__BackingField: d24f43ae-e314-46ba-a377-6e352ad983dd
     <m_dialogueTypeData>k__BackingField: 3
     <m_nodePositionData>k__BackingField: {x: 9737, y: 983}
->>>>>>> 9c181b10
-    <m_nodePropertyToCheckData>k__BackingField: Love
-    <m_nodeComparisonTypeData>k__BackingField: '>='
-    <m_nodeComparisonValueData>k__BackingField: 0
-    <m_nodeOperationTypeData>k__BackingField: '>='
-    <m_nodeValueToSetData>k__BackingField: 
-    <m_nodeVariableNameData>k__BackingField: variableName
-    <m_nodeSetterOperationTypeData>k__BackingField: 1
-<<<<<<< HEAD
-    <m_nodeLoveScoreAmountData>k__BackingField: -1
-=======
-    <m_nodeLoveScoreAmountData>k__BackingField: 0
->>>>>>> 9c181b10
-    <m_nodeBoolValueData>k__BackingField: 0
-    <m_nodeLoveMeterData>k__BackingField: {fileID: 11400000, guid: e565d59697c82c249911d1161e2466dd, type: 2}
-    <m_bachelorData>k__BackingField: {fileID: 0}
-    <m_isLikePreference>k__BackingField: 1
-    <m_selectedPreference>k__BackingField: 
-    <m_enumSetter>k__BackingField: 0
-<<<<<<< HEAD
-  - <m_nodeIDData>k__BackingField: f94c4028-93e7-4959-8047-fe027b70b4e0
-    <m_nodeNameData>k__BackingField: Q4L1
-    <m_nodeBachelorImageData>k__BackingField: {fileID: 0}
-=======
+    <m_nodePropertyToCheckData>k__BackingField: Love
+    <m_nodeComparisonTypeData>k__BackingField: '>='
+    <m_nodeComparisonValueData>k__BackingField: 0
+    <m_nodeOperationTypeData>k__BackingField: '>='
+    <m_nodeValueToSetData>k__BackingField: 
+    <m_nodeVariableNameData>k__BackingField: variableName
+    <m_nodeSetterOperationTypeData>k__BackingField: 1
+    <m_nodeLoveScoreAmountData>k__BackingField: 0
+    <m_nodeBoolValueData>k__BackingField: 0
+    <m_nodeLoveMeterData>k__BackingField: {fileID: 11400000, guid: e565d59697c82c249911d1161e2466dd, type: 2}
+    <m_bachelorData>k__BackingField: {fileID: 0}
+    <m_isLikePreference>k__BackingField: 1
+    <m_selectedPreference>k__BackingField: 
+    <m_enumSetter>k__BackingField: 0
   - <m_nodeIDData>k__BackingField: 99113387-ead5-4a1e-9372-c0cc53b3c62f
     <m_nodeNameData>k__BackingField: Q4A3
     <m_nodeBachelorImageData>k__BackingField: {fileID: 21300000, guid: c5cf4cce892c8cf439b866953f89e346, type: 3}
->>>>>>> 9c181b10
     <m_nodeAudioLinesData>k__BackingField: {fileID: 0}
     <m_nodeTextData>k__BackingField: You even manage to make the alcohol taste bad
       with your word vomit.
     <m_nodeChoicesData>k__BackingField:
     - <m_choiceTextData>k__BackingField: Next Dialogue
-<<<<<<< HEAD
-      <m_choiceNodeIDData>k__BackingField: 0e08d44d-d332-4dd3-af2b-219894084da2
-    <m_nodeGroupIDData>k__BackingField: d24f43ae-e314-46ba-a377-6e352ad983dd
-    <m_dialogueTypeData>k__BackingField: 3
-    <m_nodePositionData>k__BackingField: {x: 9737.333, y: 983.3333}
-=======
       <m_choiceNodeIDData>k__BackingField: a85eb7cb-f523-44ce-9cf2-826d70ce66bb
     <m_nodeGroupIDData>k__BackingField: d24f43ae-e314-46ba-a377-6e352ad983dd
     <m_dialogueTypeData>k__BackingField: 0
     <m_nodePositionData>k__BackingField: {x: 10273, y: 1315}
->>>>>>> 9c181b10
-    <m_nodePropertyToCheckData>k__BackingField: Love
-    <m_nodeComparisonTypeData>k__BackingField: '>='
-    <m_nodeComparisonValueData>k__BackingField: 0
-    <m_nodeOperationTypeData>k__BackingField: '>='
-    <m_nodeValueToSetData>k__BackingField: 
-<<<<<<< HEAD
-    <m_nodeVariableNameData>k__BackingField: variableName
-    <m_nodeSetterOperationTypeData>k__BackingField: 1
-    <m_nodeLoveScoreAmountData>k__BackingField: 0
-    <m_nodeBoolValueData>k__BackingField: 0
-    <m_nodeLoveMeterData>k__BackingField: {fileID: 11400000, guid: e565d59697c82c249911d1161e2466dd, type: 2}
-    <m_bachelorData>k__BackingField: {fileID: 0}
-    <m_isLikePreference>k__BackingField: 1
-    <m_selectedPreference>k__BackingField: 
-    <m_enumSetter>k__BackingField: 0
-  - <m_nodeIDData>k__BackingField: 99113387-ead5-4a1e-9372-c0cc53b3c62f
-    <m_nodeNameData>k__BackingField: Q4A3
-    <m_nodeBachelorImageData>k__BackingField: {fileID: 21300000, guid: c5cf4cce892c8cf439b866953f89e346, type: 3}
-    <m_nodeAudioLinesData>k__BackingField: {fileID: 0}
-    <m_nodeTextData>k__BackingField: You even manage to make the alcohol taste bad
-      with your word vomit.
-    <m_nodeChoicesData>k__BackingField:
-    - <m_choiceTextData>k__BackingField: Next Dialogue
-      <m_choiceNodeIDData>k__BackingField: a85eb7cb-f523-44ce-9cf2-826d70ce66bb
-    <m_nodeGroupIDData>k__BackingField: d24f43ae-e314-46ba-a377-6e352ad983dd
-    <m_dialogueTypeData>k__BackingField: 0
-    <m_nodePositionData>k__BackingField: {x: 10273.333, y: 1315.3334}
-    <m_nodePropertyToCheckData>k__BackingField: Love
-    <m_nodeComparisonTypeData>k__BackingField: '>='
-    <m_nodeComparisonValueData>k__BackingField: 0
-    <m_nodeOperationTypeData>k__BackingField: '>='
-    <m_nodeValueToSetData>k__BackingField: 
-=======
->>>>>>> 9c181b10
+    <m_nodePropertyToCheckData>k__BackingField: Love
+    <m_nodeComparisonTypeData>k__BackingField: '>='
+    <m_nodeComparisonValueData>k__BackingField: 0
+    <m_nodeOperationTypeData>k__BackingField: '>='
+    <m_nodeValueToSetData>k__BackingField: 
     <m_nodeVariableNameData>k__BackingField: 
     <m_nodeSetterOperationTypeData>k__BackingField: 0
     <m_nodeLoveScoreAmountData>k__BackingField: 0
@@ -1774,11 +1233,7 @@
       <m_choiceNodeIDData>k__BackingField: 7418b3a8-c9b0-4834-843c-7f1cc24e0feb
     <m_nodeGroupIDData>k__BackingField: d24f43ae-e314-46ba-a377-6e352ad983dd
     <m_dialogueTypeData>k__BackingField: 0
-<<<<<<< HEAD
-    <m_nodePositionData>k__BackingField: {x: 10271.333, y: 1139.3334}
-=======
     <m_nodePositionData>k__BackingField: {x: 10271, y: 1139}
->>>>>>> 9c181b10
     <m_nodePropertyToCheckData>k__BackingField: Love
     <m_nodeComparisonTypeData>k__BackingField: '>='
     <m_nodeComparisonValueData>k__BackingField: 0
@@ -1803,11 +1258,7 @@
       <m_choiceNodeIDData>k__BackingField: d4d2e3d9-2b6d-489a-9468-6d929a952c61
     <m_nodeGroupIDData>k__BackingField: d24f43ae-e314-46ba-a377-6e352ad983dd
     <m_dialogueTypeData>k__BackingField: 3
-<<<<<<< HEAD
-    <m_nodePositionData>k__BackingField: {x: 10859.333, y: 1122}
-=======
     <m_nodePositionData>k__BackingField: {x: 10859, y: 1122}
->>>>>>> 9c181b10
     <m_nodePropertyToCheckData>k__BackingField: Love
     <m_nodeComparisonTypeData>k__BackingField: '>='
     <m_nodeComparisonValueData>k__BackingField: 0
@@ -1832,11 +1283,7 @@
       <m_choiceNodeIDData>k__BackingField: d4d2e3d9-2b6d-489a-9468-6d929a952c61
     <m_nodeGroupIDData>k__BackingField: d24f43ae-e314-46ba-a377-6e352ad983dd
     <m_dialogueTypeData>k__BackingField: 3
-<<<<<<< HEAD
-    <m_nodePositionData>k__BackingField: {x: 10861.333, y: 1302}
-=======
     <m_nodePositionData>k__BackingField: {x: 10861, y: 1302}
->>>>>>> 9c181b10
     <m_nodePropertyToCheckData>k__BackingField: Love
     <m_nodeComparisonTypeData>k__BackingField: '>='
     <m_nodeComparisonValueData>k__BackingField: 0
@@ -1862,11 +1309,7 @@
       <m_choiceNodeIDData>k__BackingField: d4d2e3d9-2b6d-489a-9468-6d929a952c61
     <m_nodeGroupIDData>k__BackingField: d24f43ae-e314-46ba-a377-6e352ad983dd
     <m_dialogueTypeData>k__BackingField: 0
-<<<<<<< HEAD
-    <m_nodePositionData>k__BackingField: {x: 10677.333, y: 940}
-=======
     <m_nodePositionData>k__BackingField: {x: 10677, y: 940}
->>>>>>> 9c181b10
     <m_nodePropertyToCheckData>k__BackingField: Love
     <m_nodeComparisonTypeData>k__BackingField: '>='
     <m_nodeComparisonValueData>k__BackingField: 0
@@ -1916,42 +1359,10 @@
       for more Irish coffee.\r"
     <m_nodeChoicesData>k__BackingField:
     - <m_choiceTextData>k__BackingField: Next Dialogue
-<<<<<<< HEAD
-      <m_choiceNodeIDData>k__BackingField: 54f4aa73-6b65-48a8-ae79-31f38f9b1f6b
-    <m_nodeGroupIDData>k__BackingField: d24f43ae-e314-46ba-a377-6e352ad983dd
-    <m_dialogueTypeData>k__BackingField: 0
-    <m_nodePositionData>k__BackingField: {x: 11347.333, y: 1224}
-    <m_nodePropertyToCheckData>k__BackingField: Love
-    <m_nodeComparisonTypeData>k__BackingField: '>='
-    <m_nodeComparisonValueData>k__BackingField: 0
-    <m_nodeOperationTypeData>k__BackingField: '>='
-    <m_nodeValueToSetData>k__BackingField: 
-    <m_nodeVariableNameData>k__BackingField: 
-    <m_nodeSetterOperationTypeData>k__BackingField: 0
-    <m_nodeLoveScoreAmountData>k__BackingField: 0
-    <m_nodeBoolValueData>k__BackingField: 0
-    <m_nodeLoveMeterData>k__BackingField: {fileID: 0}
-    <m_bachelorData>k__BackingField: {fileID: 0}
-    <m_isLikePreference>k__BackingField: 0
-    <m_selectedPreference>k__BackingField: 
-    <m_enumSetter>k__BackingField: 0
-  - <m_nodeIDData>k__BackingField: 54f4aa73-6b65-48a8-ae79-31f38f9b1f6b
-    <m_nodeNameData>k__BackingField: Ending2
-    <m_nodeBachelorImageData>k__BackingField: {fileID: 0}
-    <m_nodeAudioLinesData>k__BackingField: {fileID: 0}
-    <m_nodeTextData>k__BackingField: ' '
-    <m_nodeChoicesData>k__BackingField:
-    - <m_choiceTextData>k__BackingField: Next Dialogue
       <m_choiceNodeIDData>k__BackingField: 
     <m_nodeGroupIDData>k__BackingField: d24f43ae-e314-46ba-a377-6e352ad983dd
     <m_dialogueTypeData>k__BackingField: 0
-    <m_nodePositionData>k__BackingField: {x: 11668, y: 1224}
-=======
-      <m_choiceNodeIDData>k__BackingField: 
-    <m_nodeGroupIDData>k__BackingField: d24f43ae-e314-46ba-a377-6e352ad983dd
-    <m_dialogueTypeData>k__BackingField: 0
     <m_nodePositionData>k__BackingField: {x: 11347, y: 1224}
->>>>>>> 9c181b10
     <m_nodePropertyToCheckData>k__BackingField: Love
     <m_nodeComparisonTypeData>k__BackingField: '>='
     <m_nodeComparisonValueData>k__BackingField: 0
@@ -2024,9 +1435,4 @@
       - Q4D2
       - Q4A1
       - Q4A4
-<<<<<<< HEAD
-      - Ending
-      - Ending2
-=======
-      - Ending
->>>>>>> 9c181b10
+      - Ending