%YAML 1.1
%TAG !u! tag:unity3d.com,2011:
--- !u!114 &11400000
MonoBehaviour:
  m_ObjectHideFlags: 0
  m_CorrespondingSourceObject: {fileID: 0}
  m_PrefabInstance: {fileID: 0}
  m_PrefabAsset: {fileID: 0}
  m_GameObject: {fileID: 0}
  m_Enabled: 1
  m_EditorHideFlags: 0
  m_Script: {fileID: 11500000, guid: beb9a63dbd6015942ab1d5ccf8100789, type: 3}
  m_Name: DialogueFileNameGraph
  m_EditorClassIdentifier: 
  <m_graphFileNameData>k__BackingField: DialogueFileName
<<<<<<< HEAD
  <m_graphGroupsData>k__BackingField: []
  <m_graphNodesData>k__BackingField: []
  <m_graphOldGroupNamesData>k__BackingField: []
=======
  <m_graphGroupsData>k__BackingField:
  - <m_groupIDData>k__BackingField: 8dd838cf-d359-4f95-b47b-0034c50deb5d
    <m_groupNameData>k__BackingField: Beer
    <m_groupPositionData>k__BackingField: {x: 175, y: -42}
  <m_graphNodesData>k__BackingField:
  - <m_nodeIDData>k__BackingField: ba042354-d444-4260-930f-d6f51ae65aa2
    <m_nodeNameData>k__BackingField: Frans
    <m_nodeBachelorImageData>k__BackingField: {fileID: 21300000, guid: 9080932b5dd72654e8097647ebb9ba7f, type: 3}
    <m_nodeAudioLinesData>k__BackingField: {fileID: 0}
    <m_nodeTextData>k__BackingField: Frans doet rustig mee
    <m_nodeChoicesData>k__BackingField:
    - <m_choiceTextData>k__BackingField: Next Dialogue
      <m_choiceNodeIDData>k__BackingField: 358d2d5d-3ce4-4007-bd62-aef563689554
    <m_nodeGroupIDData>k__BackingField: 8dd838cf-d359-4f95-b47b-0034c50deb5d
    <m_dialogueTypeData>k__BackingField: 0
    <m_nodePositionData>k__BackingField: {x: 528, y: 119}
    <m_nodePropertyToCheckData>k__BackingField: 
    <m_nodeComparisonTypeData>k__BackingField: 
    <m_nodeComparisonValueData>k__BackingField: 
    <m_nodeOperationTypeData>k__BackingField: 
  - <m_nodeIDData>k__BackingField: 358d2d5d-3ce4-4007-bd62-aef563689554
    <m_nodeNameData>k__BackingField: Bart
    <m_nodeBachelorImageData>k__BackingField: {fileID: 21300000, guid: fe4ea59cacae4d3469b7226b017da1f1, type: 3}
    <m_nodeAudioLinesData>k__BackingField: {fileID: 0}
    <m_nodeTextData>k__BackingField: Kim wil naar juis om koffie te drinken en te
      lezen
    <m_nodeChoicesData>k__BackingField:
    - <m_choiceTextData>k__BackingField: Kees
      <m_choiceNodeIDData>k__BackingField: 767800fe-5dbf-42dc-8d30-d38c9509c50d
    - <m_choiceTextData>k__BackingField: Klaas
      <m_choiceNodeIDData>k__BackingField: d33756df-9c9b-48c0-b14a-e7f0f286b84c
    - <m_choiceTextData>k__BackingField: Jantje
      <m_choiceNodeIDData>k__BackingField: 6656f675-cd28-42a2-bd55-f79ab58d95d7
    <m_nodeGroupIDData>k__BackingField: 8dd838cf-d359-4f95-b47b-0034c50deb5d
    <m_dialogueTypeData>k__BackingField: 1
    <m_nodePositionData>k__BackingField: {x: 848, y: 95}
    <m_nodePropertyToCheckData>k__BackingField: 
    <m_nodeComparisonTypeData>k__BackingField: 
    <m_nodeComparisonValueData>k__BackingField: 
    <m_nodeOperationTypeData>k__BackingField: 
  - <m_nodeIDData>k__BackingField: 731b1aa7-d846-4e3c-9b56-d91709e1d5ea
    <m_nodeNameData>k__BackingField: Beer
    <m_nodeBachelorImageData>k__BackingField: {fileID: 21300000, guid: 8c6d59bba2605764b8ac661351c13817, type: 3}
    <m_nodeAudioLinesData>k__BackingField: {fileID: 0}
    <m_nodeTextData>k__BackingField: Beer wil hier graag weg het is traumatisernd
      hier
    <m_nodeChoicesData>k__BackingField:
    - <m_choiceTextData>k__BackingField: Next Dialogue
      <m_choiceNodeIDData>k__BackingField: ba042354-d444-4260-930f-d6f51ae65aa2
    <m_nodeGroupIDData>k__BackingField: 8dd838cf-d359-4f95-b47b-0034c50deb5d
    <m_dialogueTypeData>k__BackingField: 0
    <m_nodePositionData>k__BackingField: {x: 200, y: 119}
    <m_nodePropertyToCheckData>k__BackingField: 
    <m_nodeComparisonTypeData>k__BackingField: 
    <m_nodeComparisonValueData>k__BackingField: 
    <m_nodeOperationTypeData>k__BackingField: 
  - <m_nodeIDData>k__BackingField: d33756df-9c9b-48c0-b14a-e7f0f286b84c
    <m_nodeNameData>k__BackingField: Kim
    <m_nodeBachelorImageData>k__BackingField: {fileID: 21300000, guid: eeb4af1e4722cc3488b28107bfb2566e, type: 3}
    <m_nodeAudioLinesData>k__BackingField: {fileID: 0}
    <m_nodeTextData>k__BackingField: Kim vraagt over Simons boek
    <m_nodeChoicesData>k__BackingField:
    - <m_choiceTextData>k__BackingField: Next Dialogue
      <m_choiceNodeIDData>k__BackingField: 
    <m_nodeGroupIDData>k__BackingField: 8dd838cf-d359-4f95-b47b-0034c50deb5d
    <m_dialogueTypeData>k__BackingField: 0
    <m_nodePositionData>k__BackingField: {x: 1343, y: 177}
    <m_nodePropertyToCheckData>k__BackingField: 
    <m_nodeComparisonTypeData>k__BackingField: 
    <m_nodeComparisonValueData>k__BackingField: 
    <m_nodeOperationTypeData>k__BackingField: 
  - <m_nodeIDData>k__BackingField: 767800fe-5dbf-42dc-8d30-d38c9509c50d
    <m_nodeNameData>k__BackingField: Simon
    <m_nodeBachelorImageData>k__BackingField: {fileID: 21300000, guid: 88973fea7e1be0e42a45c0aab1460c9e, type: 3}
    <m_nodeAudioLinesData>k__BackingField: {fileID: 0}
    <m_nodeTextData>k__BackingField: Simon praat over een boek
    <m_nodeChoicesData>k__BackingField:
    - <m_choiceTextData>k__BackingField: Next Dialogue
      <m_choiceNodeIDData>k__BackingField: 
    <m_nodeGroupIDData>k__BackingField: 8dd838cf-d359-4f95-b47b-0034c50deb5d
    <m_dialogueTypeData>k__BackingField: 0
    <m_nodePositionData>k__BackingField: {x: 1343, y: 17}
    <m_nodePropertyToCheckData>k__BackingField: 
    <m_nodeComparisonTypeData>k__BackingField: 
    <m_nodeComparisonValueData>k__BackingField: 
    <m_nodeOperationTypeData>k__BackingField: 
  - <m_nodeIDData>k__BackingField: b2d1aa1e-41b1-48cd-97c4-a13a455e54d4
    <m_nodeNameData>k__BackingField: Lance
    <m_nodeBachelorImageData>k__BackingField: {fileID: 21300000, guid: 8c6d59bba2605764b8ac661351c13817, type: 3}
    <m_nodeAudioLinesData>k__BackingField: {fileID: 0}
    <m_nodeTextData>k__BackingField: Lance is Elger aan het helpen
    <m_nodeChoicesData>k__BackingField:
    - <m_choiceTextData>k__BackingField: Next Dialogue
      <m_choiceNodeIDData>k__BackingField: 
    <m_nodeGroupIDData>k__BackingField: 8dd838cf-d359-4f95-b47b-0034c50deb5d
    <m_dialogueTypeData>k__BackingField: 0
    <m_nodePositionData>k__BackingField: {x: 1621, y: 389}
    <m_nodePropertyToCheckData>k__BackingField: 
    <m_nodeComparisonTypeData>k__BackingField: 
    <m_nodeComparisonValueData>k__BackingField: 
    <m_nodeOperationTypeData>k__BackingField: 
  - <m_nodeIDData>k__BackingField: 6656f675-cd28-42a2-bd55-f79ab58d95d7
    <m_nodeNameData>k__BackingField: Condition Node
    <m_nodeBachelorImageData>k__BackingField: {fileID: 0}
    <m_nodeAudioLinesData>k__BackingField: {fileID: 0}
    <m_nodeTextData>k__BackingField: Dialogue text.
    <m_nodeChoicesData>k__BackingField:
    - <m_choiceTextData>k__BackingField: Next Dialogue
      <m_choiceNodeIDData>k__BackingField: b2d1aa1e-41b1-48cd-97c4-a13a455e54d4
    <m_nodeGroupIDData>k__BackingField: 8dd838cf-d359-4f95-b47b-0034c50deb5d
    <m_dialogueTypeData>k__BackingField: 2
    <m_nodePositionData>k__BackingField: {x: 1260, y: 377}
    <m_nodePropertyToCheckData>k__BackingField: 
    <m_nodeComparisonTypeData>k__BackingField: 
    <m_nodeComparisonValueData>k__BackingField: 
    <m_nodeOperationTypeData>k__BackingField: 
  <m_graphOldGroupNamesData>k__BackingField:
  - Beer
>>>>>>> 72994937
  <m_graphOldUngroupedNodeNamesData>k__BackingField: []
  <m_graphOldGroupedNodeNamesData>k__BackingField:
    list: []<|MERGE_RESOLUTION|>--- conflicted
+++ resolved
@@ -13,11 +13,6 @@
   m_Name: DialogueFileNameGraph
   m_EditorClassIdentifier: 
   <m_graphFileNameData>k__BackingField: DialogueFileName
-<<<<<<< HEAD
-  <m_graphGroupsData>k__BackingField: []
-  <m_graphNodesData>k__BackingField: []
-  <m_graphOldGroupNamesData>k__BackingField: []
-=======
   <m_graphGroupsData>k__BackingField:
   - <m_groupIDData>k__BackingField: 8dd838cf-d359-4f95-b47b-0034c50deb5d
     <m_groupNameData>k__BackingField: Beer
@@ -136,7 +131,15 @@
     <m_nodeOperationTypeData>k__BackingField: 
   <m_graphOldGroupNamesData>k__BackingField:
   - Beer
->>>>>>> 72994937
   <m_graphOldUngroupedNodeNamesData>k__BackingField: []
   <m_graphOldGroupedNodeNamesData>k__BackingField:
-    list: []+    list:
+    - Key: Beer
+      Value:
+      - Frans
+      - Bart
+      - Beer
+      - Kim
+      - Simon
+      - Lance
+      - Condition Node