%YAML 1.1
%TAG !u! tag:unity3d.com,2011:
--- !u!114 &11400000
MonoBehaviour:
  m_ObjectHideFlags: 0
  m_CorrespondingSourceObject: {fileID: 0}
  m_PrefabInstance: {fileID: 0}
  m_PrefabAsset: {fileID: 0}
  m_GameObject: {fileID: 0}
  m_Enabled: 1
  m_EditorHideFlags: 0
  m_Script: {fileID: 11500000, guid: beb9a63dbd6015942ab1d5ccf8100789, type: 3}
  m_Name: ChantalAquariumDateGraph
  m_EditorClassIdentifier: 
  <m_graphFileNameData>k__BackingField: ChantalAquariumDate
  <m_graphGroupsData>k__BackingField:
  - <m_groupIDData>k__BackingField: 4351356d-fbe5-4fd6-81af-55c4e49fcefb
    <m_groupNameData>k__BackingField: ChantalAquariumDate
<<<<<<< HEAD
    <m_groupPositionData>k__BackingField: {x: -2036, y: -453.19998}
=======
    <m_groupPositionData>k__BackingField: {x: -2035.9996, y: -453.33334}
>>>>>>> 3ae8f856
  <m_graphNodesData>k__BackingField:
  - <m_nodeIDData>k__BackingField: 8a738a4c-9542-4e13-97c0-139f60795b47
    <m_nodeNameData>k__BackingField: Q2P1
    <m_nodeBachelorImageData>k__BackingField: {fileID: 21300000, guid: 84a876f81e079bf40beb58c595c98cf5, type: 3}
    <m_nodeAudioLinesData>k__BackingField: {fileID: 0}
    <m_nodeTextData>k__BackingField: '* You see a puddle infront of you, probably
      a leak somewhere.

      Chantal is about to walk towards it and you realise
      she doesn''t notice'
    <m_nodeChoicesData>k__BackingField:
    - <m_choiceTextData>k__BackingField: Next Dialogue
      <m_choiceNodeIDData>k__BackingField: 2cca1ada-fc66-442e-85ba-2c4fe8c2abea
    <m_nodeGroupIDData>k__BackingField: 4351356d-fbe5-4fd6-81af-55c4e49fcefb
    <m_dialogueTypeData>k__BackingField: 0
<<<<<<< HEAD
    <m_nodePositionData>k__BackingField: {x: 671.2, y: -170}
=======
    <m_nodePositionData>k__BackingField: {x: 671.3333, y: -170}
>>>>>>> 3ae8f856
    <m_nodePropertyToCheckData>k__BackingField: Love
    <m_nodeComparisonTypeData>k__BackingField: '>='
    <m_nodeComparisonValueData>k__BackingField: 0
    <m_nodeOperationTypeData>k__BackingField: '>='
    <m_nodeValueToSetData>k__BackingField: 
    <m_nodeVariableNameData>k__BackingField: 
    <m_nodeSetterOperationTypeData>k__BackingField: 0
    <m_nodeLoveScoreAmountData>k__BackingField: 0
    <m_nodeBoolValueData>k__BackingField: 0
    <m_nodeLoveMeterData>k__BackingField: {fileID: 0}
    <m_bachelorData>k__BackingField: {fileID: 0}
    <m_isLikePreference>k__BackingField: 0
    <m_selectedPreference>k__BackingField: 
    <m_enumSetter>k__BackingField: 0
  - <m_nodeIDData>k__BackingField: 2cca1ada-fc66-442e-85ba-2c4fe8c2abea
    <m_nodeNameData>k__BackingField: Q2
    <m_nodeBachelorImageData>k__BackingField: {fileID: 21300000, guid: 84a876f81e079bf40beb58c595c98cf5, type: 3}
    <m_nodeAudioLinesData>k__BackingField: {fileID: 0}
    <m_nodeTextData>k__BackingField: '* You see a puddle infront of you'
    <m_nodeChoicesData>k__BackingField:
    - <m_choiceTextData>k__BackingField: '*Warn her about the doom she''s heading
        towards.'
      <m_choiceNodeIDData>k__BackingField: bcc3e636-ca1c-4f2f-85a3-44089807b645
    - <m_choiceTextData>k__BackingField: '*Watch how it plays out.'
      <m_choiceNodeIDData>k__BackingField: 7aa60918-218b-4945-8474-718be88599f9
    - <m_choiceTextData>k__BackingField: "Did you ehh\u2026. the bathroom is at the
        beginning you know?"
      <m_choiceNodeIDData>k__BackingField: a25c8f4e-8af6-4ae8-b408-64e8d703be46
    - <m_choiceTextData>k__BackingField: Throw yourself in front of it.
      <m_choiceNodeIDData>k__BackingField: 0a5d22fb-bfba-424c-973c-2c2cf63a3be0
    <m_nodeGroupIDData>k__BackingField: 4351356d-fbe5-4fd6-81af-55c4e49fcefb
    <m_dialogueTypeData>k__BackingField: 1
    <m_nodePositionData>k__BackingField: {x: 1116, y: -170}
    <m_nodePropertyToCheckData>k__BackingField: Love
    <m_nodeComparisonTypeData>k__BackingField: '>='
    <m_nodeComparisonValueData>k__BackingField: 0
    <m_nodeOperationTypeData>k__BackingField: '>='
    <m_nodeValueToSetData>k__BackingField: 
    <m_nodeVariableNameData>k__BackingField: 
    <m_nodeSetterOperationTypeData>k__BackingField: 0
    <m_nodeLoveScoreAmountData>k__BackingField: 0
    <m_nodeBoolValueData>k__BackingField: 0
    <m_nodeLoveMeterData>k__BackingField: {fileID: 0}
    <m_bachelorData>k__BackingField: {fileID: 0}
    <m_isLikePreference>k__BackingField: 0
    <m_selectedPreference>k__BackingField: 
    <m_enumSetter>k__BackingField: 0
  - <m_nodeIDData>k__BackingField: bcc3e636-ca1c-4f2f-85a3-44089807b645
    <m_nodeNameData>k__BackingField: Q2L1
    <m_nodeBachelorImageData>k__BackingField: {fileID: 0}
    <m_nodeAudioLinesData>k__BackingField: {fileID: 0}
    <m_nodeTextData>k__BackingField: Dialogue text.
    <m_nodeChoicesData>k__BackingField:
    - <m_choiceTextData>k__BackingField: Next Dialogue
      <m_choiceNodeIDData>k__BackingField: e20fe0e1-b7f1-4178-86a2-4af773d27a8a
    <m_nodeGroupIDData>k__BackingField: 4351356d-fbe5-4fd6-81af-55c4e49fcefb
    <m_dialogueTypeData>k__BackingField: 3
<<<<<<< HEAD
    <m_nodePositionData>k__BackingField: {x: 1761.2, y: -356.8}
=======
    <m_nodePositionData>k__BackingField: {x: 1761.3334, y: -356.66666}
>>>>>>> 3ae8f856
    <m_nodePropertyToCheckData>k__BackingField: Love
    <m_nodeComparisonTypeData>k__BackingField: '>='
    <m_nodeComparisonValueData>k__BackingField: 0
    <m_nodeOperationTypeData>k__BackingField: '>='
    <m_nodeValueToSetData>k__BackingField: 
    <m_nodeVariableNameData>k__BackingField: variableName
    <m_nodeSetterOperationTypeData>k__BackingField: 1
    <m_nodeLoveScoreAmountData>k__BackingField: 0
    <m_nodeBoolValueData>k__BackingField: 0
    <m_nodeLoveMeterData>k__BackingField: {fileID: 11400000, guid: 1185f448d7f788340855341bed53796d, type: 2}
    <m_bachelorData>k__BackingField: {fileID: 0}
    <m_isLikePreference>k__BackingField: 1
    <m_selectedPreference>k__BackingField: 
    <m_enumSetter>k__BackingField: 0
  - <m_nodeIDData>k__BackingField: 7aa60918-218b-4945-8474-718be88599f9
    <m_nodeNameData>k__BackingField: Q2L2
    <m_nodeBachelorImageData>k__BackingField: {fileID: 0}
    <m_nodeAudioLinesData>k__BackingField: {fileID: 0}
    <m_nodeTextData>k__BackingField: Dialogue text.
    <m_nodeChoicesData>k__BackingField:
    - <m_choiceTextData>k__BackingField: Next Dialogue
      <m_choiceNodeIDData>k__BackingField: cb2c4a11-f52e-4a63-b084-5d32cfa026bc
    <m_nodeGroupIDData>k__BackingField: 4351356d-fbe5-4fd6-81af-55c4e49fcefb
    <m_dialogueTypeData>k__BackingField: 3
<<<<<<< HEAD
    <m_nodePositionData>k__BackingField: {x: 1763.2, y: -186.8}
=======
    <m_nodePositionData>k__BackingField: {x: 1763.3334, y: -186.66667}
>>>>>>> 3ae8f856
    <m_nodePropertyToCheckData>k__BackingField: Love
    <m_nodeComparisonTypeData>k__BackingField: '>='
    <m_nodeComparisonValueData>k__BackingField: 0
    <m_nodeOperationTypeData>k__BackingField: '>='
    <m_nodeValueToSetData>k__BackingField: 
    <m_nodeVariableNameData>k__BackingField: variableName
    <m_nodeSetterOperationTypeData>k__BackingField: 1
    <m_nodeLoveScoreAmountData>k__BackingField: -1
    <m_nodeBoolValueData>k__BackingField: 0
    <m_nodeLoveMeterData>k__BackingField: {fileID: 11400000, guid: 1185f448d7f788340855341bed53796d, type: 2}
    <m_bachelorData>k__BackingField: {fileID: 0}
    <m_isLikePreference>k__BackingField: 1
    <m_selectedPreference>k__BackingField: 
    <m_enumSetter>k__BackingField: 0
  - <m_nodeIDData>k__BackingField: 871675c0-fa3f-4cbc-b060-facb442197ba
    <m_nodeNameData>k__BackingField: Q2A3
    <m_nodeBachelorImageData>k__BackingField: {fileID: 21300000, guid: 0e52f8f5bd2a8aa4eae89e6137cf3d06, type: 3}
    <m_nodeAudioLinesData>k__BackingField: {fileID: 8300000, guid: c80157338e34d264584dcef3692a699c, type: 3}
    <m_nodeTextData>k__BackingField: I can't believe you're even SUGGESTING that,
      that's disgusting, like you.
    <m_nodeChoicesData>k__BackingField:
    - <m_choiceTextData>k__BackingField: Next Dialogue
      <m_choiceNodeIDData>k__BackingField: 8c885c82-645a-40b1-af24-609e149631a8
    <m_nodeGroupIDData>k__BackingField: 4351356d-fbe5-4fd6-81af-55c4e49fcefb
    <m_dialogueTypeData>k__BackingField: 0
<<<<<<< HEAD
    <m_nodePositionData>k__BackingField: {x: 2173.2, y: -6}
=======
    <m_nodePositionData>k__BackingField: {x: 2173.3333, y: -6}
>>>>>>> 3ae8f856
    <m_nodePropertyToCheckData>k__BackingField: Love
    <m_nodeComparisonTypeData>k__BackingField: '>='
    <m_nodeComparisonValueData>k__BackingField: 0
    <m_nodeOperationTypeData>k__BackingField: '>='
    <m_nodeValueToSetData>k__BackingField: 
    <m_nodeVariableNameData>k__BackingField: 
    <m_nodeSetterOperationTypeData>k__BackingField: 0
    <m_nodeLoveScoreAmountData>k__BackingField: 0
    <m_nodeBoolValueData>k__BackingField: 0
    <m_nodeLoveMeterData>k__BackingField: {fileID: 0}
    <m_bachelorData>k__BackingField: {fileID: 0}
    <m_isLikePreference>k__BackingField: 0
    <m_selectedPreference>k__BackingField: 
    <m_enumSetter>k__BackingField: 0
  - <m_nodeIDData>k__BackingField: 0a5d22fb-bfba-424c-973c-2c2cf63a3be0
    <m_nodeNameData>k__BackingField: Q2L4
    <m_nodeBachelorImageData>k__BackingField: {fileID: 0}
    <m_nodeAudioLinesData>k__BackingField: {fileID: 0}
    <m_nodeTextData>k__BackingField: Dialogue text.
    <m_nodeChoicesData>k__BackingField:
    - <m_choiceTextData>k__BackingField: Next Dialogue
      <m_choiceNodeIDData>k__BackingField: 42e71cc7-314c-44c2-a2e0-ed2229875a3e
    <m_nodeGroupIDData>k__BackingField: 4351356d-fbe5-4fd6-81af-55c4e49fcefb
    <m_dialogueTypeData>k__BackingField: 3
<<<<<<< HEAD
    <m_nodePositionData>k__BackingField: {x: 1767.2, y: 169.2}
=======
    <m_nodePositionData>k__BackingField: {x: 1767.3334, y: 169.33333}
>>>>>>> 3ae8f856
    <m_nodePropertyToCheckData>k__BackingField: Love
    <m_nodeComparisonTypeData>k__BackingField: '>='
    <m_nodeComparisonValueData>k__BackingField: 0
    <m_nodeOperationTypeData>k__BackingField: '>='
    <m_nodeValueToSetData>k__BackingField: 
    <m_nodeVariableNameData>k__BackingField: variableName
    <m_nodeSetterOperationTypeData>k__BackingField: 1
    <m_nodeLoveScoreAmountData>k__BackingField: 1
    <m_nodeBoolValueData>k__BackingField: 0
    <m_nodeLoveMeterData>k__BackingField: {fileID: 11400000, guid: 1185f448d7f788340855341bed53796d, type: 2}
    <m_bachelorData>k__BackingField: {fileID: 0}
    <m_isLikePreference>k__BackingField: 1
    <m_selectedPreference>k__BackingField: 
    <m_enumSetter>k__BackingField: 0
  - <m_nodeIDData>k__BackingField: 42e71cc7-314c-44c2-a2e0-ed2229875a3e
    <m_nodeNameData>k__BackingField: Q2A4
    <m_nodeBachelorImageData>k__BackingField: {fileID: 21300000, guid: 6b65e191be718f247b15d5ed707111df, type: 3}
    <m_nodeAudioLinesData>k__BackingField: {fileID: 8300000, guid: d97e1348119283f4db5c8cb86225f9da, type: 3}
    <m_nodeTextData>k__BackingField: Such a hero! Doing as you're supposed to.
    <m_nodeChoicesData>k__BackingField:
    - <m_choiceTextData>k__BackingField: Next Dialogue
      <m_choiceNodeIDData>k__BackingField: 8c885c82-645a-40b1-af24-609e149631a8
    <m_nodeGroupIDData>k__BackingField: 4351356d-fbe5-4fd6-81af-55c4e49fcefb
    <m_dialogueTypeData>k__BackingField: 0
<<<<<<< HEAD
    <m_nodePositionData>k__BackingField: {x: 2175.2, y: 170}
=======
    <m_nodePositionData>k__BackingField: {x: 2175.3333, y: 170}
>>>>>>> 3ae8f856
    <m_nodePropertyToCheckData>k__BackingField: Love
    <m_nodeComparisonTypeData>k__BackingField: '>='
    <m_nodeComparisonValueData>k__BackingField: 0
    <m_nodeOperationTypeData>k__BackingField: '>='
    <m_nodeValueToSetData>k__BackingField: 
    <m_nodeVariableNameData>k__BackingField: 
    <m_nodeSetterOperationTypeData>k__BackingField: 0
    <m_nodeLoveScoreAmountData>k__BackingField: 0
    <m_nodeBoolValueData>k__BackingField: 0
    <m_nodeLoveMeterData>k__BackingField: {fileID: 0}
    <m_bachelorData>k__BackingField: {fileID: 0}
    <m_isLikePreference>k__BackingField: 0
    <m_selectedPreference>k__BackingField: 
    <m_enumSetter>k__BackingField: 0
  - <m_nodeIDData>k__BackingField: a25c8f4e-8af6-4ae8-b408-64e8d703be46
    <m_nodeNameData>k__BackingField: Q2L3
    <m_nodeBachelorImageData>k__BackingField: {fileID: 0}
    <m_nodeAudioLinesData>k__BackingField: {fileID: 0}
    <m_nodeTextData>k__BackingField: Dialogue text.
    <m_nodeChoicesData>k__BackingField:
    - <m_choiceTextData>k__BackingField: Next Dialogue
      <m_choiceNodeIDData>k__BackingField: 871675c0-fa3f-4cbc-b060-facb442197ba
    <m_nodeGroupIDData>k__BackingField: 4351356d-fbe5-4fd6-81af-55c4e49fcefb
    <m_dialogueTypeData>k__BackingField: 3
<<<<<<< HEAD
    <m_nodePositionData>k__BackingField: {x: 1762, y: -2.7999992}
=======
    <m_nodePositionData>k__BackingField: {x: 1762, y: -2.666666}
>>>>>>> 3ae8f856
    <m_nodePropertyToCheckData>k__BackingField: Love
    <m_nodeComparisonTypeData>k__BackingField: '>='
    <m_nodeComparisonValueData>k__BackingField: 0
    <m_nodeOperationTypeData>k__BackingField: '>='
    <m_nodeValueToSetData>k__BackingField: 
    <m_nodeVariableNameData>k__BackingField: variableName
    <m_nodeSetterOperationTypeData>k__BackingField: 1
    <m_nodeLoveScoreAmountData>k__BackingField: -1
    <m_nodeBoolValueData>k__BackingField: 0
    <m_nodeLoveMeterData>k__BackingField: {fileID: 11400000, guid: 1185f448d7f788340855341bed53796d, type: 2}
    <m_bachelorData>k__BackingField: {fileID: 0}
    <m_isLikePreference>k__BackingField: 1
    <m_selectedPreference>k__BackingField: 
    <m_enumSetter>k__BackingField: 0
  - <m_nodeIDData>k__BackingField: e20fe0e1-b7f1-4178-86a2-4af773d27a8a
    <m_nodeNameData>k__BackingField: Q2A1
    <m_nodeBachelorImageData>k__BackingField: {fileID: 21300000, guid: 84a876f81e079bf40beb58c595c98cf5, type: 3}
    <m_nodeAudioLinesData>k__BackingField: {fileID: 8300000, guid: 5e9de1dcdf42f9940a5c9880d11b7fe5, type: 3}
    <m_nodeTextData>k__BackingField: "Oh my gosh, could you imagine I slipped?? \nWhat
      if I'd broken a heel, or damage my Channel dress?? \nThe HORROR."
    <m_nodeChoicesData>k__BackingField:
    - <m_choiceTextData>k__BackingField: Next Dialogue
      <m_choiceNodeIDData>k__BackingField: 8c885c82-645a-40b1-af24-609e149631a8
    <m_nodeGroupIDData>k__BackingField: 4351356d-fbe5-4fd6-81af-55c4e49fcefb
    <m_dialogueTypeData>k__BackingField: 0
<<<<<<< HEAD
    <m_nodePositionData>k__BackingField: {x: 2167.2, y: -394.8}
    <m_nodePropertyToCheckData>k__BackingField: Love
    <m_nodeComparisonTypeData>k__BackingField: '>='
    <m_nodeComparisonValueData>k__BackingField: 0
    <m_nodeOperationTypeData>k__BackingField: '>='
    <m_nodeValueToSetData>k__BackingField: 
    <m_nodeVariableNameData>k__BackingField: 
    <m_nodeSetterOperationTypeData>k__BackingField: 0
    <m_nodeLoveScoreAmountData>k__BackingField: 0
    <m_nodeBoolValueData>k__BackingField: 0
    <m_nodeLoveMeterData>k__BackingField: {fileID: 0}
    <m_bachelorData>k__BackingField: {fileID: 0}
    <m_isLikePreference>k__BackingField: 0
    <m_selectedPreference>k__BackingField: 
    <m_enumSetter>k__BackingField: 0
  - <m_nodeIDData>k__BackingField: cb2c4a11-f52e-4a63-b084-5d32cfa026bc
    <m_nodeNameData>k__BackingField: Q2A2
    <m_nodeBachelorImageData>k__BackingField: {fileID: 21300000, guid: 0e52f8f5bd2a8aa4eae89e6137cf3d06, type: 3}
    <m_nodeAudioLinesData>k__BackingField: {fileID: 0}
    <m_nodeTextData>k__BackingField: "How DARE you. My clothes are ruined! \nOh my
      gosh, my skin is going to BRUISE."
    <m_nodeChoicesData>k__BackingField:
    - <m_choiceTextData>k__BackingField: Next Dialogue
      <m_choiceNodeIDData>k__BackingField: 319ce4f8-42d4-436b-8dbf-58c4a43201fe
    <m_nodeGroupIDData>k__BackingField: 4351356d-fbe5-4fd6-81af-55c4e49fcefb
    <m_dialogueTypeData>k__BackingField: 0
    <m_nodePositionData>k__BackingField: {x: 2170, y: -184.8}
    <m_nodePropertyToCheckData>k__BackingField: Love
    <m_nodeComparisonTypeData>k__BackingField: '>='
    <m_nodeComparisonValueData>k__BackingField: 0
    <m_nodeOperationTypeData>k__BackingField: '>='
    <m_nodeValueToSetData>k__BackingField: 
    <m_nodeVariableNameData>k__BackingField: 
    <m_nodeSetterOperationTypeData>k__BackingField: 0
    <m_nodeLoveScoreAmountData>k__BackingField: 0
    <m_nodeBoolValueData>k__BackingField: 0
    <m_nodeLoveMeterData>k__BackingField: {fileID: 0}
    <m_bachelorData>k__BackingField: {fileID: 0}
    <m_isLikePreference>k__BackingField: 0
    <m_selectedPreference>k__BackingField: 
    <m_enumSetter>k__BackingField: 0
  - <m_nodeIDData>k__BackingField: 319ce4f8-42d4-436b-8dbf-58c4a43201fe
    <m_nodeNameData>k__BackingField: InstantEnding1
    <m_nodeBachelorImageData>k__BackingField: {fileID: 0}
    <m_nodeAudioLinesData>k__BackingField: {fileID: 0}
    <m_nodeTextData>k__BackingField: ' '
    <m_nodeChoicesData>k__BackingField:
    - <m_choiceTextData>k__BackingField: Next Dialogue
      <m_choiceNodeIDData>k__BackingField: 
    <m_nodeGroupIDData>k__BackingField: 4351356d-fbe5-4fd6-81af-55c4e49fcefb
    <m_dialogueTypeData>k__BackingField: 0
    <m_nodePositionData>k__BackingField: {x: 2480, y: -184.8}
=======
    <m_nodePositionData>k__BackingField: {x: 2167.3333, y: -394.66666}
>>>>>>> 3ae8f856
    <m_nodePropertyToCheckData>k__BackingField: Love
    <m_nodeComparisonTypeData>k__BackingField: '>='
    <m_nodeComparisonValueData>k__BackingField: 0
    <m_nodeOperationTypeData>k__BackingField: '>='
    <m_nodeValueToSetData>k__BackingField: 
    <m_nodeVariableNameData>k__BackingField: 
    <m_nodeSetterOperationTypeData>k__BackingField: 0
    <m_nodeLoveScoreAmountData>k__BackingField: 0
    <m_nodeBoolValueData>k__BackingField: 0
    <m_nodeLoveMeterData>k__BackingField: {fileID: 0}
    <m_bachelorData>k__BackingField: {fileID: 0}
    <m_isLikePreference>k__BackingField: 0
    <m_selectedPreference>k__BackingField: 
    <m_enumSetter>k__BackingField: 0
  - <m_nodeIDData>k__BackingField: 8c885c82-645a-40b1-af24-609e149631a8
    <m_nodeNameData>k__BackingField: Q3
    <m_nodeBachelorImageData>k__BackingField: {fileID: 21300000, guid: 84a876f81e079bf40beb58c595c98cf5, type: 3}
    <m_nodeAudioLinesData>k__BackingField: {fileID: 8300000, guid: ad1a34a5326753a46b31a0409a98fc0c, type: 3}
    <m_nodeTextData>k__BackingField: If you were one of these creatures, which one
      would you be?
    <m_nodeChoicesData>k__BackingField:
    - <m_choiceTextData>k__BackingField: I don't know, but I know you'd be a manta
        ray majestical and flowy.
      <m_choiceNodeIDData>k__BackingField: 70c6d4bd-8688-4b37-bb31-fe5700542673
    - <m_choiceTextData>k__BackingField: I'd be a Shark whale, handsome and noticeable.
      <m_choiceNodeIDData>k__BackingField: 51649e5e-8188-47f0-8e61-1415dd790ca7
    - <m_choiceTextData>k__BackingField: A lionfish, dangerous and hard to find.
      <m_choiceNodeIDData>k__BackingField: 2a13dfa7-fff2-4aef-9791-2defbf4359a4
    - <m_choiceTextData>k__BackingField: The orange looking fish in the back.
      <m_choiceNodeIDData>k__BackingField: 3ff2f7e6-5322-4cd4-b959-24c02542790b
    <m_nodeGroupIDData>k__BackingField: 4351356d-fbe5-4fd6-81af-55c4e49fcefb
    <m_dialogueTypeData>k__BackingField: 1
    <m_nodePositionData>k__BackingField: {x: 2986, y: -108}
    <m_nodePropertyToCheckData>k__BackingField: Love
    <m_nodeComparisonTypeData>k__BackingField: '>='
    <m_nodeComparisonValueData>k__BackingField: 0
    <m_nodeOperationTypeData>k__BackingField: '>='
    <m_nodeValueToSetData>k__BackingField: 
    <m_nodeVariableNameData>k__BackingField: 
    <m_nodeSetterOperationTypeData>k__BackingField: 0
    <m_nodeLoveScoreAmountData>k__BackingField: 0
    <m_nodeBoolValueData>k__BackingField: 0
    <m_nodeLoveMeterData>k__BackingField: {fileID: 0}
    <m_bachelorData>k__BackingField: {fileID: 0}
    <m_isLikePreference>k__BackingField: 0
    <m_selectedPreference>k__BackingField: 
    <m_enumSetter>k__BackingField: 0
  - <m_nodeIDData>k__BackingField: 51649e5e-8188-47f0-8e61-1415dd790ca7
    <m_nodeNameData>k__BackingField: Q3L2
    <m_nodeBachelorImageData>k__BackingField: {fileID: 0}
    <m_nodeAudioLinesData>k__BackingField: {fileID: 0}
    <m_nodeTextData>k__BackingField: Dialogue text.
    <m_nodeChoicesData>k__BackingField:
    - <m_choiceTextData>k__BackingField: Next Dialogue
      <m_choiceNodeIDData>k__BackingField: ab00efa0-ba17-4246-9855-f194af61d3a5
    <m_nodeGroupIDData>k__BackingField: 4351356d-fbe5-4fd6-81af-55c4e49fcefb
    <m_dialogueTypeData>k__BackingField: 3
<<<<<<< HEAD
    <m_nodePositionData>k__BackingField: {x: 3625.2, y: -170}
=======
    <m_nodePositionData>k__BackingField: {x: 3625.3333, y: -170}
>>>>>>> 3ae8f856
    <m_nodePropertyToCheckData>k__BackingField: Love
    <m_nodeComparisonTypeData>k__BackingField: '>='
    <m_nodeComparisonValueData>k__BackingField: 0
    <m_nodeOperationTypeData>k__BackingField: '>='
    <m_nodeValueToSetData>k__BackingField: 
    <m_nodeVariableNameData>k__BackingField: variableName
    <m_nodeSetterOperationTypeData>k__BackingField: 1
    <m_nodeLoveScoreAmountData>k__BackingField: 1
    <m_nodeBoolValueData>k__BackingField: 0
    <m_nodeLoveMeterData>k__BackingField: {fileID: 11400000, guid: 1185f448d7f788340855341bed53796d, type: 2}
    <m_bachelorData>k__BackingField: {fileID: 0}
    <m_isLikePreference>k__BackingField: 1
    <m_selectedPreference>k__BackingField: 
    <m_enumSetter>k__BackingField: 0
  - <m_nodeIDData>k__BackingField: 3ff2f7e6-5322-4cd4-b959-24c02542790b
    <m_nodeNameData>k__BackingField: Q3L4
    <m_nodeBachelorImageData>k__BackingField: {fileID: 0}
    <m_nodeAudioLinesData>k__BackingField: {fileID: 0}
    <m_nodeTextData>k__BackingField: Dialogue text.
    <m_nodeChoicesData>k__BackingField:
    - <m_choiceTextData>k__BackingField: Next Dialogue
      <m_choiceNodeIDData>k__BackingField: 83a743c5-a3a7-4b8a-b3cd-72e25a8b060d
    <m_nodeGroupIDData>k__BackingField: 4351356d-fbe5-4fd6-81af-55c4e49fcefb
    <m_dialogueTypeData>k__BackingField: 3
<<<<<<< HEAD
    <m_nodePositionData>k__BackingField: {x: 3629.2, y: 191.2}
=======
    <m_nodePositionData>k__BackingField: {x: 3629.3333, y: 191.33333}
>>>>>>> 3ae8f856
    <m_nodePropertyToCheckData>k__BackingField: Love
    <m_nodeComparisonTypeData>k__BackingField: '>='
    <m_nodeComparisonValueData>k__BackingField: 0
    <m_nodeOperationTypeData>k__BackingField: '>='
    <m_nodeValueToSetData>k__BackingField: 
    <m_nodeVariableNameData>k__BackingField: variableName
    <m_nodeSetterOperationTypeData>k__BackingField: 1
    <m_nodeLoveScoreAmountData>k__BackingField: -1
    <m_nodeBoolValueData>k__BackingField: 0
    <m_nodeLoveMeterData>k__BackingField: {fileID: 11400000, guid: 1185f448d7f788340855341bed53796d, type: 2}
    <m_bachelorData>k__BackingField: {fileID: 0}
    <m_isLikePreference>k__BackingField: 1
    <m_selectedPreference>k__BackingField: 
    <m_enumSetter>k__BackingField: 0
  - <m_nodeIDData>k__BackingField: 2a13dfa7-fff2-4aef-9791-2defbf4359a4
    <m_nodeNameData>k__BackingField: Q3L3
    <m_nodeBachelorImageData>k__BackingField: {fileID: 0}
    <m_nodeAudioLinesData>k__BackingField: {fileID: 0}
    <m_nodeTextData>k__BackingField: Dialogue text.
    <m_nodeChoicesData>k__BackingField:
    - <m_choiceTextData>k__BackingField: Next Dialogue
      <m_choiceNodeIDData>k__BackingField: 8c1f36f4-5e62-4579-ab12-bedd20dcb852
    <m_nodeGroupIDData>k__BackingField: 4351356d-fbe5-4fd6-81af-55c4e49fcefb
    <m_dialogueTypeData>k__BackingField: 3
<<<<<<< HEAD
    <m_nodePositionData>k__BackingField: {x: 3627.2, y: 10}
=======
    <m_nodePositionData>k__BackingField: {x: 3627.3333, y: 10}
>>>>>>> 3ae8f856
    <m_nodePropertyToCheckData>k__BackingField: Love
    <m_nodeComparisonTypeData>k__BackingField: '>='
    <m_nodeComparisonValueData>k__BackingField: 0
    <m_nodeOperationTypeData>k__BackingField: '>='
    <m_nodeValueToSetData>k__BackingField: 
    <m_nodeVariableNameData>k__BackingField: variableName
    <m_nodeSetterOperationTypeData>k__BackingField: 1
    <m_nodeLoveScoreAmountData>k__BackingField: -1
    <m_nodeBoolValueData>k__BackingField: 0
    <m_nodeLoveMeterData>k__BackingField: {fileID: 11400000, guid: 1185f448d7f788340855341bed53796d, type: 2}
    <m_bachelorData>k__BackingField: {fileID: 0}
    <m_isLikePreference>k__BackingField: 1
    <m_selectedPreference>k__BackingField: 
    <m_enumSetter>k__BackingField: 0
  - <m_nodeIDData>k__BackingField: ee69a637-85e8-401a-bbe0-b5a1e4823588
    <m_nodeNameData>k__BackingField: Q3A1
    <m_nodeBachelorImageData>k__BackingField: {fileID: 21300000, guid: 84a876f81e079bf40beb58c595c98cf5, type: 3}
    <m_nodeAudioLinesData>k__BackingField: {fileID: 8300000, guid: 770b8f2c71c27274b96afcefb9c945cf, type: 3}
    <m_nodeTextData>k__BackingField: Oh flexy huh?
    <m_nodeChoicesData>k__BackingField:
    - <m_choiceTextData>k__BackingField: Next Dialogue
      <m_choiceNodeIDData>k__BackingField: 930191b6-5e58-46d0-ab2e-4b67053212b2
    <m_nodeGroupIDData>k__BackingField: 4351356d-fbe5-4fd6-81af-55c4e49fcefb
    <m_dialogueTypeData>k__BackingField: 0
<<<<<<< HEAD
    <m_nodePositionData>k__BackingField: {x: 3998, y: -354.8}
=======
    <m_nodePositionData>k__BackingField: {x: 3998, y: -354.66666}
>>>>>>> 3ae8f856
    <m_nodePropertyToCheckData>k__BackingField: Love
    <m_nodeComparisonTypeData>k__BackingField: '>='
    <m_nodeComparisonValueData>k__BackingField: 0
    <m_nodeOperationTypeData>k__BackingField: '>='
    <m_nodeValueToSetData>k__BackingField: 
    <m_nodeVariableNameData>k__BackingField: 
    <m_nodeSetterOperationTypeData>k__BackingField: 0
    <m_nodeLoveScoreAmountData>k__BackingField: 0
    <m_nodeBoolValueData>k__BackingField: 0
    <m_nodeLoveMeterData>k__BackingField: {fileID: 0}
    <m_bachelorData>k__BackingField: {fileID: 0}
    <m_isLikePreference>k__BackingField: 0
    <m_selectedPreference>k__BackingField: 
    <m_enumSetter>k__BackingField: 0
  - <m_nodeIDData>k__BackingField: ab00efa0-ba17-4246-9855-f194af61d3a5
    <m_nodeNameData>k__BackingField: Q3A2
    <m_nodeBachelorImageData>k__BackingField: {fileID: 21300000, guid: 6b65e191be718f247b15d5ed707111df, type: 3}
    <m_nodeAudioLinesData>k__BackingField: {fileID: 8300000, guid: 1e53fca94dab44b45bf6530a5f8676d2, type: 3}
    <m_nodeTextData>k__BackingField: I like my partners to be a real looker, makes
      me look good next to them.
    <m_nodeChoicesData>k__BackingField:
    - <m_choiceTextData>k__BackingField: Next Dialogue
      <m_choiceNodeIDData>k__BackingField: 930191b6-5e58-46d0-ab2e-4b67053212b2
    <m_nodeGroupIDData>k__BackingField: 4351356d-fbe5-4fd6-81af-55c4e49fcefb
    <m_dialogueTypeData>k__BackingField: 0
<<<<<<< HEAD
    <m_nodePositionData>k__BackingField: {x: 4003.2, y: -170}
=======
    <m_nodePositionData>k__BackingField: {x: 4003.3333, y: -170}
>>>>>>> 3ae8f856
    <m_nodePropertyToCheckData>k__BackingField: Love
    <m_nodeComparisonTypeData>k__BackingField: '>='
    <m_nodeComparisonValueData>k__BackingField: 0
    <m_nodeOperationTypeData>k__BackingField: '>='
    <m_nodeValueToSetData>k__BackingField: 
    <m_nodeVariableNameData>k__BackingField: 
    <m_nodeSetterOperationTypeData>k__BackingField: 0
    <m_nodeLoveScoreAmountData>k__BackingField: 0
    <m_nodeBoolValueData>k__BackingField: 0
    <m_nodeLoveMeterData>k__BackingField: {fileID: 0}
    <m_bachelorData>k__BackingField: {fileID: 0}
    <m_isLikePreference>k__BackingField: 0
    <m_selectedPreference>k__BackingField: 
    <m_enumSetter>k__BackingField: 0
  - <m_nodeIDData>k__BackingField: 83a743c5-a3a7-4b8a-b3cd-72e25a8b060d
    <m_nodeNameData>k__BackingField: Q3A4
    <m_nodeBachelorImageData>k__BackingField: {fileID: 21300000, guid: 0e52f8f5bd2a8aa4eae89e6137cf3d06, type: 3}
    <m_nodeAudioLinesData>k__BackingField: {fileID: 8300000, guid: 35e36538549984d4f91ecc556d44fa4f, type: 3}
    <m_nodeTextData>k__BackingField: Wow could you be more bothered to participate?
    <m_nodeChoicesData>k__BackingField:
    - <m_choiceTextData>k__BackingField: Next Dialogue
      <m_choiceNodeIDData>k__BackingField: 930191b6-5e58-46d0-ab2e-4b67053212b2
    <m_nodeGroupIDData>k__BackingField: 4351356d-fbe5-4fd6-81af-55c4e49fcefb
    <m_dialogueTypeData>k__BackingField: 0
<<<<<<< HEAD
    <m_nodePositionData>k__BackingField: {x: 4009.2, y: 194}
=======
    <m_nodePositionData>k__BackingField: {x: 4009.3333, y: 194}
>>>>>>> 3ae8f856
    <m_nodePropertyToCheckData>k__BackingField: Love
    <m_nodeComparisonTypeData>k__BackingField: '>='
    <m_nodeComparisonValueData>k__BackingField: 0
    <m_nodeOperationTypeData>k__BackingField: '>='
    <m_nodeValueToSetData>k__BackingField: 
    <m_nodeVariableNameData>k__BackingField: 
    <m_nodeSetterOperationTypeData>k__BackingField: 0
    <m_nodeLoveScoreAmountData>k__BackingField: 0
    <m_nodeBoolValueData>k__BackingField: 0
    <m_nodeLoveMeterData>k__BackingField: {fileID: 0}
    <m_bachelorData>k__BackingField: {fileID: 0}
    <m_isLikePreference>k__BackingField: 0
    <m_selectedPreference>k__BackingField: 
    <m_enumSetter>k__BackingField: 0
  - <m_nodeIDData>k__BackingField: 70c6d4bd-8688-4b37-bb31-fe5700542673
    <m_nodeNameData>k__BackingField: Q3L1
    <m_nodeBachelorImageData>k__BackingField: {fileID: 0}
    <m_nodeAudioLinesData>k__BackingField: {fileID: 0}
    <m_nodeTextData>k__BackingField: Dialogue text.
    <m_nodeChoicesData>k__BackingField:
    - <m_choiceTextData>k__BackingField: Next Dialogue
      <m_choiceNodeIDData>k__BackingField: ee69a637-85e8-401a-bbe0-b5a1e4823588
    <m_nodeGroupIDData>k__BackingField: 4351356d-fbe5-4fd6-81af-55c4e49fcefb
    <m_dialogueTypeData>k__BackingField: 3
<<<<<<< HEAD
    <m_nodePositionData>k__BackingField: {x: 3623.2, y: -350.8}
=======
    <m_nodePositionData>k__BackingField: {x: 3623.3333, y: -350.66666}
>>>>>>> 3ae8f856
    <m_nodePropertyToCheckData>k__BackingField: Love
    <m_nodeComparisonTypeData>k__BackingField: '>='
    <m_nodeComparisonValueData>k__BackingField: 0
    <m_nodeOperationTypeData>k__BackingField: '>='
    <m_nodeValueToSetData>k__BackingField: 
    <m_nodeVariableNameData>k__BackingField: variableName
    <m_nodeSetterOperationTypeData>k__BackingField: 1
    <m_nodeLoveScoreAmountData>k__BackingField: 0
    <m_nodeBoolValueData>k__BackingField: 0
    <m_nodeLoveMeterData>k__BackingField: {fileID: 11400000, guid: 1185f448d7f788340855341bed53796d, type: 2}
    <m_bachelorData>k__BackingField: {fileID: 0}
    <m_isLikePreference>k__BackingField: 1
    <m_selectedPreference>k__BackingField: 
    <m_enumSetter>k__BackingField: 0
  - <m_nodeIDData>k__BackingField: 930191b6-5e58-46d0-ab2e-4b67053212b2
    <m_nodeNameData>k__BackingField: Q41
    <m_nodeBachelorImageData>k__BackingField: {fileID: 21300000, guid: 84a876f81e079bf40beb58c595c98cf5, type: 3}
    <m_nodeAudioLinesData>k__BackingField: {fileID: 8300000, guid: a9b163b0ab4b7114796c397b65a021ed, type: 3}
    <m_nodeTextData>k__BackingField: 'So where will you take me next time? '
    <m_nodeChoicesData>k__BackingField:
    - <m_choiceTextData>k__BackingField: Next Dialogue
      <m_choiceNodeIDData>k__BackingField: e505fe3c-4b94-44a9-9594-8a766387beee
    <m_nodeGroupIDData>k__BackingField: 4351356d-fbe5-4fd6-81af-55c4e49fcefb
    <m_dialogueTypeData>k__BackingField: 0
<<<<<<< HEAD
    <m_nodePositionData>k__BackingField: {x: 4535.2, y: -144}
=======
    <m_nodePositionData>k__BackingField: {x: 4535.3335, y: -144}
>>>>>>> 3ae8f856
    <m_nodePropertyToCheckData>k__BackingField: Love
    <m_nodeComparisonTypeData>k__BackingField: '>='
    <m_nodeComparisonValueData>k__BackingField: 0
    <m_nodeOperationTypeData>k__BackingField: '>='
    <m_nodeValueToSetData>k__BackingField: 
    <m_nodeVariableNameData>k__BackingField: 
    <m_nodeSetterOperationTypeData>k__BackingField: 0
    <m_nodeLoveScoreAmountData>k__BackingField: 0
    <m_nodeBoolValueData>k__BackingField: 0
    <m_nodeLoveMeterData>k__BackingField: {fileID: 0}
    <m_bachelorData>k__BackingField: {fileID: 0}
    <m_isLikePreference>k__BackingField: 0
    <m_selectedPreference>k__BackingField: 
    <m_enumSetter>k__BackingField: 0
  - <m_nodeIDData>k__BackingField: e505fe3c-4b94-44a9-9594-8a766387beee
    <m_nodeNameData>k__BackingField: Q4
    <m_nodeBachelorImageData>k__BackingField: {fileID: 21300000, guid: 84a876f81e079bf40beb58c595c98cf5, type: 3}
    <m_nodeAudioLinesData>k__BackingField: {fileID: 8300000, guid: 89ae481208787bb4ba88aeeb150784cc, type: 3}
    <m_nodeTextData>k__BackingField: "You better find something more mind-blowing
      if you want to keep me.\r"
    <m_nodeChoicesData>k__BackingField:
    - <m_choiceTextData>k__BackingField: Bolt of you to assume there will be a next
        time.
      <m_choiceNodeIDData>k__BackingField: 39c1cee0-829d-4905-8eab-70292bd5883c
    - <m_choiceTextData>k__BackingField: I don't know yet, how about we decide over
        a glass of wine?
      <m_choiceNodeIDData>k__BackingField: 5149d9ee-d7d5-432d-8abf-0c1fb5234f0e
    - <m_choiceTextData>k__BackingField: I was thinking we could just go here again...
      <m_choiceNodeIDData>k__BackingField: dc3510db-c90c-4be8-986f-f17a56953bc9
    - <m_choiceTextData>k__BackingField: Whatever you want I'll do for you.
      <m_choiceNodeIDData>k__BackingField: 2ec07466-191f-43df-a7c8-2900549c7b12
    <m_nodeGroupIDData>k__BackingField: 4351356d-fbe5-4fd6-81af-55c4e49fcefb
    <m_dialogueTypeData>k__BackingField: 1
    <m_nodePositionData>k__BackingField: {x: 4832, y: -170}
    <m_nodePropertyToCheckData>k__BackingField: Love
    <m_nodeComparisonTypeData>k__BackingField: '>='
    <m_nodeComparisonValueData>k__BackingField: 0
    <m_nodeOperationTypeData>k__BackingField: '>='
    <m_nodeValueToSetData>k__BackingField: 
    <m_nodeVariableNameData>k__BackingField: 
    <m_nodeSetterOperationTypeData>k__BackingField: 0
    <m_nodeLoveScoreAmountData>k__BackingField: 0
    <m_nodeBoolValueData>k__BackingField: 0
    <m_nodeLoveMeterData>k__BackingField: {fileID: 0}
    <m_bachelorData>k__BackingField: {fileID: 0}
    <m_isLikePreference>k__BackingField: 0
    <m_selectedPreference>k__BackingField: 
    <m_enumSetter>k__BackingField: 0
  - <m_nodeIDData>k__BackingField: 5149d9ee-d7d5-432d-8abf-0c1fb5234f0e
    <m_nodeNameData>k__BackingField: Q4L2
    <m_nodeBachelorImageData>k__BackingField: {fileID: 0}
    <m_nodeAudioLinesData>k__BackingField: {fileID: 0}
    <m_nodeTextData>k__BackingField: Dialogue text.
    <m_nodeChoicesData>k__BackingField:
    - <m_choiceTextData>k__BackingField: Next Dialogue
      <m_choiceNodeIDData>k__BackingField: d9df05c9-ba3d-467e-9bd3-c7c914c99c6c
    <m_nodeGroupIDData>k__BackingField: 4351356d-fbe5-4fd6-81af-55c4e49fcefb
    <m_dialogueTypeData>k__BackingField: 3
<<<<<<< HEAD
    <m_nodePositionData>k__BackingField: {x: 5483.2, y: -146}
=======
    <m_nodePositionData>k__BackingField: {x: 5483.3335, y: -146}
>>>>>>> 3ae8f856
    <m_nodePropertyToCheckData>k__BackingField: Love
    <m_nodeComparisonTypeData>k__BackingField: '>='
    <m_nodeComparisonValueData>k__BackingField: 0
    <m_nodeOperationTypeData>k__BackingField: '>='
    <m_nodeValueToSetData>k__BackingField: 
    <m_nodeVariableNameData>k__BackingField: variableName
    <m_nodeSetterOperationTypeData>k__BackingField: 1
    <m_nodeLoveScoreAmountData>k__BackingField: 1
    <m_nodeBoolValueData>k__BackingField: 0
    <m_nodeLoveMeterData>k__BackingField: {fileID: 11400000, guid: 1185f448d7f788340855341bed53796d, type: 2}
    <m_bachelorData>k__BackingField: {fileID: 0}
    <m_isLikePreference>k__BackingField: 1
    <m_selectedPreference>k__BackingField: 
    <m_enumSetter>k__BackingField: 0
  - <m_nodeIDData>k__BackingField: 3759007f-79a1-439d-a5f9-06882519ed66
    <m_nodeNameData>k__BackingField: Q4A4
    <m_nodeBachelorImageData>k__BackingField: {fileID: 21300000, guid: 6b65e191be718f247b15d5ed707111df, type: 3}
    <m_nodeAudioLinesData>k__BackingField: {fileID: 8300000, guid: e6cc95c4fbc9d1e439a57a5152205e7d, type: 3}
    <m_nodeTextData>k__BackingField: I'm glad you know your place already.
    <m_nodeChoicesData>k__BackingField:
    - <m_choiceTextData>k__BackingField: Next Dialogue
      <m_choiceNodeIDData>k__BackingField: 
    <m_nodeGroupIDData>k__BackingField: 4351356d-fbe5-4fd6-81af-55c4e49fcefb
    <m_dialogueTypeData>k__BackingField: 0
<<<<<<< HEAD
    <m_nodePositionData>k__BackingField: {x: 5874, y: 247.20001}
=======
    <m_nodePositionData>k__BackingField: {x: 5874, y: 247.33334}
>>>>>>> 3ae8f856
    <m_nodePropertyToCheckData>k__BackingField: Love
    <m_nodeComparisonTypeData>k__BackingField: '>='
    <m_nodeComparisonValueData>k__BackingField: 0
    <m_nodeOperationTypeData>k__BackingField: '>='
    <m_nodeValueToSetData>k__BackingField: 
    <m_nodeVariableNameData>k__BackingField: 
    <m_nodeSetterOperationTypeData>k__BackingField: 0
    <m_nodeLoveScoreAmountData>k__BackingField: 0
    <m_nodeBoolValueData>k__BackingField: 0
    <m_nodeLoveMeterData>k__BackingField: {fileID: 0}
    <m_bachelorData>k__BackingField: {fileID: 0}
    <m_isLikePreference>k__BackingField: 0
    <m_selectedPreference>k__BackingField: 
    <m_enumSetter>k__BackingField: 0
  - <m_nodeIDData>k__BackingField: d9df05c9-ba3d-467e-9bd3-c7c914c99c6c
    <m_nodeNameData>k__BackingField: Q4A2
    <m_nodeBachelorImageData>k__BackingField: {fileID: 21300000, guid: 6b65e191be718f247b15d5ed707111df, type: 3}
    <m_nodeAudioLinesData>k__BackingField: {fileID: 8300000, guid: 9f4a89d8ba21bac4e88bcaa5dba59122, type: 3}
    <m_nodeTextData>k__BackingField: "Oh? such a lovely idea. \nI know a good place
      that serves such a lovely red wine."
    <m_nodeChoicesData>k__BackingField:
    - <m_choiceTextData>k__BackingField: Next Dialogue
      <m_choiceNodeIDData>k__BackingField: 
    <m_nodeGroupIDData>k__BackingField: 4351356d-fbe5-4fd6-81af-55c4e49fcefb
    <m_dialogueTypeData>k__BackingField: 0
    <m_nodePositionData>k__BackingField: {x: 5870, y: -152}
    <m_nodePropertyToCheckData>k__BackingField: Love
    <m_nodeComparisonTypeData>k__BackingField: '>='
    <m_nodeComparisonValueData>k__BackingField: 0
    <m_nodeOperationTypeData>k__BackingField: '>='
    <m_nodeValueToSetData>k__BackingField: 
    <m_nodeVariableNameData>k__BackingField: 
    <m_nodeSetterOperationTypeData>k__BackingField: 0
    <m_nodeLoveScoreAmountData>k__BackingField: 0
    <m_nodeBoolValueData>k__BackingField: 0
    <m_nodeLoveMeterData>k__BackingField: {fileID: 0}
    <m_bachelorData>k__BackingField: {fileID: 0}
    <m_isLikePreference>k__BackingField: 0
    <m_selectedPreference>k__BackingField: 
    <m_enumSetter>k__BackingField: 0
  - <m_nodeIDData>k__BackingField: e19584a1-bd84-446d-883d-587d724e4a89
    <m_nodeNameData>k__BackingField: Q4A1
    <m_nodeBachelorImageData>k__BackingField: {fileID: 21300000, guid: 0e52f8f5bd2a8aa4eae89e6137cf3d06, type: 3}
    <m_nodeAudioLinesData>k__BackingField: {fileID: 8300000, guid: 97dd7f3579949fb458d66f7dc5b5cd1d, type: 3}
    <m_nodeTextData>k__BackingField: well how about I just leave then HUH?
    <m_nodeChoicesData>k__BackingField:
    - <m_choiceTextData>k__BackingField: Next Dialogue
      <m_choiceNodeIDData>k__BackingField: 
    <m_nodeGroupIDData>k__BackingField: 4351356d-fbe5-4fd6-81af-55c4e49fcefb
    <m_dialogueTypeData>k__BackingField: 0
<<<<<<< HEAD
    <m_nodePositionData>k__BackingField: {x: 5874, y: -348.8}
=======
    <m_nodePositionData>k__BackingField: {x: 5874, y: -348.66666}
>>>>>>> 3ae8f856
    <m_nodePropertyToCheckData>k__BackingField: Love
    <m_nodeComparisonTypeData>k__BackingField: '>='
    <m_nodeComparisonValueData>k__BackingField: 0
    <m_nodeOperationTypeData>k__BackingField: '>='
    <m_nodeValueToSetData>k__BackingField: 
    <m_nodeVariableNameData>k__BackingField: 
    <m_nodeSetterOperationTypeData>k__BackingField: 0
    <m_nodeLoveScoreAmountData>k__BackingField: 0
    <m_nodeBoolValueData>k__BackingField: 0
    <m_nodeLoveMeterData>k__BackingField: {fileID: 0}
    <m_bachelorData>k__BackingField: {fileID: 0}
    <m_isLikePreference>k__BackingField: 0
    <m_selectedPreference>k__BackingField: 
    <m_enumSetter>k__BackingField: 0
  - <m_nodeIDData>k__BackingField: 39c1cee0-829d-4905-8eab-70292bd5883c
    <m_nodeNameData>k__BackingField: Q4L1
    <m_nodeBachelorImageData>k__BackingField: {fileID: 0}
    <m_nodeAudioLinesData>k__BackingField: {fileID: 0}
    <m_nodeTextData>k__BackingField: Dialogue text.
    <m_nodeChoicesData>k__BackingField:
    - <m_choiceTextData>k__BackingField: Next Dialogue
      <m_choiceNodeIDData>k__BackingField: e19584a1-bd84-446d-883d-587d724e4a89
    <m_nodeGroupIDData>k__BackingField: 4351356d-fbe5-4fd6-81af-55c4e49fcefb
    <m_dialogueTypeData>k__BackingField: 3
<<<<<<< HEAD
    <m_nodePositionData>k__BackingField: {x: 5483.2, y: -348.8}
=======
    <m_nodePositionData>k__BackingField: {x: 5483.3335, y: -348.66666}
>>>>>>> 3ae8f856
    <m_nodePropertyToCheckData>k__BackingField: Love
    <m_nodeComparisonTypeData>k__BackingField: '>='
    <m_nodeComparisonValueData>k__BackingField: 0
    <m_nodeOperationTypeData>k__BackingField: '>='
    <m_nodeValueToSetData>k__BackingField: 
    <m_nodeVariableNameData>k__BackingField: variableName
    <m_nodeSetterOperationTypeData>k__BackingField: 1
    <m_nodeLoveScoreAmountData>k__BackingField: -1
    <m_nodeBoolValueData>k__BackingField: 0
    <m_nodeLoveMeterData>k__BackingField: {fileID: 11400000, guid: 1185f448d7f788340855341bed53796d, type: 2}
    <m_bachelorData>k__BackingField: {fileID: 0}
    <m_isLikePreference>k__BackingField: 1
    <m_selectedPreference>k__BackingField: 
    <m_enumSetter>k__BackingField: 0
  - <m_nodeIDData>k__BackingField: 2ec07466-191f-43df-a7c8-2900549c7b12
    <m_nodeNameData>k__BackingField: Q4L4
    <m_nodeBachelorImageData>k__BackingField: {fileID: 0}
    <m_nodeAudioLinesData>k__BackingField: {fileID: 0}
    <m_nodeTextData>k__BackingField: Dialogue text.
    <m_nodeChoicesData>k__BackingField:
    - <m_choiceTextData>k__BackingField: Next Dialogue
      <m_choiceNodeIDData>k__BackingField: 3759007f-79a1-439d-a5f9-06882519ed66
    <m_nodeGroupIDData>k__BackingField: 4351356d-fbe5-4fd6-81af-55c4e49fcefb
    <m_dialogueTypeData>k__BackingField: 3
<<<<<<< HEAD
    <m_nodePositionData>k__BackingField: {x: 5488, y: 247.20001}
=======
    <m_nodePositionData>k__BackingField: {x: 5488, y: 247.33334}
>>>>>>> 3ae8f856
    <m_nodePropertyToCheckData>k__BackingField: Love
    <m_nodeComparisonTypeData>k__BackingField: '>='
    <m_nodeComparisonValueData>k__BackingField: 0
    <m_nodeOperationTypeData>k__BackingField: '>='
    <m_nodeValueToSetData>k__BackingField: 
    <m_nodeVariableNameData>k__BackingField: variableName
    <m_nodeSetterOperationTypeData>k__BackingField: 1
    <m_nodeLoveScoreAmountData>k__BackingField: 1
    <m_nodeBoolValueData>k__BackingField: 0
    <m_nodeLoveMeterData>k__BackingField: {fileID: 11400000, guid: 1185f448d7f788340855341bed53796d, type: 2}
    <m_bachelorData>k__BackingField: {fileID: 0}
    <m_isLikePreference>k__BackingField: 1
    <m_selectedPreference>k__BackingField: 
    <m_enumSetter>k__BackingField: 0
  - <m_nodeIDData>k__BackingField: 9c073dbf-c194-4b0e-8bdf-1518663a97eb
    <m_nodeNameData>k__BackingField: Q4A3
    <m_nodeBachelorImageData>k__BackingField: {fileID: 21300000, guid: 84a876f81e079bf40beb58c595c98cf5, type: 3}
    <m_nodeAudioLinesData>k__BackingField: {fileID: 8300000, guid: 6b74664df6636be49a34e09ca642919f, type: 3}
    <m_nodeTextData>k__BackingField: "I mean... it's a pretty place, but I expect
      more. \nDon't be so bland and flavorless.\r"
    <m_nodeChoicesData>k__BackingField:
    - <m_choiceTextData>k__BackingField: Next Dialogue
      <m_choiceNodeIDData>k__BackingField: 
    <m_nodeGroupIDData>k__BackingField: 4351356d-fbe5-4fd6-81af-55c4e49fcefb
    <m_dialogueTypeData>k__BackingField: 0
<<<<<<< HEAD
    <m_nodePositionData>k__BackingField: {x: 5870, y: 49.199997}
=======
    <m_nodePositionData>k__BackingField: {x: 5870, y: 49.333336}
>>>>>>> 3ae8f856
    <m_nodePropertyToCheckData>k__BackingField: Love
    <m_nodeComparisonTypeData>k__BackingField: '>='
    <m_nodeComparisonValueData>k__BackingField: 0
    <m_nodeOperationTypeData>k__BackingField: '>='
    <m_nodeValueToSetData>k__BackingField: 
    <m_nodeVariableNameData>k__BackingField: 
    <m_nodeSetterOperationTypeData>k__BackingField: 0
    <m_nodeLoveScoreAmountData>k__BackingField: 0
    <m_nodeBoolValueData>k__BackingField: 0
    <m_nodeLoveMeterData>k__BackingField: {fileID: 0}
    <m_bachelorData>k__BackingField: {fileID: 0}
    <m_isLikePreference>k__BackingField: 0
    <m_selectedPreference>k__BackingField: 
    <m_enumSetter>k__BackingField: 0
  - <m_nodeIDData>k__BackingField: dc3510db-c90c-4be8-986f-f17a56953bc9
    <m_nodeNameData>k__BackingField: Q4L3
    <m_nodeBachelorImageData>k__BackingField: {fileID: 0}
    <m_nodeAudioLinesData>k__BackingField: {fileID: 0}
    <m_nodeTextData>k__BackingField: Dialogue text.
    <m_nodeChoicesData>k__BackingField:
    - <m_choiceTextData>k__BackingField: Next Dialogue
      <m_choiceNodeIDData>k__BackingField: 9c073dbf-c194-4b0e-8bdf-1518663a97eb
    <m_nodeGroupIDData>k__BackingField: 4351356d-fbe5-4fd6-81af-55c4e49fcefb
    <m_dialogueTypeData>k__BackingField: 3
<<<<<<< HEAD
    <m_nodePositionData>k__BackingField: {x: 5488, y: 49.199997}
=======
    <m_nodePositionData>k__BackingField: {x: 5488, y: 49.333336}
>>>>>>> 3ae8f856
    <m_nodePropertyToCheckData>k__BackingField: Love
    <m_nodeComparisonTypeData>k__BackingField: '>='
    <m_nodeComparisonValueData>k__BackingField: 0
    <m_nodeOperationTypeData>k__BackingField: '>='
    <m_nodeValueToSetData>k__BackingField: 
    <m_nodeVariableNameData>k__BackingField: variableName
    <m_nodeSetterOperationTypeData>k__BackingField: 1
    <m_nodeLoveScoreAmountData>k__BackingField: 0
    <m_nodeBoolValueData>k__BackingField: 0
    <m_nodeLoveMeterData>k__BackingField: {fileID: 11400000, guid: 1185f448d7f788340855341bed53796d, type: 2}
    <m_bachelorData>k__BackingField: {fileID: 0}
    <m_isLikePreference>k__BackingField: 1
    <m_selectedPreference>k__BackingField: 
    <m_enumSetter>k__BackingField: 0
<<<<<<< HEAD
=======
  - <m_nodeIDData>k__BackingField: 0918fd6e-2c6d-439b-bd64-8eddce413e30
    <m_nodeNameData>k__BackingField: intro2
    <m_nodeBachelorImageData>k__BackingField: {fileID: 21300000, guid: 84a876f81e079bf40beb58c595c98cf5, type: 3}
    <m_nodeAudioLinesData>k__BackingField: {fileID: 8300000, guid: 05b9224c1c045ad4cb6a0ddb0b3c393b, type: 3}
    <m_nodeTextData>k__BackingField: "At least those large animals look exquisite.
      \r\nYou'll have to make some good photo's of me with the large whale thing
      on the background.\r\nAt least then it will be good for my socials.\nThis is
      a new experience for me, the animals look majestical."
    <m_nodeChoicesData>k__BackingField:
    - <m_choiceTextData>k__BackingField: Next Dialogue
      <m_choiceNodeIDData>k__BackingField: fd61bd78-86e9-402a-a07d-17e75ac74068
    <m_nodeGroupIDData>k__BackingField: 4351356d-fbe5-4fd6-81af-55c4e49fcefb
    <m_dialogueTypeData>k__BackingField: 0
    <m_nodePositionData>k__BackingField: {x: -1662.6666, y: -190}
    <m_nodePropertyToCheckData>k__BackingField: Love
    <m_nodeComparisonTypeData>k__BackingField: '>='
    <m_nodeComparisonValueData>k__BackingField: 0
    <m_nodeOperationTypeData>k__BackingField: '>='
    <m_nodeValueToSetData>k__BackingField: 
    <m_nodeVariableNameData>k__BackingField: 
    <m_nodeSetterOperationTypeData>k__BackingField: 0
    <m_nodeLoveScoreAmountData>k__BackingField: 0
    <m_nodeBoolValueData>k__BackingField: 0
    <m_nodeLoveMeterData>k__BackingField: {fileID: 0}
    <m_bachelorData>k__BackingField: {fileID: 0}
    <m_isLikePreference>k__BackingField: 0
    <m_selectedPreference>k__BackingField: 
    <m_enumSetter>k__BackingField: 0
  - <m_nodeIDData>k__BackingField: fd61bd78-86e9-402a-a07d-17e75ac74068
    <m_nodeNameData>k__BackingField: Q1
    <m_nodeBachelorImageData>k__BackingField: {fileID: 21300000, guid: 84a876f81e079bf40beb58c595c98cf5, type: 3}
    <m_nodeAudioLinesData>k__BackingField: {fileID: 8300000, guid: db9f2014d39159c4bab5ec167164fb76, type: 3}
    <m_nodeTextData>k__BackingField: 'I mean not as fancy as me of course, but it
      compliments my class nicely. '
    <m_nodeChoicesData>k__BackingField:
    - <m_choiceTextData>k__BackingField: I thought it would be a nice place to stare
        at the wonders of the ocean.
      <m_choiceNodeIDData>k__BackingField: 7ef33977-5209-4d09-8a41-087fb48da670
    - <m_choiceTextData>k__BackingField: I thought you would like this.
      <m_choiceNodeIDData>k__BackingField: 473d2b97-63b4-46f4-9926-e2db7b77c82e
    - <m_choiceTextData>k__BackingField: Yea it was the cheapest option.
      <m_choiceNodeIDData>k__BackingField: 0faeee60-8951-421a-8cf4-81ceb6a6fc10
    - <m_choiceTextData>k__BackingField: Glad you like it, this is one of my favorite
        place to go.
      <m_choiceNodeIDData>k__BackingField: 56e8d353-e948-4f36-b1b6-c942555fafe7
    <m_nodeGroupIDData>k__BackingField: 4351356d-fbe5-4fd6-81af-55c4e49fcefb
    <m_dialogueTypeData>k__BackingField: 1
    <m_nodePositionData>k__BackingField: {x: -1096, y: -208.66667}
    <m_nodePropertyToCheckData>k__BackingField: Love
    <m_nodeComparisonTypeData>k__BackingField: '>='
    <m_nodeComparisonValueData>k__BackingField: 0
    <m_nodeOperationTypeData>k__BackingField: '>='
    <m_nodeValueToSetData>k__BackingField: 
    <m_nodeVariableNameData>k__BackingField: 
    <m_nodeSetterOperationTypeData>k__BackingField: 0
    <m_nodeLoveScoreAmountData>k__BackingField: 0
    <m_nodeBoolValueData>k__BackingField: 0
    <m_nodeLoveMeterData>k__BackingField: {fileID: 0}
    <m_bachelorData>k__BackingField: {fileID: 0}
    <m_isLikePreference>k__BackingField: 0
    <m_selectedPreference>k__BackingField: 
    <m_enumSetter>k__BackingField: 0
>>>>>>> 3ae8f856
  - <m_nodeIDData>k__BackingField: 7ef33977-5209-4d09-8a41-087fb48da670
    <m_nodeNameData>k__BackingField: Q1L1
    <m_nodeBachelorImageData>k__BackingField: {fileID: 0}
    <m_nodeAudioLinesData>k__BackingField: {fileID: 0}
    <m_nodeTextData>k__BackingField: Dialogue text.
    <m_nodeChoicesData>k__BackingField:
    - <m_choiceTextData>k__BackingField: Next Dialogue
      <m_choiceNodeIDData>k__BackingField: 9c339b0e-3c92-42f0-ae1a-c5ba81a5f4ab
    <m_nodeGroupIDData>k__BackingField: 4351356d-fbe5-4fd6-81af-55c4e49fcefb
    <m_dialogueTypeData>k__BackingField: 3
<<<<<<< HEAD
    <m_nodePositionData>k__BackingField: {x: -438, y: -394.8}
=======
    <m_nodePositionData>k__BackingField: {x: -438, y: -394.66666}
>>>>>>> 3ae8f856
    <m_nodePropertyToCheckData>k__BackingField: Love
    <m_nodeComparisonTypeData>k__BackingField: '>='
    <m_nodeComparisonValueData>k__BackingField: 0
    <m_nodeOperationTypeData>k__BackingField: '>='
    <m_nodeValueToSetData>k__BackingField: 
    <m_nodeVariableNameData>k__BackingField: variableName
    <m_nodeSetterOperationTypeData>k__BackingField: 1
    <m_nodeLoveScoreAmountData>k__BackingField: 0
    <m_nodeBoolValueData>k__BackingField: 0
    <m_nodeLoveMeterData>k__BackingField: {fileID: 11400000, guid: 1185f448d7f788340855341bed53796d, type: 2}
    <m_bachelorData>k__BackingField: {fileID: 0}
    <m_isLikePreference>k__BackingField: 1
    <m_selectedPreference>k__BackingField: 
    <m_enumSetter>k__BackingField: 0
  - <m_nodeIDData>k__BackingField: 473d2b97-63b4-46f4-9926-e2db7b77c82e
    <m_nodeNameData>k__BackingField: Q1L2
    <m_nodeBachelorImageData>k__BackingField: {fileID: 0}
    <m_nodeAudioLinesData>k__BackingField: {fileID: 0}
    <m_nodeTextData>k__BackingField: Dialogue text.
    <m_nodeChoicesData>k__BackingField:
    - <m_choiceTextData>k__BackingField: Next Dialogue
      <m_choiceNodeIDData>k__BackingField: 4451e41d-e1e6-449b-ac31-ba4e6a134772
    <m_nodeGroupIDData>k__BackingField: 4351356d-fbe5-4fd6-81af-55c4e49fcefb
    <m_dialogueTypeData>k__BackingField: 3
<<<<<<< HEAD
    <m_nodePositionData>k__BackingField: {x: -438.8, y: -210.8}
=======
    <m_nodePositionData>k__BackingField: {x: -438.66666, y: -210.66667}
>>>>>>> 3ae8f856
    <m_nodePropertyToCheckData>k__BackingField: Love
    <m_nodeComparisonTypeData>k__BackingField: '>='
    <m_nodeComparisonValueData>k__BackingField: 0
    <m_nodeOperationTypeData>k__BackingField: '>='
    <m_nodeValueToSetData>k__BackingField: 
    <m_nodeVariableNameData>k__BackingField: variableName
    <m_nodeSetterOperationTypeData>k__BackingField: 1
    <m_nodeLoveScoreAmountData>k__BackingField: 0
    <m_nodeBoolValueData>k__BackingField: 0
    <m_nodeLoveMeterData>k__BackingField: {fileID: 11400000, guid: 1185f448d7f788340855341bed53796d, type: 2}
    <m_bachelorData>k__BackingField: {fileID: 0}
    <m_isLikePreference>k__BackingField: 1
    <m_selectedPreference>k__BackingField: 
    <m_enumSetter>k__BackingField: 0
  - <m_nodeIDData>k__BackingField: 56e8d353-e948-4f36-b1b6-c942555fafe7
    <m_nodeNameData>k__BackingField: Q1L4
    <m_nodeBachelorImageData>k__BackingField: {fileID: 0}
    <m_nodeAudioLinesData>k__BackingField: {fileID: 0}
    <m_nodeTextData>k__BackingField: Dialogue text.
    <m_nodeChoicesData>k__BackingField:
    - <m_choiceTextData>k__BackingField: Next Dialogue
      <m_choiceNodeIDData>k__BackingField: 7fad779a-13a0-4d46-9645-f390f1b151ca
    <m_nodeGroupIDData>k__BackingField: 4351356d-fbe5-4fd6-81af-55c4e49fcefb
    <m_dialogueTypeData>k__BackingField: 3
<<<<<<< HEAD
    <m_nodePositionData>k__BackingField: {x: -438.8, y: 139.2}
=======
    <m_nodePositionData>k__BackingField: {x: -438.66666, y: 139.33333}
>>>>>>> 3ae8f856
    <m_nodePropertyToCheckData>k__BackingField: Love
    <m_nodeComparisonTypeData>k__BackingField: '>='
    <m_nodeComparisonValueData>k__BackingField: 0
    <m_nodeOperationTypeData>k__BackingField: '>='
    <m_nodeValueToSetData>k__BackingField: 
    <m_nodeVariableNameData>k__BackingField: variableName
    <m_nodeSetterOperationTypeData>k__BackingField: 1
    <m_nodeLoveScoreAmountData>k__BackingField: 1
    <m_nodeBoolValueData>k__BackingField: 0
    <m_nodeLoveMeterData>k__BackingField: {fileID: 11400000, guid: 1185f448d7f788340855341bed53796d, type: 2}
    <m_bachelorData>k__BackingField: {fileID: 0}
    <m_isLikePreference>k__BackingField: 1
    <m_selectedPreference>k__BackingField: 
    <m_enumSetter>k__BackingField: 0
  - <m_nodeIDData>k__BackingField: 0faeee60-8951-421a-8cf4-81ceb6a6fc10
    <m_nodeNameData>k__BackingField: Q1L3
    <m_nodeBachelorImageData>k__BackingField: {fileID: 0}
    <m_nodeAudioLinesData>k__BackingField: {fileID: 0}
    <m_nodeTextData>k__BackingField: Dialogue text.
    <m_nodeChoicesData>k__BackingField:
    - <m_choiceTextData>k__BackingField: Next Dialogue
      <m_choiceNodeIDData>k__BackingField: dcb89cfd-852b-410c-9518-37f4b49ec5da
    <m_nodeGroupIDData>k__BackingField: 4351356d-fbe5-4fd6-81af-55c4e49fcefb
    <m_dialogueTypeData>k__BackingField: 3
<<<<<<< HEAD
    <m_nodePositionData>k__BackingField: {x: -436, y: -34.8}
=======
    <m_nodePositionData>k__BackingField: {x: -436, y: -34.666668}
>>>>>>> 3ae8f856
    <m_nodePropertyToCheckData>k__BackingField: Love
    <m_nodeComparisonTypeData>k__BackingField: '>='
    <m_nodeComparisonValueData>k__BackingField: 0
    <m_nodeOperationTypeData>k__BackingField: '>='
    <m_nodeValueToSetData>k__BackingField: 
    <m_nodeVariableNameData>k__BackingField: variableName
    <m_nodeSetterOperationTypeData>k__BackingField: 1
    <m_nodeLoveScoreAmountData>k__BackingField: -1
    <m_nodeBoolValueData>k__BackingField: 0
    <m_nodeLoveMeterData>k__BackingField: {fileID: 11400000, guid: 1185f448d7f788340855341bed53796d, type: 2}
    <m_bachelorData>k__BackingField: {fileID: 0}
    <m_isLikePreference>k__BackingField: 1
    <m_selectedPreference>k__BackingField: 
    <m_enumSetter>k__BackingField: 0
  - <m_nodeIDData>k__BackingField: 9c339b0e-3c92-42f0-ae1a-c5ba81a5f4ab
    <m_nodeNameData>k__BackingField: Q1A1
    <m_nodeBachelorImageData>k__BackingField: {fileID: 21300000, guid: 84a876f81e079bf40beb58c595c98cf5, type: 3}
    <m_nodeAudioLinesData>k__BackingField: {fileID: 8300000, guid: b3eb637354dd7e745b1c94bd1e86c186, type: 3}
    <m_nodeTextData>k__BackingField: I mean t would've been better if we were ON
      the ocean on a cruise, but this will do for now.
    <m_nodeChoicesData>k__BackingField:
    - <m_choiceTextData>k__BackingField: Next Dialogue
      <m_choiceNodeIDData>k__BackingField: 8a738a4c-9542-4e13-97c0-139f60795b47
    <m_nodeGroupIDData>k__BackingField: 4351356d-fbe5-4fd6-81af-55c4e49fcefb
    <m_dialogueTypeData>k__BackingField: 0
<<<<<<< HEAD
    <m_nodePositionData>k__BackingField: {x: -88.8, y: -394.8}
=======
    <m_nodePositionData>k__BackingField: {x: -88.666664, y: -394.66666}
>>>>>>> 3ae8f856
    <m_nodePropertyToCheckData>k__BackingField: Love
    <m_nodeComparisonTypeData>k__BackingField: '>='
    <m_nodeComparisonValueData>k__BackingField: 0
    <m_nodeOperationTypeData>k__BackingField: '>='
    <m_nodeValueToSetData>k__BackingField: 
    <m_nodeVariableNameData>k__BackingField: 
    <m_nodeSetterOperationTypeData>k__BackingField: 0
    <m_nodeLoveScoreAmountData>k__BackingField: 0
    <m_nodeBoolValueData>k__BackingField: 0
    <m_nodeLoveMeterData>k__BackingField: {fileID: 0}
    <m_bachelorData>k__BackingField: {fileID: 0}
    <m_isLikePreference>k__BackingField: 0
    <m_selectedPreference>k__BackingField: 
    <m_enumSetter>k__BackingField: 0
  - <m_nodeIDData>k__BackingField: 4451e41d-e1e6-449b-ac31-ba4e6a134772
    <m_nodeNameData>k__BackingField: Q1A2
    <m_nodeBachelorImageData>k__BackingField: {fileID: 21300000, guid: 84a876f81e079bf40beb58c595c98cf5, type: 3}
    <m_nodeAudioLinesData>k__BackingField: {fileID: 8300000, guid: 74204450a56ac714ca21537a38c245c4, type: 3}
    <m_nodeTextData>k__BackingField: Well I'm at least glad you thought about what
      I would like.
    <m_nodeChoicesData>k__BackingField:
    - <m_choiceTextData>k__BackingField: Next Dialogue
      <m_choiceNodeIDData>k__BackingField: 8a738a4c-9542-4e13-97c0-139f60795b47
    <m_nodeGroupIDData>k__BackingField: 4351356d-fbe5-4fd6-81af-55c4e49fcefb
    <m_dialogueTypeData>k__BackingField: 0
<<<<<<< HEAD
    <m_nodePositionData>k__BackingField: {x: 86, y: -210.8}
=======
    <m_nodePositionData>k__BackingField: {x: 86, y: -210.66667}
>>>>>>> 3ae8f856
    <m_nodePropertyToCheckData>k__BackingField: Love
    <m_nodeComparisonTypeData>k__BackingField: '>='
    <m_nodeComparisonValueData>k__BackingField: 0
    <m_nodeOperationTypeData>k__BackingField: '>='
    <m_nodeValueToSetData>k__BackingField: 
    <m_nodeVariableNameData>k__BackingField: 
    <m_nodeSetterOperationTypeData>k__BackingField: 0
    <m_nodeLoveScoreAmountData>k__BackingField: 0
    <m_nodeBoolValueData>k__BackingField: 0
    <m_nodeLoveMeterData>k__BackingField: {fileID: 0}
    <m_bachelorData>k__BackingField: {fileID: 0}
    <m_isLikePreference>k__BackingField: 0
    <m_selectedPreference>k__BackingField: 
    <m_enumSetter>k__BackingField: 0
  - <m_nodeIDData>k__BackingField: 7fad779a-13a0-4d46-9645-f390f1b151ca
    <m_nodeNameData>k__BackingField: Q1A4
    <m_nodeBachelorImageData>k__BackingField: {fileID: 21300000, guid: 6b65e191be718f247b15d5ed707111df, type: 3}
    <m_nodeAudioLinesData>k__BackingField: {fileID: 8300000, guid: b82c992affe1ba24fa13ad6c9af29632, type: 3}
    <m_nodeTextData>k__BackingField: Really? I like my dates who have some class
      and have a fancy special place.
    <m_nodeChoicesData>k__BackingField:
    - <m_choiceTextData>k__BackingField: Next Dialogue
      <m_choiceNodeIDData>k__BackingField: 8a738a4c-9542-4e13-97c0-139f60795b47
    <m_nodeGroupIDData>k__BackingField: 4351356d-fbe5-4fd6-81af-55c4e49fcefb
    <m_dialogueTypeData>k__BackingField: 0
<<<<<<< HEAD
    <m_nodePositionData>k__BackingField: {x: -8.8, y: 139.2}
=======
    <m_nodePositionData>k__BackingField: {x: -8.666667, y: 139.33333}
>>>>>>> 3ae8f856
    <m_nodePropertyToCheckData>k__BackingField: Love
    <m_nodeComparisonTypeData>k__BackingField: '>='
    <m_nodeComparisonValueData>k__BackingField: 0
    <m_nodeOperationTypeData>k__BackingField: '>='
    <m_nodeValueToSetData>k__BackingField: 
    <m_nodeVariableNameData>k__BackingField: 
    <m_nodeSetterOperationTypeData>k__BackingField: 0
    <m_nodeLoveScoreAmountData>k__BackingField: 0
    <m_nodeBoolValueData>k__BackingField: 0
    <m_nodeLoveMeterData>k__BackingField: {fileID: 0}
    <m_bachelorData>k__BackingField: {fileID: 0}
    <m_isLikePreference>k__BackingField: 0
    <m_selectedPreference>k__BackingField: 
    <m_enumSetter>k__BackingField: 0
  - <m_nodeIDData>k__BackingField: dcb89cfd-852b-410c-9518-37f4b49ec5da
    <m_nodeNameData>k__BackingField: Q1A3
    <m_nodeBachelorImageData>k__BackingField: {fileID: 21300000, guid: 0e52f8f5bd2a8aa4eae89e6137cf3d06, type: 3}
    <m_nodeAudioLinesData>k__BackingField: {fileID: 8300000, guid: 7b6fc6d47774e484b8a314b4d210e319, type: 3}
    <m_nodeTextData>k__BackingField: Excuse ME?! How dare you!
    <m_nodeChoicesData>k__BackingField:
    - <m_choiceTextData>k__BackingField: Next Dialogue
      <m_choiceNodeIDData>k__BackingField: 8a738a4c-9542-4e13-97c0-139f60795b47
    <m_nodeGroupIDData>k__BackingField: 4351356d-fbe5-4fd6-81af-55c4e49fcefb
    <m_dialogueTypeData>k__BackingField: 0
<<<<<<< HEAD
    <m_nodePositionData>k__BackingField: {x: 167.2, y: -34.8}
    <m_nodePropertyToCheckData>k__BackingField: Love
    <m_nodeComparisonTypeData>k__BackingField: '>='
    <m_nodeComparisonValueData>k__BackingField: 0
    <m_nodeOperationTypeData>k__BackingField: '>='
    <m_nodeValueToSetData>k__BackingField: 
    <m_nodeVariableNameData>k__BackingField: 
    <m_nodeSetterOperationTypeData>k__BackingField: 0
    <m_nodeLoveScoreAmountData>k__BackingField: 0
    <m_nodeBoolValueData>k__BackingField: 0
    <m_nodeLoveMeterData>k__BackingField: {fileID: 0}
    <m_bachelorData>k__BackingField: {fileID: 0}
    <m_isLikePreference>k__BackingField: 0
    <m_selectedPreference>k__BackingField: 
    <m_enumSetter>k__BackingField: 0
  - <m_nodeIDData>k__BackingField: 8c1f36f4-5e62-4579-ab12-bedd20dcb852
    <m_nodeNameData>k__BackingField: Q3A3
    <m_nodeBachelorImageData>k__BackingField: {fileID: 21300000, guid: 0e52f8f5bd2a8aa4eae89e6137cf3d06, type: 3}
    <m_nodeAudioLinesData>k__BackingField: {fileID: 0}
    <m_nodeTextData>k__BackingField: You're really not all that.
    <m_nodeChoicesData>k__BackingField:
    - <m_choiceTextData>k__BackingField: Next Dialogue
      <m_choiceNodeIDData>k__BackingField: 930191b6-5e58-46d0-ab2e-4b67053212b2
    <m_nodeGroupIDData>k__BackingField: 4351356d-fbe5-4fd6-81af-55c4e49fcefb
    <m_dialogueTypeData>k__BackingField: 0
    <m_nodePositionData>k__BackingField: {x: 4078, y: 10}
=======
    <m_nodePositionData>k__BackingField: {x: 167.33333, y: -34.666668}
>>>>>>> 3ae8f856
    <m_nodePropertyToCheckData>k__BackingField: Love
    <m_nodeComparisonTypeData>k__BackingField: '>='
    <m_nodeComparisonValueData>k__BackingField: 0
    <m_nodeOperationTypeData>k__BackingField: '>='
    <m_nodeValueToSetData>k__BackingField: 
    <m_nodeVariableNameData>k__BackingField: 
    <m_nodeSetterOperationTypeData>k__BackingField: 0
    <m_nodeLoveScoreAmountData>k__BackingField: 0
    <m_nodeBoolValueData>k__BackingField: 0
    <m_nodeLoveMeterData>k__BackingField: {fileID: 0}
    <m_bachelorData>k__BackingField: {fileID: 0}
    <m_isLikePreference>k__BackingField: 0
    <m_selectedPreference>k__BackingField: 
    <m_enumSetter>k__BackingField: 0
  - <m_nodeIDData>k__BackingField: a4d340f9-011f-482f-9cb3-012e626301e2
    <m_nodeNameData>k__BackingField: intro
    <m_nodeBachelorImageData>k__BackingField: {fileID: 21300000, guid: 84a876f81e079bf40beb58c595c98cf5, type: 3}
    <m_nodeAudioLinesData>k__BackingField: {fileID: 8300000, guid: 5c3506b32aef275479dcd8ebee018514, type: 3}
    <m_nodeTextData>k__BackingField: 'This place smells like poverty...

      Could
      you really not find a better place for us to go?

      Something a little
      more fancy?'
    <m_nodeChoicesData>k__BackingField:
    - <m_choiceTextData>k__BackingField: Next Dialogue
      <m_choiceNodeIDData>k__BackingField: 0918fd6e-2c6d-439b-bd64-8eddce413e30
    <m_nodeGroupIDData>k__BackingField: 4351356d-fbe5-4fd6-81af-55c4e49fcefb
    <m_dialogueTypeData>k__BackingField: 0
<<<<<<< HEAD
    <m_nodePositionData>k__BackingField: {x: -2010.8, y: -190}
=======
    <m_nodePositionData>k__BackingField: {x: -2010.6666, y: -190}
>>>>>>> 3ae8f856
    <m_nodePropertyToCheckData>k__BackingField: Love
    <m_nodeComparisonTypeData>k__BackingField: '>='
    <m_nodeComparisonValueData>k__BackingField: 0
    <m_nodeOperationTypeData>k__BackingField: '>='
    <m_nodeValueToSetData>k__BackingField: 
    <m_nodeVariableNameData>k__BackingField: 
    <m_nodeSetterOperationTypeData>k__BackingField: 0
    <m_nodeLoveScoreAmountData>k__BackingField: 0
    <m_nodeBoolValueData>k__BackingField: 0
    <m_nodeLoveMeterData>k__BackingField: {fileID: 0}
    <m_bachelorData>k__BackingField: {fileID: 0}
    <m_isLikePreference>k__BackingField: 0
    <m_selectedPreference>k__BackingField: 
    <m_enumSetter>k__BackingField: 0
<<<<<<< HEAD
  - <m_nodeIDData>k__BackingField: fd61bd78-86e9-402a-a07d-17e75ac74068
    <m_nodeNameData>k__BackingField: Q1
    <m_nodeBachelorImageData>k__BackingField: {fileID: 21300000, guid: 84a876f81e079bf40beb58c595c98cf5, type: 3}
    <m_nodeAudioLinesData>k__BackingField: {fileID: 0}
    <m_nodeTextData>k__BackingField: 'I mean not as fancy as me of course, but it
      compliments my class nicely. '
=======
  - <m_nodeIDData>k__BackingField: cb2c4a11-f52e-4a63-b084-5d32cfa026bc
    <m_nodeNameData>k__BackingField: Q2A2
    <m_nodeBachelorImageData>k__BackingField: {fileID: 21300000, guid: 0e52f8f5bd2a8aa4eae89e6137cf3d06, type: 3}
    <m_nodeAudioLinesData>k__BackingField: {fileID: 8300000, guid: 9190ccf7b33866b41a7c154efd2c7ab0, type: 3}
    <m_nodeTextData>k__BackingField: "How DARE you. My clothes are ruined! \nOh my
      gosh, my skin is going to BRUISE."
>>>>>>> 3ae8f856
    <m_nodeChoicesData>k__BackingField:
    - <m_choiceTextData>k__BackingField: I thought it would be a nice place to stare
        at the wonders of the ocean.
      <m_choiceNodeIDData>k__BackingField: 7ef33977-5209-4d09-8a41-087fb48da670
    - <m_choiceTextData>k__BackingField: I thought you would like this.
      <m_choiceNodeIDData>k__BackingField: 473d2b97-63b4-46f4-9926-e2db7b77c82e
    - <m_choiceTextData>k__BackingField: Yea it was the cheapest option.
      <m_choiceNodeIDData>k__BackingField: 0faeee60-8951-421a-8cf4-81ceb6a6fc10
    - <m_choiceTextData>k__BackingField: Glad you like it, this is one of my favorite
        place to go.
      <m_choiceNodeIDData>k__BackingField: 56e8d353-e948-4f36-b1b6-c942555fafe7
    <m_nodeGroupIDData>k__BackingField: 4351356d-fbe5-4fd6-81af-55c4e49fcefb
<<<<<<< HEAD
    <m_dialogueTypeData>k__BackingField: 1
    <m_nodePositionData>k__BackingField: {x: -1096, y: -208.8}
=======
    <m_dialogueTypeData>k__BackingField: 0
    <m_nodePositionData>k__BackingField: {x: 2133.3333, y: -190.66667}
>>>>>>> 3ae8f856
    <m_nodePropertyToCheckData>k__BackingField: Love
    <m_nodeComparisonTypeData>k__BackingField: '>='
    <m_nodeComparisonValueData>k__BackingField: 0
    <m_nodeOperationTypeData>k__BackingField: '>='
    <m_nodeValueToSetData>k__BackingField: 
    <m_nodeVariableNameData>k__BackingField: 
    <m_nodeSetterOperationTypeData>k__BackingField: 0
    <m_nodeLoveScoreAmountData>k__BackingField: 0
    <m_nodeBoolValueData>k__BackingField: 0
    <m_nodeLoveMeterData>k__BackingField: {fileID: 0}
    <m_bachelorData>k__BackingField: {fileID: 0}
    <m_isLikePreference>k__BackingField: 0
    <m_selectedPreference>k__BackingField: 
    <m_enumSetter>k__BackingField: 0
  - <m_nodeIDData>k__BackingField: 0918fd6e-2c6d-439b-bd64-8eddce413e30
    <m_nodeNameData>k__BackingField: intro2
    <m_nodeBachelorImageData>k__BackingField: {fileID: 21300000, guid: 84a876f81e079bf40beb58c595c98cf5, type: 3}
    <m_nodeAudioLinesData>k__BackingField: {fileID: 0}
    <m_nodeTextData>k__BackingField: "At least those large animals look exquisite.
      \r\nYou'll have to make some good photo's of me with the large whale thing
      on the background.\r\nAt least then it will be good for my socials.\nThis is
      a new experience for me, the animals look majestic."
    <m_nodeChoicesData>k__BackingField:
    - <m_choiceTextData>k__BackingField: Next Dialogue
      <m_choiceNodeIDData>k__BackingField: fd61bd78-86e9-402a-a07d-17e75ac74068
    <m_nodeGroupIDData>k__BackingField: 4351356d-fbe5-4fd6-81af-55c4e49fcefb
<<<<<<< HEAD
    <m_dialogueTypeData>k__BackingField: 0
    <m_nodePositionData>k__BackingField: {x: -1662.8, y: -190}
=======
    <m_dialogueTypeData>k__BackingField: 3
    <m_nodePositionData>k__BackingField: {x: 2413.3333, y: -170}
>>>>>>> 3ae8f856
    <m_nodePropertyToCheckData>k__BackingField: Love
    <m_nodeComparisonTypeData>k__BackingField: '>='
    <m_nodeComparisonValueData>k__BackingField: 0
    <m_nodeOperationTypeData>k__BackingField: '>='
    <m_nodeValueToSetData>k__BackingField: 
    <m_nodeVariableNameData>k__BackingField: 
    <m_nodeSetterOperationTypeData>k__BackingField: 0
    <m_nodeLoveScoreAmountData>k__BackingField: 0
    <m_nodeBoolValueData>k__BackingField: 0
    <m_nodeLoveMeterData>k__BackingField: {fileID: 0}
    <m_bachelorData>k__BackingField: {fileID: 0}
    <m_isLikePreference>k__BackingField: 0
    <m_selectedPreference>k__BackingField: 
    <m_enumSetter>k__BackingField: 0
  - <m_nodeIDData>k__BackingField: 8c1f36f4-5e62-4579-ab12-bedd20dcb852
    <m_nodeNameData>k__BackingField: Q3A3
    <m_nodeBachelorImageData>k__BackingField: {fileID: 21300000, guid: 0e52f8f5bd2a8aa4eae89e6137cf3d06, type: 3}
    <m_nodeAudioLinesData>k__BackingField: {fileID: 8300000, guid: dbcb15e3291dfa34ca9666159ea12396, type: 3}
    <m_nodeTextData>k__BackingField: You're really not all that.
    <m_nodeChoicesData>k__BackingField:
    - <m_choiceTextData>k__BackingField: Next Dialogue
      <m_choiceNodeIDData>k__BackingField: 930191b6-5e58-46d0-ab2e-4b67053212b2
    <m_nodeGroupIDData>k__BackingField: 4351356d-fbe5-4fd6-81af-55c4e49fcefb
    <m_dialogueTypeData>k__BackingField: 0
    <m_nodePositionData>k__BackingField: {x: 4080, y: 10}
    <m_nodePropertyToCheckData>k__BackingField: Love
    <m_nodeComparisonTypeData>k__BackingField: '>='
    <m_nodeComparisonValueData>k__BackingField: 0
    <m_nodeOperationTypeData>k__BackingField: '>='
    <m_nodeValueToSetData>k__BackingField: 
    <m_nodeVariableNameData>k__BackingField: 
    <m_nodeSetterOperationTypeData>k__BackingField: 0
    <m_nodeLoveScoreAmountData>k__BackingField: 0
    <m_nodeBoolValueData>k__BackingField: 0
    <m_nodeLoveMeterData>k__BackingField: {fileID: 0}
    <m_bachelorData>k__BackingField: {fileID: 0}
    <m_isLikePreference>k__BackingField: 0
    <m_selectedPreference>k__BackingField: 
    <m_enumSetter>k__BackingField: 0
  <m_graphOldGroupNamesData>k__BackingField:
  - ChantalAquariumDate
  <m_graphOldUngroupedNodeNamesData>k__BackingField: []
  <m_graphOldGroupedNodeNamesData>k__BackingField:
    list:
    - Key: ChantalAquariumDate
      Value:
      - Q2P1
      - Q2
      - Q2L1
      - Q2L2
      - Q2A3
      - Q2L4
      - Q2A4
      - Q2L3
      - Q2A1
      - Q2A2
      - InstantEnding1
      - Q3
      - Q3L2
      - Q3L4
      - Q3L3
      - Q3A1
      - Q3A2
      - Q3A4
      - Q3L1
      - Q41
      - Q4
      - Q4L2
      - Q4A4
      - Q4A2
      - Q4A1
      - Q4L1
      - Q4L4
      - Q4A3
      - Q4L3
      - Q1L1
      - Q1L2
      - Q1L4
      - Q1L3
      - Q1A1
      - Q1A2
      - Q1A4
      - Q1A3
      - intro
<<<<<<< HEAD
      - Q1
      - intro2
=======
      - Q2A2
      - DialogueName
      - Q3A3
>>>>>>> 3ae8f856
<|MERGE_RESOLUTION|>--- conflicted
+++ resolved
@@ -16,11 +16,7 @@
   <m_graphGroupsData>k__BackingField:
   - <m_groupIDData>k__BackingField: 4351356d-fbe5-4fd6-81af-55c4e49fcefb
     <m_groupNameData>k__BackingField: ChantalAquariumDate
-<<<<<<< HEAD
-    <m_groupPositionData>k__BackingField: {x: -2036, y: -453.19998}
-=======
     <m_groupPositionData>k__BackingField: {x: -2035.9996, y: -453.33334}
->>>>>>> 3ae8f856
   <m_graphNodesData>k__BackingField:
   - <m_nodeIDData>k__BackingField: 8a738a4c-9542-4e13-97c0-139f60795b47
     <m_nodeNameData>k__BackingField: Q2P1
@@ -36,11 +32,7 @@
       <m_choiceNodeIDData>k__BackingField: 2cca1ada-fc66-442e-85ba-2c4fe8c2abea
     <m_nodeGroupIDData>k__BackingField: 4351356d-fbe5-4fd6-81af-55c4e49fcefb
     <m_dialogueTypeData>k__BackingField: 0
-<<<<<<< HEAD
-    <m_nodePositionData>k__BackingField: {x: 671.2, y: -170}
-=======
     <m_nodePositionData>k__BackingField: {x: 671.3333, y: -170}
->>>>>>> 3ae8f856
     <m_nodePropertyToCheckData>k__BackingField: Love
     <m_nodeComparisonTypeData>k__BackingField: '>='
     <m_nodeComparisonValueData>k__BackingField: 0
@@ -98,11 +90,7 @@
       <m_choiceNodeIDData>k__BackingField: e20fe0e1-b7f1-4178-86a2-4af773d27a8a
     <m_nodeGroupIDData>k__BackingField: 4351356d-fbe5-4fd6-81af-55c4e49fcefb
     <m_dialogueTypeData>k__BackingField: 3
-<<<<<<< HEAD
-    <m_nodePositionData>k__BackingField: {x: 1761.2, y: -356.8}
-=======
     <m_nodePositionData>k__BackingField: {x: 1761.3334, y: -356.66666}
->>>>>>> 3ae8f856
     <m_nodePropertyToCheckData>k__BackingField: Love
     <m_nodeComparisonTypeData>k__BackingField: '>='
     <m_nodeComparisonValueData>k__BackingField: 0
@@ -127,11 +115,7 @@
       <m_choiceNodeIDData>k__BackingField: cb2c4a11-f52e-4a63-b084-5d32cfa026bc
     <m_nodeGroupIDData>k__BackingField: 4351356d-fbe5-4fd6-81af-55c4e49fcefb
     <m_dialogueTypeData>k__BackingField: 3
-<<<<<<< HEAD
-    <m_nodePositionData>k__BackingField: {x: 1763.2, y: -186.8}
-=======
     <m_nodePositionData>k__BackingField: {x: 1763.3334, y: -186.66667}
->>>>>>> 3ae8f856
     <m_nodePropertyToCheckData>k__BackingField: Love
     <m_nodeComparisonTypeData>k__BackingField: '>='
     <m_nodeComparisonValueData>k__BackingField: 0
@@ -157,11 +141,7 @@
       <m_choiceNodeIDData>k__BackingField: 8c885c82-645a-40b1-af24-609e149631a8
     <m_nodeGroupIDData>k__BackingField: 4351356d-fbe5-4fd6-81af-55c4e49fcefb
     <m_dialogueTypeData>k__BackingField: 0
-<<<<<<< HEAD
-    <m_nodePositionData>k__BackingField: {x: 2173.2, y: -6}
-=======
     <m_nodePositionData>k__BackingField: {x: 2173.3333, y: -6}
->>>>>>> 3ae8f856
     <m_nodePropertyToCheckData>k__BackingField: Love
     <m_nodeComparisonTypeData>k__BackingField: '>='
     <m_nodeComparisonValueData>k__BackingField: 0
@@ -186,11 +166,7 @@
       <m_choiceNodeIDData>k__BackingField: 42e71cc7-314c-44c2-a2e0-ed2229875a3e
     <m_nodeGroupIDData>k__BackingField: 4351356d-fbe5-4fd6-81af-55c4e49fcefb
     <m_dialogueTypeData>k__BackingField: 3
-<<<<<<< HEAD
-    <m_nodePositionData>k__BackingField: {x: 1767.2, y: 169.2}
-=======
     <m_nodePositionData>k__BackingField: {x: 1767.3334, y: 169.33333}
->>>>>>> 3ae8f856
     <m_nodePropertyToCheckData>k__BackingField: Love
     <m_nodeComparisonTypeData>k__BackingField: '>='
     <m_nodeComparisonValueData>k__BackingField: 0
@@ -215,11 +191,7 @@
       <m_choiceNodeIDData>k__BackingField: 8c885c82-645a-40b1-af24-609e149631a8
     <m_nodeGroupIDData>k__BackingField: 4351356d-fbe5-4fd6-81af-55c4e49fcefb
     <m_dialogueTypeData>k__BackingField: 0
-<<<<<<< HEAD
-    <m_nodePositionData>k__BackingField: {x: 2175.2, y: 170}
-=======
     <m_nodePositionData>k__BackingField: {x: 2175.3333, y: 170}
->>>>>>> 3ae8f856
     <m_nodePropertyToCheckData>k__BackingField: Love
     <m_nodeComparisonTypeData>k__BackingField: '>='
     <m_nodeComparisonValueData>k__BackingField: 0
@@ -244,11 +216,7 @@
       <m_choiceNodeIDData>k__BackingField: 871675c0-fa3f-4cbc-b060-facb442197ba
     <m_nodeGroupIDData>k__BackingField: 4351356d-fbe5-4fd6-81af-55c4e49fcefb
     <m_dialogueTypeData>k__BackingField: 3
-<<<<<<< HEAD
-    <m_nodePositionData>k__BackingField: {x: 1762, y: -2.7999992}
-=======
     <m_nodePositionData>k__BackingField: {x: 1762, y: -2.666666}
->>>>>>> 3ae8f856
     <m_nodePropertyToCheckData>k__BackingField: Love
     <m_nodeComparisonTypeData>k__BackingField: '>='
     <m_nodeComparisonValueData>k__BackingField: 0
@@ -274,62 +242,7 @@
       <m_choiceNodeIDData>k__BackingField: 8c885c82-645a-40b1-af24-609e149631a8
     <m_nodeGroupIDData>k__BackingField: 4351356d-fbe5-4fd6-81af-55c4e49fcefb
     <m_dialogueTypeData>k__BackingField: 0
-<<<<<<< HEAD
-    <m_nodePositionData>k__BackingField: {x: 2167.2, y: -394.8}
-    <m_nodePropertyToCheckData>k__BackingField: Love
-    <m_nodeComparisonTypeData>k__BackingField: '>='
-    <m_nodeComparisonValueData>k__BackingField: 0
-    <m_nodeOperationTypeData>k__BackingField: '>='
-    <m_nodeValueToSetData>k__BackingField: 
-    <m_nodeVariableNameData>k__BackingField: 
-    <m_nodeSetterOperationTypeData>k__BackingField: 0
-    <m_nodeLoveScoreAmountData>k__BackingField: 0
-    <m_nodeBoolValueData>k__BackingField: 0
-    <m_nodeLoveMeterData>k__BackingField: {fileID: 0}
-    <m_bachelorData>k__BackingField: {fileID: 0}
-    <m_isLikePreference>k__BackingField: 0
-    <m_selectedPreference>k__BackingField: 
-    <m_enumSetter>k__BackingField: 0
-  - <m_nodeIDData>k__BackingField: cb2c4a11-f52e-4a63-b084-5d32cfa026bc
-    <m_nodeNameData>k__BackingField: Q2A2
-    <m_nodeBachelorImageData>k__BackingField: {fileID: 21300000, guid: 0e52f8f5bd2a8aa4eae89e6137cf3d06, type: 3}
-    <m_nodeAudioLinesData>k__BackingField: {fileID: 0}
-    <m_nodeTextData>k__BackingField: "How DARE you. My clothes are ruined! \nOh my
-      gosh, my skin is going to BRUISE."
-    <m_nodeChoicesData>k__BackingField:
-    - <m_choiceTextData>k__BackingField: Next Dialogue
-      <m_choiceNodeIDData>k__BackingField: 319ce4f8-42d4-436b-8dbf-58c4a43201fe
-    <m_nodeGroupIDData>k__BackingField: 4351356d-fbe5-4fd6-81af-55c4e49fcefb
-    <m_dialogueTypeData>k__BackingField: 0
-    <m_nodePositionData>k__BackingField: {x: 2170, y: -184.8}
-    <m_nodePropertyToCheckData>k__BackingField: Love
-    <m_nodeComparisonTypeData>k__BackingField: '>='
-    <m_nodeComparisonValueData>k__BackingField: 0
-    <m_nodeOperationTypeData>k__BackingField: '>='
-    <m_nodeValueToSetData>k__BackingField: 
-    <m_nodeVariableNameData>k__BackingField: 
-    <m_nodeSetterOperationTypeData>k__BackingField: 0
-    <m_nodeLoveScoreAmountData>k__BackingField: 0
-    <m_nodeBoolValueData>k__BackingField: 0
-    <m_nodeLoveMeterData>k__BackingField: {fileID: 0}
-    <m_bachelorData>k__BackingField: {fileID: 0}
-    <m_isLikePreference>k__BackingField: 0
-    <m_selectedPreference>k__BackingField: 
-    <m_enumSetter>k__BackingField: 0
-  - <m_nodeIDData>k__BackingField: 319ce4f8-42d4-436b-8dbf-58c4a43201fe
-    <m_nodeNameData>k__BackingField: InstantEnding1
-    <m_nodeBachelorImageData>k__BackingField: {fileID: 0}
-    <m_nodeAudioLinesData>k__BackingField: {fileID: 0}
-    <m_nodeTextData>k__BackingField: ' '
-    <m_nodeChoicesData>k__BackingField:
-    - <m_choiceTextData>k__BackingField: Next Dialogue
-      <m_choiceNodeIDData>k__BackingField: 
-    <m_nodeGroupIDData>k__BackingField: 4351356d-fbe5-4fd6-81af-55c4e49fcefb
-    <m_dialogueTypeData>k__BackingField: 0
-    <m_nodePositionData>k__BackingField: {x: 2480, y: -184.8}
-=======
     <m_nodePositionData>k__BackingField: {x: 2167.3333, y: -394.66666}
->>>>>>> 3ae8f856
     <m_nodePropertyToCheckData>k__BackingField: Love
     <m_nodeComparisonTypeData>k__BackingField: '>='
     <m_nodeComparisonValueData>k__BackingField: 0
@@ -387,11 +300,7 @@
       <m_choiceNodeIDData>k__BackingField: ab00efa0-ba17-4246-9855-f194af61d3a5
     <m_nodeGroupIDData>k__BackingField: 4351356d-fbe5-4fd6-81af-55c4e49fcefb
     <m_dialogueTypeData>k__BackingField: 3
-<<<<<<< HEAD
-    <m_nodePositionData>k__BackingField: {x: 3625.2, y: -170}
-=======
     <m_nodePositionData>k__BackingField: {x: 3625.3333, y: -170}
->>>>>>> 3ae8f856
     <m_nodePropertyToCheckData>k__BackingField: Love
     <m_nodeComparisonTypeData>k__BackingField: '>='
     <m_nodeComparisonValueData>k__BackingField: 0
@@ -416,11 +325,7 @@
       <m_choiceNodeIDData>k__BackingField: 83a743c5-a3a7-4b8a-b3cd-72e25a8b060d
     <m_nodeGroupIDData>k__BackingField: 4351356d-fbe5-4fd6-81af-55c4e49fcefb
     <m_dialogueTypeData>k__BackingField: 3
-<<<<<<< HEAD
-    <m_nodePositionData>k__BackingField: {x: 3629.2, y: 191.2}
-=======
     <m_nodePositionData>k__BackingField: {x: 3629.3333, y: 191.33333}
->>>>>>> 3ae8f856
     <m_nodePropertyToCheckData>k__BackingField: Love
     <m_nodeComparisonTypeData>k__BackingField: '>='
     <m_nodeComparisonValueData>k__BackingField: 0
@@ -445,11 +350,7 @@
       <m_choiceNodeIDData>k__BackingField: 8c1f36f4-5e62-4579-ab12-bedd20dcb852
     <m_nodeGroupIDData>k__BackingField: 4351356d-fbe5-4fd6-81af-55c4e49fcefb
     <m_dialogueTypeData>k__BackingField: 3
-<<<<<<< HEAD
-    <m_nodePositionData>k__BackingField: {x: 3627.2, y: 10}
-=======
     <m_nodePositionData>k__BackingField: {x: 3627.3333, y: 10}
->>>>>>> 3ae8f856
     <m_nodePropertyToCheckData>k__BackingField: Love
     <m_nodeComparisonTypeData>k__BackingField: '>='
     <m_nodeComparisonValueData>k__BackingField: 0
@@ -474,11 +375,7 @@
       <m_choiceNodeIDData>k__BackingField: 930191b6-5e58-46d0-ab2e-4b67053212b2
     <m_nodeGroupIDData>k__BackingField: 4351356d-fbe5-4fd6-81af-55c4e49fcefb
     <m_dialogueTypeData>k__BackingField: 0
-<<<<<<< HEAD
-    <m_nodePositionData>k__BackingField: {x: 3998, y: -354.8}
-=======
     <m_nodePositionData>k__BackingField: {x: 3998, y: -354.66666}
->>>>>>> 3ae8f856
     <m_nodePropertyToCheckData>k__BackingField: Love
     <m_nodeComparisonTypeData>k__BackingField: '>='
     <m_nodeComparisonValueData>k__BackingField: 0
@@ -504,11 +401,7 @@
       <m_choiceNodeIDData>k__BackingField: 930191b6-5e58-46d0-ab2e-4b67053212b2
     <m_nodeGroupIDData>k__BackingField: 4351356d-fbe5-4fd6-81af-55c4e49fcefb
     <m_dialogueTypeData>k__BackingField: 0
-<<<<<<< HEAD
-    <m_nodePositionData>k__BackingField: {x: 4003.2, y: -170}
-=======
     <m_nodePositionData>k__BackingField: {x: 4003.3333, y: -170}
->>>>>>> 3ae8f856
     <m_nodePropertyToCheckData>k__BackingField: Love
     <m_nodeComparisonTypeData>k__BackingField: '>='
     <m_nodeComparisonValueData>k__BackingField: 0
@@ -533,11 +426,7 @@
       <m_choiceNodeIDData>k__BackingField: 930191b6-5e58-46d0-ab2e-4b67053212b2
     <m_nodeGroupIDData>k__BackingField: 4351356d-fbe5-4fd6-81af-55c4e49fcefb
     <m_dialogueTypeData>k__BackingField: 0
-<<<<<<< HEAD
-    <m_nodePositionData>k__BackingField: {x: 4009.2, y: 194}
-=======
     <m_nodePositionData>k__BackingField: {x: 4009.3333, y: 194}
->>>>>>> 3ae8f856
     <m_nodePropertyToCheckData>k__BackingField: Love
     <m_nodeComparisonTypeData>k__BackingField: '>='
     <m_nodeComparisonValueData>k__BackingField: 0
@@ -562,11 +451,7 @@
       <m_choiceNodeIDData>k__BackingField: ee69a637-85e8-401a-bbe0-b5a1e4823588
     <m_nodeGroupIDData>k__BackingField: 4351356d-fbe5-4fd6-81af-55c4e49fcefb
     <m_dialogueTypeData>k__BackingField: 3
-<<<<<<< HEAD
-    <m_nodePositionData>k__BackingField: {x: 3623.2, y: -350.8}
-=======
     <m_nodePositionData>k__BackingField: {x: 3623.3333, y: -350.66666}
->>>>>>> 3ae8f856
     <m_nodePropertyToCheckData>k__BackingField: Love
     <m_nodeComparisonTypeData>k__BackingField: '>='
     <m_nodeComparisonValueData>k__BackingField: 0
@@ -591,11 +476,7 @@
       <m_choiceNodeIDData>k__BackingField: e505fe3c-4b94-44a9-9594-8a766387beee
     <m_nodeGroupIDData>k__BackingField: 4351356d-fbe5-4fd6-81af-55c4e49fcefb
     <m_dialogueTypeData>k__BackingField: 0
-<<<<<<< HEAD
-    <m_nodePositionData>k__BackingField: {x: 4535.2, y: -144}
-=======
     <m_nodePositionData>k__BackingField: {x: 4535.3335, y: -144}
->>>>>>> 3ae8f856
     <m_nodePropertyToCheckData>k__BackingField: Love
     <m_nodeComparisonTypeData>k__BackingField: '>='
     <m_nodeComparisonValueData>k__BackingField: 0
@@ -654,11 +535,7 @@
       <m_choiceNodeIDData>k__BackingField: d9df05c9-ba3d-467e-9bd3-c7c914c99c6c
     <m_nodeGroupIDData>k__BackingField: 4351356d-fbe5-4fd6-81af-55c4e49fcefb
     <m_dialogueTypeData>k__BackingField: 3
-<<<<<<< HEAD
-    <m_nodePositionData>k__BackingField: {x: 5483.2, y: -146}
-=======
     <m_nodePositionData>k__BackingField: {x: 5483.3335, y: -146}
->>>>>>> 3ae8f856
     <m_nodePropertyToCheckData>k__BackingField: Love
     <m_nodeComparisonTypeData>k__BackingField: '>='
     <m_nodeComparisonValueData>k__BackingField: 0
@@ -683,11 +560,7 @@
       <m_choiceNodeIDData>k__BackingField: 
     <m_nodeGroupIDData>k__BackingField: 4351356d-fbe5-4fd6-81af-55c4e49fcefb
     <m_dialogueTypeData>k__BackingField: 0
-<<<<<<< HEAD
-    <m_nodePositionData>k__BackingField: {x: 5874, y: 247.20001}
-=======
     <m_nodePositionData>k__BackingField: {x: 5874, y: 247.33334}
->>>>>>> 3ae8f856
     <m_nodePropertyToCheckData>k__BackingField: Love
     <m_nodeComparisonTypeData>k__BackingField: '>='
     <m_nodeComparisonValueData>k__BackingField: 0
@@ -738,11 +611,7 @@
       <m_choiceNodeIDData>k__BackingField: 
     <m_nodeGroupIDData>k__BackingField: 4351356d-fbe5-4fd6-81af-55c4e49fcefb
     <m_dialogueTypeData>k__BackingField: 0
-<<<<<<< HEAD
-    <m_nodePositionData>k__BackingField: {x: 5874, y: -348.8}
-=======
     <m_nodePositionData>k__BackingField: {x: 5874, y: -348.66666}
->>>>>>> 3ae8f856
     <m_nodePropertyToCheckData>k__BackingField: Love
     <m_nodeComparisonTypeData>k__BackingField: '>='
     <m_nodeComparisonValueData>k__BackingField: 0
@@ -767,11 +636,7 @@
       <m_choiceNodeIDData>k__BackingField: e19584a1-bd84-446d-883d-587d724e4a89
     <m_nodeGroupIDData>k__BackingField: 4351356d-fbe5-4fd6-81af-55c4e49fcefb
     <m_dialogueTypeData>k__BackingField: 3
-<<<<<<< HEAD
-    <m_nodePositionData>k__BackingField: {x: 5483.2, y: -348.8}
-=======
     <m_nodePositionData>k__BackingField: {x: 5483.3335, y: -348.66666}
->>>>>>> 3ae8f856
     <m_nodePropertyToCheckData>k__BackingField: Love
     <m_nodeComparisonTypeData>k__BackingField: '>='
     <m_nodeComparisonValueData>k__BackingField: 0
@@ -796,11 +661,7 @@
       <m_choiceNodeIDData>k__BackingField: 3759007f-79a1-439d-a5f9-06882519ed66
     <m_nodeGroupIDData>k__BackingField: 4351356d-fbe5-4fd6-81af-55c4e49fcefb
     <m_dialogueTypeData>k__BackingField: 3
-<<<<<<< HEAD
-    <m_nodePositionData>k__BackingField: {x: 5488, y: 247.20001}
-=======
     <m_nodePositionData>k__BackingField: {x: 5488, y: 247.33334}
->>>>>>> 3ae8f856
     <m_nodePropertyToCheckData>k__BackingField: Love
     <m_nodeComparisonTypeData>k__BackingField: '>='
     <m_nodeComparisonValueData>k__BackingField: 0
@@ -826,11 +687,7 @@
       <m_choiceNodeIDData>k__BackingField: 
     <m_nodeGroupIDData>k__BackingField: 4351356d-fbe5-4fd6-81af-55c4e49fcefb
     <m_dialogueTypeData>k__BackingField: 0
-<<<<<<< HEAD
-    <m_nodePositionData>k__BackingField: {x: 5870, y: 49.199997}
-=======
     <m_nodePositionData>k__BackingField: {x: 5870, y: 49.333336}
->>>>>>> 3ae8f856
     <m_nodePropertyToCheckData>k__BackingField: Love
     <m_nodeComparisonTypeData>k__BackingField: '>='
     <m_nodeComparisonValueData>k__BackingField: 0
@@ -855,27 +712,21 @@
       <m_choiceNodeIDData>k__BackingField: 9c073dbf-c194-4b0e-8bdf-1518663a97eb
     <m_nodeGroupIDData>k__BackingField: 4351356d-fbe5-4fd6-81af-55c4e49fcefb
     <m_dialogueTypeData>k__BackingField: 3
-<<<<<<< HEAD
-    <m_nodePositionData>k__BackingField: {x: 5488, y: 49.199997}
-=======
     <m_nodePositionData>k__BackingField: {x: 5488, y: 49.333336}
->>>>>>> 3ae8f856
-    <m_nodePropertyToCheckData>k__BackingField: Love
-    <m_nodeComparisonTypeData>k__BackingField: '>='
-    <m_nodeComparisonValueData>k__BackingField: 0
-    <m_nodeOperationTypeData>k__BackingField: '>='
-    <m_nodeValueToSetData>k__BackingField: 
-    <m_nodeVariableNameData>k__BackingField: variableName
-    <m_nodeSetterOperationTypeData>k__BackingField: 1
-    <m_nodeLoveScoreAmountData>k__BackingField: 0
-    <m_nodeBoolValueData>k__BackingField: 0
-    <m_nodeLoveMeterData>k__BackingField: {fileID: 11400000, guid: 1185f448d7f788340855341bed53796d, type: 2}
-    <m_bachelorData>k__BackingField: {fileID: 0}
-    <m_isLikePreference>k__BackingField: 1
-    <m_selectedPreference>k__BackingField: 
-    <m_enumSetter>k__BackingField: 0
-<<<<<<< HEAD
-=======
+    <m_nodePropertyToCheckData>k__BackingField: Love
+    <m_nodeComparisonTypeData>k__BackingField: '>='
+    <m_nodeComparisonValueData>k__BackingField: 0
+    <m_nodeOperationTypeData>k__BackingField: '>='
+    <m_nodeValueToSetData>k__BackingField: 
+    <m_nodeVariableNameData>k__BackingField: variableName
+    <m_nodeSetterOperationTypeData>k__BackingField: 1
+    <m_nodeLoveScoreAmountData>k__BackingField: 0
+    <m_nodeBoolValueData>k__BackingField: 0
+    <m_nodeLoveMeterData>k__BackingField: {fileID: 11400000, guid: 1185f448d7f788340855341bed53796d, type: 2}
+    <m_bachelorData>k__BackingField: {fileID: 0}
+    <m_isLikePreference>k__BackingField: 1
+    <m_selectedPreference>k__BackingField: 
+    <m_enumSetter>k__BackingField: 0
   - <m_nodeIDData>k__BackingField: 0918fd6e-2c6d-439b-bd64-8eddce413e30
     <m_nodeNameData>k__BackingField: intro2
     <m_nodeBachelorImageData>k__BackingField: {fileID: 21300000, guid: 84a876f81e079bf40beb58c595c98cf5, type: 3}
@@ -938,7 +789,6 @@
     <m_isLikePreference>k__BackingField: 0
     <m_selectedPreference>k__BackingField: 
     <m_enumSetter>k__BackingField: 0
->>>>>>> 3ae8f856
   - <m_nodeIDData>k__BackingField: 7ef33977-5209-4d09-8a41-087fb48da670
     <m_nodeNameData>k__BackingField: Q1L1
     <m_nodeBachelorImageData>k__BackingField: {fileID: 0}
@@ -949,11 +799,7 @@
       <m_choiceNodeIDData>k__BackingField: 9c339b0e-3c92-42f0-ae1a-c5ba81a5f4ab
     <m_nodeGroupIDData>k__BackingField: 4351356d-fbe5-4fd6-81af-55c4e49fcefb
     <m_dialogueTypeData>k__BackingField: 3
-<<<<<<< HEAD
-    <m_nodePositionData>k__BackingField: {x: -438, y: -394.8}
-=======
     <m_nodePositionData>k__BackingField: {x: -438, y: -394.66666}
->>>>>>> 3ae8f856
     <m_nodePropertyToCheckData>k__BackingField: Love
     <m_nodeComparisonTypeData>k__BackingField: '>='
     <m_nodeComparisonValueData>k__BackingField: 0
@@ -978,11 +824,7 @@
       <m_choiceNodeIDData>k__BackingField: 4451e41d-e1e6-449b-ac31-ba4e6a134772
     <m_nodeGroupIDData>k__BackingField: 4351356d-fbe5-4fd6-81af-55c4e49fcefb
     <m_dialogueTypeData>k__BackingField: 3
-<<<<<<< HEAD
-    <m_nodePositionData>k__BackingField: {x: -438.8, y: -210.8}
-=======
     <m_nodePositionData>k__BackingField: {x: -438.66666, y: -210.66667}
->>>>>>> 3ae8f856
     <m_nodePropertyToCheckData>k__BackingField: Love
     <m_nodeComparisonTypeData>k__BackingField: '>='
     <m_nodeComparisonValueData>k__BackingField: 0
@@ -1007,11 +849,7 @@
       <m_choiceNodeIDData>k__BackingField: 7fad779a-13a0-4d46-9645-f390f1b151ca
     <m_nodeGroupIDData>k__BackingField: 4351356d-fbe5-4fd6-81af-55c4e49fcefb
     <m_dialogueTypeData>k__BackingField: 3
-<<<<<<< HEAD
-    <m_nodePositionData>k__BackingField: {x: -438.8, y: 139.2}
-=======
     <m_nodePositionData>k__BackingField: {x: -438.66666, y: 139.33333}
->>>>>>> 3ae8f856
     <m_nodePropertyToCheckData>k__BackingField: Love
     <m_nodeComparisonTypeData>k__BackingField: '>='
     <m_nodeComparisonValueData>k__BackingField: 0
@@ -1036,11 +874,7 @@
       <m_choiceNodeIDData>k__BackingField: dcb89cfd-852b-410c-9518-37f4b49ec5da
     <m_nodeGroupIDData>k__BackingField: 4351356d-fbe5-4fd6-81af-55c4e49fcefb
     <m_dialogueTypeData>k__BackingField: 3
-<<<<<<< HEAD
-    <m_nodePositionData>k__BackingField: {x: -436, y: -34.8}
-=======
     <m_nodePositionData>k__BackingField: {x: -436, y: -34.666668}
->>>>>>> 3ae8f856
     <m_nodePropertyToCheckData>k__BackingField: Love
     <m_nodeComparisonTypeData>k__BackingField: '>='
     <m_nodeComparisonValueData>k__BackingField: 0
@@ -1066,11 +900,7 @@
       <m_choiceNodeIDData>k__BackingField: 8a738a4c-9542-4e13-97c0-139f60795b47
     <m_nodeGroupIDData>k__BackingField: 4351356d-fbe5-4fd6-81af-55c4e49fcefb
     <m_dialogueTypeData>k__BackingField: 0
-<<<<<<< HEAD
-    <m_nodePositionData>k__BackingField: {x: -88.8, y: -394.8}
-=======
     <m_nodePositionData>k__BackingField: {x: -88.666664, y: -394.66666}
->>>>>>> 3ae8f856
     <m_nodePropertyToCheckData>k__BackingField: Love
     <m_nodeComparisonTypeData>k__BackingField: '>='
     <m_nodeComparisonValueData>k__BackingField: 0
@@ -1096,11 +926,7 @@
       <m_choiceNodeIDData>k__BackingField: 8a738a4c-9542-4e13-97c0-139f60795b47
     <m_nodeGroupIDData>k__BackingField: 4351356d-fbe5-4fd6-81af-55c4e49fcefb
     <m_dialogueTypeData>k__BackingField: 0
-<<<<<<< HEAD
-    <m_nodePositionData>k__BackingField: {x: 86, y: -210.8}
-=======
     <m_nodePositionData>k__BackingField: {x: 86, y: -210.66667}
->>>>>>> 3ae8f856
     <m_nodePropertyToCheckData>k__BackingField: Love
     <m_nodeComparisonTypeData>k__BackingField: '>='
     <m_nodeComparisonValueData>k__BackingField: 0
@@ -1126,11 +952,7 @@
       <m_choiceNodeIDData>k__BackingField: 8a738a4c-9542-4e13-97c0-139f60795b47
     <m_nodeGroupIDData>k__BackingField: 4351356d-fbe5-4fd6-81af-55c4e49fcefb
     <m_dialogueTypeData>k__BackingField: 0
-<<<<<<< HEAD
-    <m_nodePositionData>k__BackingField: {x: -8.8, y: 139.2}
-=======
     <m_nodePositionData>k__BackingField: {x: -8.666667, y: 139.33333}
->>>>>>> 3ae8f856
     <m_nodePropertyToCheckData>k__BackingField: Love
     <m_nodeComparisonTypeData>k__BackingField: '>='
     <m_nodeComparisonValueData>k__BackingField: 0
@@ -1155,36 +977,7 @@
       <m_choiceNodeIDData>k__BackingField: 8a738a4c-9542-4e13-97c0-139f60795b47
     <m_nodeGroupIDData>k__BackingField: 4351356d-fbe5-4fd6-81af-55c4e49fcefb
     <m_dialogueTypeData>k__BackingField: 0
-<<<<<<< HEAD
-    <m_nodePositionData>k__BackingField: {x: 167.2, y: -34.8}
-    <m_nodePropertyToCheckData>k__BackingField: Love
-    <m_nodeComparisonTypeData>k__BackingField: '>='
-    <m_nodeComparisonValueData>k__BackingField: 0
-    <m_nodeOperationTypeData>k__BackingField: '>='
-    <m_nodeValueToSetData>k__BackingField: 
-    <m_nodeVariableNameData>k__BackingField: 
-    <m_nodeSetterOperationTypeData>k__BackingField: 0
-    <m_nodeLoveScoreAmountData>k__BackingField: 0
-    <m_nodeBoolValueData>k__BackingField: 0
-    <m_nodeLoveMeterData>k__BackingField: {fileID: 0}
-    <m_bachelorData>k__BackingField: {fileID: 0}
-    <m_isLikePreference>k__BackingField: 0
-    <m_selectedPreference>k__BackingField: 
-    <m_enumSetter>k__BackingField: 0
-  - <m_nodeIDData>k__BackingField: 8c1f36f4-5e62-4579-ab12-bedd20dcb852
-    <m_nodeNameData>k__BackingField: Q3A3
-    <m_nodeBachelorImageData>k__BackingField: {fileID: 21300000, guid: 0e52f8f5bd2a8aa4eae89e6137cf3d06, type: 3}
-    <m_nodeAudioLinesData>k__BackingField: {fileID: 0}
-    <m_nodeTextData>k__BackingField: You're really not all that.
-    <m_nodeChoicesData>k__BackingField:
-    - <m_choiceTextData>k__BackingField: Next Dialogue
-      <m_choiceNodeIDData>k__BackingField: 930191b6-5e58-46d0-ab2e-4b67053212b2
-    <m_nodeGroupIDData>k__BackingField: 4351356d-fbe5-4fd6-81af-55c4e49fcefb
-    <m_dialogueTypeData>k__BackingField: 0
-    <m_nodePositionData>k__BackingField: {x: 4078, y: 10}
-=======
     <m_nodePositionData>k__BackingField: {x: 167.33333, y: -34.666668}
->>>>>>> 3ae8f856
     <m_nodePropertyToCheckData>k__BackingField: Love
     <m_nodeComparisonTypeData>k__BackingField: '>='
     <m_nodeComparisonValueData>k__BackingField: 0
@@ -1215,104 +1008,70 @@
       <m_choiceNodeIDData>k__BackingField: 0918fd6e-2c6d-439b-bd64-8eddce413e30
     <m_nodeGroupIDData>k__BackingField: 4351356d-fbe5-4fd6-81af-55c4e49fcefb
     <m_dialogueTypeData>k__BackingField: 0
-<<<<<<< HEAD
-    <m_nodePositionData>k__BackingField: {x: -2010.8, y: -190}
-=======
     <m_nodePositionData>k__BackingField: {x: -2010.6666, y: -190}
->>>>>>> 3ae8f856
-    <m_nodePropertyToCheckData>k__BackingField: Love
-    <m_nodeComparisonTypeData>k__BackingField: '>='
-    <m_nodeComparisonValueData>k__BackingField: 0
-    <m_nodeOperationTypeData>k__BackingField: '>='
-    <m_nodeValueToSetData>k__BackingField: 
-    <m_nodeVariableNameData>k__BackingField: 
-    <m_nodeSetterOperationTypeData>k__BackingField: 0
-    <m_nodeLoveScoreAmountData>k__BackingField: 0
-    <m_nodeBoolValueData>k__BackingField: 0
-    <m_nodeLoveMeterData>k__BackingField: {fileID: 0}
-    <m_bachelorData>k__BackingField: {fileID: 0}
-    <m_isLikePreference>k__BackingField: 0
-    <m_selectedPreference>k__BackingField: 
-    <m_enumSetter>k__BackingField: 0
-<<<<<<< HEAD
-  - <m_nodeIDData>k__BackingField: fd61bd78-86e9-402a-a07d-17e75ac74068
-    <m_nodeNameData>k__BackingField: Q1
-    <m_nodeBachelorImageData>k__BackingField: {fileID: 21300000, guid: 84a876f81e079bf40beb58c595c98cf5, type: 3}
-    <m_nodeAudioLinesData>k__BackingField: {fileID: 0}
-    <m_nodeTextData>k__BackingField: 'I mean not as fancy as me of course, but it
-      compliments my class nicely. '
-=======
+    <m_nodePropertyToCheckData>k__BackingField: Love
+    <m_nodeComparisonTypeData>k__BackingField: '>='
+    <m_nodeComparisonValueData>k__BackingField: 0
+    <m_nodeOperationTypeData>k__BackingField: '>='
+    <m_nodeValueToSetData>k__BackingField: 
+    <m_nodeVariableNameData>k__BackingField: 
+    <m_nodeSetterOperationTypeData>k__BackingField: 0
+    <m_nodeLoveScoreAmountData>k__BackingField: 0
+    <m_nodeBoolValueData>k__BackingField: 0
+    <m_nodeLoveMeterData>k__BackingField: {fileID: 0}
+    <m_bachelorData>k__BackingField: {fileID: 0}
+    <m_isLikePreference>k__BackingField: 0
+    <m_selectedPreference>k__BackingField: 
+    <m_enumSetter>k__BackingField: 0
   - <m_nodeIDData>k__BackingField: cb2c4a11-f52e-4a63-b084-5d32cfa026bc
     <m_nodeNameData>k__BackingField: Q2A2
     <m_nodeBachelorImageData>k__BackingField: {fileID: 21300000, guid: 0e52f8f5bd2a8aa4eae89e6137cf3d06, type: 3}
     <m_nodeAudioLinesData>k__BackingField: {fileID: 8300000, guid: 9190ccf7b33866b41a7c154efd2c7ab0, type: 3}
     <m_nodeTextData>k__BackingField: "How DARE you. My clothes are ruined! \nOh my
       gosh, my skin is going to BRUISE."
->>>>>>> 3ae8f856
-    <m_nodeChoicesData>k__BackingField:
-    - <m_choiceTextData>k__BackingField: I thought it would be a nice place to stare
-        at the wonders of the ocean.
-      <m_choiceNodeIDData>k__BackingField: 7ef33977-5209-4d09-8a41-087fb48da670
-    - <m_choiceTextData>k__BackingField: I thought you would like this.
-      <m_choiceNodeIDData>k__BackingField: 473d2b97-63b4-46f4-9926-e2db7b77c82e
-    - <m_choiceTextData>k__BackingField: Yea it was the cheapest option.
-      <m_choiceNodeIDData>k__BackingField: 0faeee60-8951-421a-8cf4-81ceb6a6fc10
-    - <m_choiceTextData>k__BackingField: Glad you like it, this is one of my favorite
-        place to go.
-      <m_choiceNodeIDData>k__BackingField: 56e8d353-e948-4f36-b1b6-c942555fafe7
-    <m_nodeGroupIDData>k__BackingField: 4351356d-fbe5-4fd6-81af-55c4e49fcefb
-<<<<<<< HEAD
-    <m_dialogueTypeData>k__BackingField: 1
-    <m_nodePositionData>k__BackingField: {x: -1096, y: -208.8}
-=======
+    <m_nodeChoicesData>k__BackingField:
+    - <m_choiceTextData>k__BackingField: Next Dialogue
+      <m_choiceNodeIDData>k__BackingField: c44d2098-4131-4de1-82e0-a0b5439b8a19
+    <m_nodeGroupIDData>k__BackingField: 4351356d-fbe5-4fd6-81af-55c4e49fcefb
     <m_dialogueTypeData>k__BackingField: 0
     <m_nodePositionData>k__BackingField: {x: 2133.3333, y: -190.66667}
->>>>>>> 3ae8f856
-    <m_nodePropertyToCheckData>k__BackingField: Love
-    <m_nodeComparisonTypeData>k__BackingField: '>='
-    <m_nodeComparisonValueData>k__BackingField: 0
-    <m_nodeOperationTypeData>k__BackingField: '>='
-    <m_nodeValueToSetData>k__BackingField: 
-    <m_nodeVariableNameData>k__BackingField: 
-    <m_nodeSetterOperationTypeData>k__BackingField: 0
-    <m_nodeLoveScoreAmountData>k__BackingField: 0
-    <m_nodeBoolValueData>k__BackingField: 0
-    <m_nodeLoveMeterData>k__BackingField: {fileID: 0}
-    <m_bachelorData>k__BackingField: {fileID: 0}
-    <m_isLikePreference>k__BackingField: 0
-    <m_selectedPreference>k__BackingField: 
-    <m_enumSetter>k__BackingField: 0
-  - <m_nodeIDData>k__BackingField: 0918fd6e-2c6d-439b-bd64-8eddce413e30
-    <m_nodeNameData>k__BackingField: intro2
-    <m_nodeBachelorImageData>k__BackingField: {fileID: 21300000, guid: 84a876f81e079bf40beb58c595c98cf5, type: 3}
-    <m_nodeAudioLinesData>k__BackingField: {fileID: 0}
-    <m_nodeTextData>k__BackingField: "At least those large animals look exquisite.
-      \r\nYou'll have to make some good photo's of me with the large whale thing
-      on the background.\r\nAt least then it will be good for my socials.\nThis is
-      a new experience for me, the animals look majestic."
-    <m_nodeChoicesData>k__BackingField:
-    - <m_choiceTextData>k__BackingField: Next Dialogue
-      <m_choiceNodeIDData>k__BackingField: fd61bd78-86e9-402a-a07d-17e75ac74068
-    <m_nodeGroupIDData>k__BackingField: 4351356d-fbe5-4fd6-81af-55c4e49fcefb
-<<<<<<< HEAD
-    <m_dialogueTypeData>k__BackingField: 0
-    <m_nodePositionData>k__BackingField: {x: -1662.8, y: -190}
-=======
+    <m_nodePropertyToCheckData>k__BackingField: Love
+    <m_nodeComparisonTypeData>k__BackingField: '>='
+    <m_nodeComparisonValueData>k__BackingField: 0
+    <m_nodeOperationTypeData>k__BackingField: '>='
+    <m_nodeValueToSetData>k__BackingField: 
+    <m_nodeVariableNameData>k__BackingField: 
+    <m_nodeSetterOperationTypeData>k__BackingField: 0
+    <m_nodeLoveScoreAmountData>k__BackingField: 0
+    <m_nodeBoolValueData>k__BackingField: 0
+    <m_nodeLoveMeterData>k__BackingField: {fileID: 0}
+    <m_bachelorData>k__BackingField: {fileID: 0}
+    <m_isLikePreference>k__BackingField: 0
+    <m_selectedPreference>k__BackingField: 
+    <m_enumSetter>k__BackingField: 0
+  - <m_nodeIDData>k__BackingField: c44d2098-4131-4de1-82e0-a0b5439b8a19
+    <m_nodeNameData>k__BackingField: DialogueName
+    <m_nodeBachelorImageData>k__BackingField: {fileID: 0}
+    <m_nodeAudioLinesData>k__BackingField: {fileID: 0}
+    <m_nodeTextData>k__BackingField: Dialogue text.
+    <m_nodeChoicesData>k__BackingField:
+    - <m_choiceTextData>k__BackingField: Next Dialogue
+      <m_choiceNodeIDData>k__BackingField: 
+    <m_nodeGroupIDData>k__BackingField: 4351356d-fbe5-4fd6-81af-55c4e49fcefb
     <m_dialogueTypeData>k__BackingField: 3
     <m_nodePositionData>k__BackingField: {x: 2413.3333, y: -170}
->>>>>>> 3ae8f856
-    <m_nodePropertyToCheckData>k__BackingField: Love
-    <m_nodeComparisonTypeData>k__BackingField: '>='
-    <m_nodeComparisonValueData>k__BackingField: 0
-    <m_nodeOperationTypeData>k__BackingField: '>='
-    <m_nodeValueToSetData>k__BackingField: 
-    <m_nodeVariableNameData>k__BackingField: 
-    <m_nodeSetterOperationTypeData>k__BackingField: 0
-    <m_nodeLoveScoreAmountData>k__BackingField: 0
-    <m_nodeBoolValueData>k__BackingField: 0
-    <m_nodeLoveMeterData>k__BackingField: {fileID: 0}
-    <m_bachelorData>k__BackingField: {fileID: 0}
-    <m_isLikePreference>k__BackingField: 0
+    <m_nodePropertyToCheckData>k__BackingField: Love
+    <m_nodeComparisonTypeData>k__BackingField: '>='
+    <m_nodeComparisonValueData>k__BackingField: 0
+    <m_nodeOperationTypeData>k__BackingField: '>='
+    <m_nodeValueToSetData>k__BackingField: 
+    <m_nodeVariableNameData>k__BackingField: variableName
+    <m_nodeSetterOperationTypeData>k__BackingField: 1
+    <m_nodeLoveScoreAmountData>k__BackingField: -5
+    <m_nodeBoolValueData>k__BackingField: 0
+    <m_nodeLoveMeterData>k__BackingField: {fileID: 11400000, guid: 1185f448d7f788340855341bed53796d, type: 2}
+    <m_bachelorData>k__BackingField: {fileID: 0}
+    <m_isLikePreference>k__BackingField: 1
     <m_selectedPreference>k__BackingField: 
     <m_enumSetter>k__BackingField: 0
   - <m_nodeIDData>k__BackingField: 8c1f36f4-5e62-4579-ab12-bedd20dcb852
@@ -1356,8 +1115,6 @@
       - Q2A4
       - Q2L3
       - Q2A1
-      - Q2A2
-      - InstantEnding1
       - Q3
       - Q3L2
       - Q3L4
@@ -1376,6 +1133,8 @@
       - Q4L4
       - Q4A3
       - Q4L3
+      - intro2
+      - Q1
       - Q1L1
       - Q1L2
       - Q1L4
@@ -1385,11 +1144,6 @@
       - Q1A4
       - Q1A3
       - intro
-<<<<<<< HEAD
-      - Q1
-      - intro2
-=======
       - Q2A2
       - DialogueName
-      - Q3A3
->>>>>>> 3ae8f856
+      - Q3A3