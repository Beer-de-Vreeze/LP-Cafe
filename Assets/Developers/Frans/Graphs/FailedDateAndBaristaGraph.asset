%YAML 1.1
%TAG !u! tag:unity3d.com,2011:
--- !u!114 &11400000
MonoBehaviour:
  m_ObjectHideFlags: 0
  m_CorrespondingSourceObject: {fileID: 0}
  m_PrefabInstance: {fileID: 0}
  m_PrefabAsset: {fileID: 0}
  m_GameObject: {fileID: 0}
  m_Enabled: 1
  m_EditorHideFlags: 0
  m_Script: {fileID: 11500000, guid: beb9a63dbd6015942ab1d5ccf8100789, type: 3}
  m_Name: FailedDateAndBaristaGraph
  m_EditorClassIdentifier: 
  <m_graphFileNameData>k__BackingField: FailedDateAndBarista
  <m_graphGroupsData>k__BackingField:
  - <m_groupIDData>k__BackingField: 321d99f3-886d-467e-99a0-85a81ceb8a67
    <m_groupNameData>k__BackingField: FailedDateExample
    <m_groupPositionData>k__BackingField: {x: -27.333328, y: 72.66666}
  <m_graphNodesData>k__BackingField:
  - <m_nodeIDData>k__BackingField: 2d4446b4-fd80-4f06-9555-84ef0311eae6
    <m_nodeNameData>k__BackingField: Listening
    <m_nodeBachelorImageData>k__BackingField: {fileID: 21300000, guid: c42b93b72d4163e4c9dba498bc0bc35c, type: 3}
    <m_nodeAudioLinesData>k__BackingField: {fileID: 8300000, guid: 9dceb832bb87f104ba51b949dc504448, type: 3}
    <m_nodeTextData>k__BackingField: Are you even listening to me?
    <m_nodeChoicesData>k__BackingField:
    - <m_choiceTextData>k__BackingField: Next Dialogue
      <m_choiceNodeIDData>k__BackingField: e3eba488-b732-44d5-8483-a51a8842ae2a
    <m_nodeGroupIDData>k__BackingField: 321d99f3-886d-467e-99a0-85a81ceb8a67
    <m_dialogueTypeData>k__BackingField: 0
    <m_nodePositionData>k__BackingField: {x: -2, y: 131.33333}
    <m_nodePropertyToCheckData>k__BackingField: Love
    <m_nodeComparisonTypeData>k__BackingField: '>='
    <m_nodeComparisonValueData>k__BackingField: 0
    <m_nodeOperationTypeData>k__BackingField: '>='
    <m_nodeValueToSetData>k__BackingField: 
    <m_nodeVariableNameData>k__BackingField: 
    <m_nodeSetterOperationTypeData>k__BackingField: 0
    <m_nodeLoveScoreAmountData>k__BackingField: 0
    <m_nodeBoolValueData>k__BackingField: 0
    <m_nodeLoveMeterData>k__BackingField: {fileID: 0}
    <m_bachelorData>k__BackingField: {fileID: 0}
    <m_isLikePreference>k__BackingField: 0
    <m_selectedPreference>k__BackingField: 
    <m_enumSetter>k__BackingField: 0
  - <m_nodeIDData>k__BackingField: 203ed034-62ad-4d58-bef7-9200c72b9ec2
    <m_nodeNameData>k__BackingField: MessedUpDate
    <m_nodeBachelorImageData>k__BackingField: {fileID: 21300000, guid: dedb888bf5fe9ed4dbc19091a0af09d1, type: 3}
    <m_nodeAudioLinesData>k__BackingField: {fileID: 8300000, guid: aec8633a573f0464692a1fec415779ca, type: 3}
    <m_nodeTextData>k__BackingField: 'Soooo you messed up your date huh?...

      That
      seemed pretty bad. I was totally not spying on you.'
    <m_nodeChoicesData>k__BackingField:
    - <m_choiceTextData>k__BackingField: Next Dialogue
      <m_choiceNodeIDData>k__BackingField: 50176a4e-d985-4002-8fe3-2dd08c7f9377
    <m_nodeGroupIDData>k__BackingField: 321d99f3-886d-467e-99a0-85a81ceb8a67
    <m_dialogueTypeData>k__BackingField: 0
<<<<<<< HEAD
    <m_nodePositionData>k__BackingField: {x: 2185.3333, y: 131.33333}
=======
    <m_nodePositionData>k__BackingField: {x: 271, y: 131}
>>>>>>> 9c181b10
    <m_nodePropertyToCheckData>k__BackingField: Love
    <m_nodeComparisonTypeData>k__BackingField: '>='
    <m_nodeComparisonValueData>k__BackingField: 0
    <m_nodeOperationTypeData>k__BackingField: '>='
    <m_nodeValueToSetData>k__BackingField: 
    <m_nodeVariableNameData>k__BackingField: 
    <m_nodeSetterOperationTypeData>k__BackingField: 0
    <m_nodeLoveScoreAmountData>k__BackingField: 0
    <m_nodeBoolValueData>k__BackingField: 0
    <m_nodeLoveMeterData>k__BackingField: {fileID: 0}
    <m_bachelorData>k__BackingField: {fileID: 0}
    <m_isLikePreference>k__BackingField: 0
    <m_selectedPreference>k__BackingField: 
    <m_enumSetter>k__BackingField: 0
<<<<<<< HEAD
  - <m_nodeIDData>k__BackingField: 50176a4e-d985-4002-8fe3-2dd08c7f9377
    <m_nodeNameData>k__BackingField: NotSpying
    <m_nodeBachelorImageData>k__BackingField: {fileID: 21300000, guid: dedb888bf5fe9ed4dbc19091a0af09d1, type: 3}
    <m_nodeAudioLinesData>k__BackingField: {fileID: 8300000, guid: 724d038776e393b4b88c9f24734d7665, type: 3}
    <m_nodeTextData>k__BackingField: 'Well you''re in luck! A new program opened
      up in this cafe down the street.

      LP Cafe i think it was called?? You
      know? the cute coffee place with all the plants.'
=======
  - <m_nodeIDData>k__BackingField: 5a51997d-3fe3-4ebb-a013-c7572202dd1c
    <m_nodeNameData>k__BackingField: Swear
    <m_nodeBachelorImageData>k__BackingField: {fileID: 21300000, guid: 2141e28ecdd0e7248ade7201dd482b35, type: 3}
    <m_nodeAudioLinesData>k__BackingField: {fileID: 8300000, guid: 5bbedae95533ad54f80391e9829bd841, type: 3}
    <m_nodeTextData>k__BackingField: "I Swear, I can't believe i went on another
      date with you! \nYou're only focused on yourself and you can't remember the
      smallest of things?!"
>>>>>>> 9c181b10
    <m_nodeChoicesData>k__BackingField:
    - <m_choiceTextData>k__BackingField: Next Dialogue
      <m_choiceNodeIDData>k__BackingField: e5f18485-7392-4634-b13c-5235a17492cc
    <m_nodeGroupIDData>k__BackingField: 321d99f3-886d-467e-99a0-85a81ceb8a67
    <m_dialogueTypeData>k__BackingField: 0
<<<<<<< HEAD
    <m_nodePositionData>k__BackingField: {x: 2588, y: 131.33333}
=======
    <m_nodePositionData>k__BackingField: {x: 545, y: 131}
>>>>>>> 9c181b10
    <m_nodePropertyToCheckData>k__BackingField: Love
    <m_nodeComparisonTypeData>k__BackingField: '>='
    <m_nodeComparisonValueData>k__BackingField: 0
    <m_nodeOperationTypeData>k__BackingField: '>='
    <m_nodeValueToSetData>k__BackingField: 
    <m_nodeVariableNameData>k__BackingField: 
    <m_nodeSetterOperationTypeData>k__BackingField: 0
    <m_nodeLoveScoreAmountData>k__BackingField: 0
    <m_nodeBoolValueData>k__BackingField: 0
    <m_nodeLoveMeterData>k__BackingField: {fileID: 0}
    <m_bachelorData>k__BackingField: {fileID: 0}
    <m_isLikePreference>k__BackingField: 0
    <m_selectedPreference>k__BackingField: 
    <m_enumSetter>k__BackingField: 0
<<<<<<< HEAD
  - <m_nodeIDData>k__BackingField: e5f18485-7392-4634-b13c-5235a17492cc
    <m_nodeNameData>k__BackingField: SpeedDateProgram
    <m_nodeBachelorImageData>k__BackingField: {fileID: 21300000, guid: dedb888bf5fe9ed4dbc19091a0af09d1, type: 3}
    <m_nodeAudioLinesData>k__BackingField: {fileID: 8300000, guid: 39bec8a4888bd8f4bab8c5bbf82907dd, type: 3}
    <m_nodeTextData>k__BackingField: 'Anyways it''s a speed dating program to find
      your match!
=======
  - <m_nodeIDData>k__BackingField: 9d790779-e258-437e-a1de-96fefa418311
    <m_nodeNameData>k__BackingField: BetterThenYou
    <m_nodeBachelorImageData>k__BackingField: {fileID: 21300000, guid: 2141e28ecdd0e7248ade7201dd482b35, type: 3}
    <m_nodeAudioLinesData>k__BackingField: {fileID: 8300000, guid: 5179a8d4b77c9cb419604c1af54cc9ff, type: 3}
    <m_nodeTextData>k__BackingField: 'I swear i deserve better then you!
>>>>>>> 9c181b10

      But seriously though, you might want to work on those flirting
      skills... That was downright painful to watch.'
    <m_nodeChoicesData>k__BackingField:
    - <m_choiceTextData>k__BackingField: Next Dialogue
      <m_choiceNodeIDData>k__BackingField: 4dd58509-ebc2-45f5-8661-a054e96c6d17
    <m_nodeGroupIDData>k__BackingField: 321d99f3-886d-467e-99a0-85a81ceb8a67
    <m_dialogueTypeData>k__BackingField: 0
<<<<<<< HEAD
    <m_nodePositionData>k__BackingField: {x: 3073.3333, y: 131.33333}
=======
    <m_nodePositionData>k__BackingField: {x: 1018, y: 131}
>>>>>>> 9c181b10
    <m_nodePropertyToCheckData>k__BackingField: Love
    <m_nodeComparisonTypeData>k__BackingField: '>='
    <m_nodeComparisonValueData>k__BackingField: 0
    <m_nodeOperationTypeData>k__BackingField: '>='
    <m_nodeValueToSetData>k__BackingField: 
    <m_nodeVariableNameData>k__BackingField: 
    <m_nodeSetterOperationTypeData>k__BackingField: 0
    <m_nodeLoveScoreAmountData>k__BackingField: 0
    <m_nodeBoolValueData>k__BackingField: 0
    <m_nodeLoveMeterData>k__BackingField: {fileID: 0}
    <m_bachelorData>k__BackingField: {fileID: 0}
    <m_isLikePreference>k__BackingField: 0
    <m_selectedPreference>k__BackingField: 
    <m_enumSetter>k__BackingField: 0
<<<<<<< HEAD
  - <m_nodeIDData>k__BackingField: 3d48d6f8-cf47-4af2-9d44-361a9c4ff8e9
    <m_nodeNameData>k__BackingField: Goodluckkkkkk
    <m_nodeBachelorImageData>k__BackingField: {fileID: 21300000, guid: dedb888bf5fe9ed4dbc19091a0af09d1, type: 3}
    <m_nodeAudioLinesData>k__BackingField: {fileID: 8300000, guid: 703320c4c3329594f9a027680041e16d, type: 3}
    <m_nodeTextData>k__BackingField: Goodluckkkkkk!!!!!
=======
  - <m_nodeIDData>k__BackingField: 61dbac20-180b-437b-9f1f-fb84c8226856
    <m_nodeNameData>k__BackingField: DontCall
    <m_nodeBachelorImageData>k__BackingField: {fileID: 21300000, guid: 2141e28ecdd0e7248ade7201dd482b35, type: 3}
    <m_nodeAudioLinesData>k__BackingField: {fileID: 8300000, guid: 5d6bfe48be6df71439a3a5b1307b0e65, type: 3}
    <m_nodeTextData>k__BackingField: We are done! Do not call me or text me ever
      again!
>>>>>>> 9c181b10
    <m_nodeChoicesData>k__BackingField:
    - <m_choiceTextData>k__BackingField: Next Dialogue
      <m_choiceNodeIDData>k__BackingField: 879c5520-9075-4a1b-b864-87af72b699ff
    <m_nodeGroupIDData>k__BackingField: 321d99f3-886d-467e-99a0-85a81ceb8a67
    <m_dialogueTypeData>k__BackingField: 0
<<<<<<< HEAD
    <m_nodePositionData>k__BackingField: {x: 4254, y: 131.33333}
=======
    <m_nodePositionData>k__BackingField: {x: 1341, y: 131}
    <m_nodePropertyToCheckData>k__BackingField: Love
    <m_nodeComparisonTypeData>k__BackingField: '>='
    <m_nodeComparisonValueData>k__BackingField: 0
    <m_nodeOperationTypeData>k__BackingField: '>='
    <m_nodeValueToSetData>k__BackingField: 
    <m_nodeVariableNameData>k__BackingField: 
    <m_nodeSetterOperationTypeData>k__BackingField: 0
    <m_nodeLoveScoreAmountData>k__BackingField: 0
    <m_nodeBoolValueData>k__BackingField: 0
    <m_nodeLoveMeterData>k__BackingField: {fileID: 0}
    <m_bachelorData>k__BackingField: {fileID: 0}
    <m_isLikePreference>k__BackingField: 0
    <m_selectedPreference>k__BackingField: 
    <m_enumSetter>k__BackingField: 0
  - <m_nodeIDData>k__BackingField: a1ea5dda-43d4-44ea-9ada-29263fe6a842
    <m_nodeNameData>k__BackingField: MutteringToSelf
    <m_nodeBachelorImageData>k__BackingField: {fileID: 21300000, guid: 2141e28ecdd0e7248ade7201dd482b35, type: 3}
    <m_nodeAudioLinesData>k__BackingField: {fileID: 8300000, guid: 5f0ac899938e3fc4f8d237e34ce1e3af, type: 3}
    <m_nodeTextData>k__BackingField: '(Muttering to self): go to a cafe they said,
      go on a date they said.'
    <m_nodeChoicesData>k__BackingField:
    - <m_choiceTextData>k__BackingField: Next Dialogue
      <m_choiceNodeIDData>k__BackingField: 203ed034-62ad-4d58-bef7-9200c72b9ec2
    <m_nodeGroupIDData>k__BackingField: 321d99f3-886d-467e-99a0-85a81ceb8a67
    <m_dialogueTypeData>k__BackingField: 0
    <m_nodePositionData>k__BackingField: {x: 1640, y: 131}
>>>>>>> 9c181b10
    <m_nodePropertyToCheckData>k__BackingField: Love
    <m_nodeComparisonTypeData>k__BackingField: '>='
    <m_nodeComparisonValueData>k__BackingField: 0
    <m_nodeOperationTypeData>k__BackingField: '>='
    <m_nodeValueToSetData>k__BackingField: 
    <m_nodeVariableNameData>k__BackingField: 
    <m_nodeSetterOperationTypeData>k__BackingField: 0
    <m_nodeLoveScoreAmountData>k__BackingField: 0
    <m_nodeBoolValueData>k__BackingField: 0
    <m_nodeLoveMeterData>k__BackingField: {fileID: 0}
    <m_bachelorData>k__BackingField: {fileID: 0}
    <m_isLikePreference>k__BackingField: 0
    <m_selectedPreference>k__BackingField: 
    <m_enumSetter>k__BackingField: 0
  - <m_nodeIDData>k__BackingField: 4dd58509-ebc2-45f5-8661-a054e96c6d17
    <m_nodeNameData>k__BackingField: NotebookObtained
    <m_nodeBachelorImageData>k__BackingField: {fileID: 21300000, guid: dedb888bf5fe9ed4dbc19091a0af09d1, type: 3}
    <m_nodeAudioLinesData>k__BackingField: {fileID: 8300000, guid: 0a49624469f724b4e92c1ea6531b99eb, type: 3}
    <m_nodeTextData>k__BackingField: 'Here take my notebook, then you can write down
      what your date says!

      maybe you''ll get a match if you pay enough attention.
      Oh shoot! I have to go! break''s over.'
    <m_nodeChoicesData>k__BackingField:
    - <m_choiceTextData>k__BackingField: Next Dialogue
      <m_choiceNodeIDData>k__BackingField: 3d48d6f8-cf47-4af2-9d44-361a9c4ff8e9
    <m_nodeGroupIDData>k__BackingField: 321d99f3-886d-467e-99a0-85a81ceb8a67
    <m_dialogueTypeData>k__BackingField: 0
<<<<<<< HEAD
    <m_nodePositionData>k__BackingField: {x: 3722, y: 131.33333}
=======
    <m_nodePositionData>k__BackingField: {x: 2185, y: 131}
>>>>>>> 9c181b10
    <m_nodePropertyToCheckData>k__BackingField: Love
    <m_nodeComparisonTypeData>k__BackingField: '>='
    <m_nodeComparisonValueData>k__BackingField: 0
    <m_nodeOperationTypeData>k__BackingField: '>='
    <m_nodeValueToSetData>k__BackingField: 
    <m_nodeVariableNameData>k__BackingField: 
    <m_nodeSetterOperationTypeData>k__BackingField: 0
    <m_nodeLoveScoreAmountData>k__BackingField: 0
    <m_nodeBoolValueData>k__BackingField: 0
    <m_nodeLoveMeterData>k__BackingField: {fileID: 0}
    <m_bachelorData>k__BackingField: {fileID: 0}
    <m_isLikePreference>k__BackingField: 0
    <m_selectedPreference>k__BackingField: 
    <m_enumSetter>k__BackingField: 0
<<<<<<< HEAD
  - <m_nodeIDData>k__BackingField: 879c5520-9075-4a1b-b864-87af72b699ff
    <m_nodeNameData>k__BackingField: ToCafe
    <m_nodeBachelorImageData>k__BackingField: {fileID: 0}
    <m_nodeAudioLinesData>k__BackingField: {fileID: 0}
    <m_nodeTextData>k__BackingField: ' '
=======
  - <m_nodeIDData>k__BackingField: 50176a4e-d985-4002-8fe3-2dd08c7f9377
    <m_nodeNameData>k__BackingField: NotSpying
    <m_nodeBachelorImageData>k__BackingField: {fileID: 21300000, guid: dedb888bf5fe9ed4dbc19091a0af09d1, type: 3}
    <m_nodeAudioLinesData>k__BackingField: {fileID: 8300000, guid: 724d038776e393b4b88c9f24734d7665, type: 3}
    <m_nodeTextData>k__BackingField: 'Well you''re in luck! A new program opened
      up in this cafe down the street.

      LP Cafe i think it was called?? You
      know? the cute coffee place with all the plants.'
>>>>>>> 9c181b10
    <m_nodeChoicesData>k__BackingField:
    - <m_choiceTextData>k__BackingField: Next Dialogue
      <m_choiceNodeIDData>k__BackingField: 
    <m_nodeGroupIDData>k__BackingField: 321d99f3-886d-467e-99a0-85a81ceb8a67
    <m_dialogueTypeData>k__BackingField: 0
<<<<<<< HEAD
    <m_nodePositionData>k__BackingField: {x: 4523.3335, y: 131.33333}
=======
    <m_nodePositionData>k__BackingField: {x: 2588, y: 131}
>>>>>>> 9c181b10
    <m_nodePropertyToCheckData>k__BackingField: Love
    <m_nodeComparisonTypeData>k__BackingField: '>='
    <m_nodeComparisonValueData>k__BackingField: 0
    <m_nodeOperationTypeData>k__BackingField: '>='
    <m_nodeValueToSetData>k__BackingField: 
    <m_nodeVariableNameData>k__BackingField: 
    <m_nodeSetterOperationTypeData>k__BackingField: 0
    <m_nodeLoveScoreAmountData>k__BackingField: 0
    <m_nodeBoolValueData>k__BackingField: 0
    <m_nodeLoveMeterData>k__BackingField: {fileID: 0}
    <m_bachelorData>k__BackingField: {fileID: 0}
    <m_isLikePreference>k__BackingField: 0
    <m_selectedPreference>k__BackingField: 
    <m_enumSetter>k__BackingField: 0
  - <m_nodeIDData>k__BackingField: a1ea5dda-43d4-44ea-9ada-29263fe6a842
    <m_nodeNameData>k__BackingField: MutteringToSelf
    <m_nodeBachelorImageData>k__BackingField: {fileID: 21300000, guid: c42b93b72d4163e4c9dba498bc0bc35c, type: 3}
    <m_nodeAudioLinesData>k__BackingField: {fileID: 8300000, guid: 5f0ac899938e3fc4f8d237e34ce1e3af, type: 3}
    <m_nodeTextData>k__BackingField: '(Muttering to self): go to a cafe they said,
      go on a date they said.'
    <m_nodeChoicesData>k__BackingField:
    - <m_choiceTextData>k__BackingField: Next Dialogue
      <m_choiceNodeIDData>k__BackingField: 203ed034-62ad-4d58-bef7-9200c72b9ec2
    <m_nodeGroupIDData>k__BackingField: 321d99f3-886d-467e-99a0-85a81ceb8a67
    <m_dialogueTypeData>k__BackingField: 0
<<<<<<< HEAD
    <m_nodePositionData>k__BackingField: {x: 1744, y: 131.33333}
    <m_nodePropertyToCheckData>k__BackingField: Love
    <m_nodeComparisonTypeData>k__BackingField: '>='
    <m_nodeComparisonValueData>k__BackingField: 0
    <m_nodeOperationTypeData>k__BackingField: '>='
    <m_nodeValueToSetData>k__BackingField: 
    <m_nodeVariableNameData>k__BackingField: 
    <m_nodeSetterOperationTypeData>k__BackingField: 0
    <m_nodeLoveScoreAmountData>k__BackingField: 0
    <m_nodeBoolValueData>k__BackingField: 0
    <m_nodeLoveMeterData>k__BackingField: {fileID: 0}
    <m_bachelorData>k__BackingField: {fileID: 0}
    <m_isLikePreference>k__BackingField: 0
    <m_selectedPreference>k__BackingField: 
    <m_enumSetter>k__BackingField: 0
  - <m_nodeIDData>k__BackingField: 61dbac20-180b-437b-9f1f-fb84c8226856
    <m_nodeNameData>k__BackingField: DontCall
    <m_nodeBachelorImageData>k__BackingField: {fileID: 21300000, guid: c42b93b72d4163e4c9dba498bc0bc35c, type: 3}
    <m_nodeAudioLinesData>k__BackingField: {fileID: 8300000, guid: 5d6bfe48be6df71439a3a5b1307b0e65, type: 3}
    <m_nodeTextData>k__BackingField: We are done! Do not call me or text me ever
      again!
    <m_nodeChoicesData>k__BackingField:
    - <m_choiceTextData>k__BackingField: Next Dialogue
      <m_choiceNodeIDData>k__BackingField: a1ea5dda-43d4-44ea-9ada-29263fe6a842
    <m_nodeGroupIDData>k__BackingField: 321d99f3-886d-467e-99a0-85a81ceb8a67
    <m_dialogueTypeData>k__BackingField: 0
    <m_nodePositionData>k__BackingField: {x: 1420, y: 131.33333}
=======
    <m_nodePositionData>k__BackingField: {x: 3073, y: 131}
>>>>>>> 9c181b10
    <m_nodePropertyToCheckData>k__BackingField: Love
    <m_nodeComparisonTypeData>k__BackingField: '>='
    <m_nodeComparisonValueData>k__BackingField: 0
    <m_nodeOperationTypeData>k__BackingField: '>='
    <m_nodeValueToSetData>k__BackingField: 
    <m_nodeVariableNameData>k__BackingField: 
    <m_nodeSetterOperationTypeData>k__BackingField: 0
    <m_nodeLoveScoreAmountData>k__BackingField: 0
    <m_nodeBoolValueData>k__BackingField: 0
    <m_nodeLoveMeterData>k__BackingField: {fileID: 0}
    <m_bachelorData>k__BackingField: {fileID: 0}
    <m_isLikePreference>k__BackingField: 0
    <m_selectedPreference>k__BackingField: 
    <m_enumSetter>k__BackingField: 0
  - <m_nodeIDData>k__BackingField: 9d790779-e258-437e-a1de-96fefa418311
    <m_nodeNameData>k__BackingField: BetterThenYou
    <m_nodeBachelorImageData>k__BackingField: {fileID: 21300000, guid: c42b93b72d4163e4c9dba498bc0bc35c, type: 3}
    <m_nodeAudioLinesData>k__BackingField: {fileID: 8300000, guid: 5179a8d4b77c9cb419604c1af54cc9ff, type: 3}
    <m_nodeTextData>k__BackingField: 'I swear i deserve better then you!

      A
      menu gives more interesting responses than you.'
    <m_nodeChoicesData>k__BackingField:
    - <m_choiceTextData>k__BackingField: Next Dialogue
      <m_choiceNodeIDData>k__BackingField: 61dbac20-180b-437b-9f1f-fb84c8226856
    <m_nodeGroupIDData>k__BackingField: 321d99f3-886d-467e-99a0-85a81ceb8a67
    <m_dialogueTypeData>k__BackingField: 0
<<<<<<< HEAD
    <m_nodePositionData>k__BackingField: {x: 1095.3334, y: 131.33333}
=======
    <m_nodePositionData>k__BackingField: {x: 4254, y: 131}
>>>>>>> 9c181b10
    <m_nodePropertyToCheckData>k__BackingField: Love
    <m_nodeComparisonTypeData>k__BackingField: '>='
    <m_nodeComparisonValueData>k__BackingField: 0
    <m_nodeOperationTypeData>k__BackingField: '>='
    <m_nodeValueToSetData>k__BackingField: 
    <m_nodeVariableNameData>k__BackingField: 
    <m_nodeSetterOperationTypeData>k__BackingField: 0
    <m_nodeLoveScoreAmountData>k__BackingField: 0
    <m_nodeBoolValueData>k__BackingField: 0
    <m_nodeLoveMeterData>k__BackingField: {fileID: 0}
    <m_bachelorData>k__BackingField: {fileID: 0}
    <m_isLikePreference>k__BackingField: 0
    <m_selectedPreference>k__BackingField: 
    <m_enumSetter>k__BackingField: 0
  - <m_nodeIDData>k__BackingField: 5a51997d-3fe3-4ebb-a013-c7572202dd1c
    <m_nodeNameData>k__BackingField: Swear
    <m_nodeBachelorImageData>k__BackingField: {fileID: 21300000, guid: c42b93b72d4163e4c9dba498bc0bc35c, type: 3}
    <m_nodeAudioLinesData>k__BackingField: {fileID: 8300000, guid: 5bbedae95533ad54f80391e9829bd841, type: 3}
    <m_nodeTextData>k__BackingField: "I Swear, I can't believe i went on another
      date with you! \nYou're only focused on yourself and you can't remember the
      smallest of things?!"
    <m_nodeChoicesData>k__BackingField:
    - <m_choiceTextData>k__BackingField: Next Dialogue
      <m_choiceNodeIDData>k__BackingField: 9d790779-e258-437e-a1de-96fefa418311
    <m_nodeGroupIDData>k__BackingField: 321d99f3-886d-467e-99a0-85a81ceb8a67
    <m_dialogueTypeData>k__BackingField: 0
    <m_nodePositionData>k__BackingField: {x: 606.6667, y: 131.33333}
    <m_nodePropertyToCheckData>k__BackingField: Love
    <m_nodeComparisonTypeData>k__BackingField: '>='
    <m_nodeComparisonValueData>k__BackingField: 0
    <m_nodeOperationTypeData>k__BackingField: '>='
    <m_nodeValueToSetData>k__BackingField: 
    <m_nodeVariableNameData>k__BackingField: 
    <m_nodeSetterOperationTypeData>k__BackingField: 0
    <m_nodeLoveScoreAmountData>k__BackingField: 0
    <m_nodeBoolValueData>k__BackingField: 0
    <m_nodeLoveMeterData>k__BackingField: {fileID: 0}
    <m_bachelorData>k__BackingField: {fileID: 0}
    <m_isLikePreference>k__BackingField: 0
    <m_selectedPreference>k__BackingField: 
    <m_enumSetter>k__BackingField: 0
  - <m_nodeIDData>k__BackingField: e3eba488-b732-44d5-8483-a51a8842ae2a
    <m_nodeNameData>k__BackingField: SpaceCadet
    <m_nodeBachelorImageData>k__BackingField: {fileID: 21300000, guid: c42b93b72d4163e4c9dba498bc0bc35c, type: 3}
    <m_nodeAudioLinesData>k__BackingField: {fileID: 8300000, guid: 6afcc853f49d6524a9c8a5c9cb27069f, type: 3}
    <m_nodeTextData>k__BackingField: 'hello-?? Earth to space cadet

      You never
      listen!'
    <m_nodeChoicesData>k__BackingField:
    - <m_choiceTextData>k__BackingField: Next Dialogue
      <m_choiceNodeIDData>k__BackingField: 5a51997d-3fe3-4ebb-a013-c7572202dd1c
    <m_nodeGroupIDData>k__BackingField: 321d99f3-886d-467e-99a0-85a81ceb8a67
    <m_dialogueTypeData>k__BackingField: 0
<<<<<<< HEAD
    <m_nodePositionData>k__BackingField: {x: 299.33334, y: 131.33333}
=======
    <m_nodePositionData>k__BackingField: {x: 3722, y: 131}
>>>>>>> 9c181b10
    <m_nodePropertyToCheckData>k__BackingField: Love
    <m_nodeComparisonTypeData>k__BackingField: '>='
    <m_nodeComparisonValueData>k__BackingField: 0
    <m_nodeOperationTypeData>k__BackingField: '>='
    <m_nodeValueToSetData>k__BackingField: 
    <m_nodeVariableNameData>k__BackingField: 
    <m_nodeSetterOperationTypeData>k__BackingField: 0
    <m_nodeLoveScoreAmountData>k__BackingField: 0
    <m_nodeBoolValueData>k__BackingField: 0
    <m_nodeLoveMeterData>k__BackingField: {fileID: 0}
    <m_bachelorData>k__BackingField: {fileID: 0}
    <m_isLikePreference>k__BackingField: 0
    <m_selectedPreference>k__BackingField: 
    <m_enumSetter>k__BackingField: 0
  <m_graphOldGroupNamesData>k__BackingField:
  - FailedDateExample
  <m_graphOldUngroupedNodeNamesData>k__BackingField: []
  <m_graphOldGroupedNodeNamesData>k__BackingField:
    list:
    - Key: FailedDateExample
      Value:
      - Listening
<<<<<<< HEAD
=======
      - SpaceCadet
      - Swear
      - BetterThenYou
      - DontCall
      - MutteringToSelf
>>>>>>> 9c181b10
      - MessedUpDate
      - NotSpying
      - SpeedDateProgram
      - Goodluckkkkkk
      - NotebookObtained
      - ToCafe
      - MutteringToSelf
      - DontCall
      - BetterThenYou
      - Swear
      - SpaceCadet<|MERGE_RESOLUTION|>--- conflicted
+++ resolved
@@ -16,11 +16,11 @@
   <m_graphGroupsData>k__BackingField:
   - <m_groupIDData>k__BackingField: 321d99f3-886d-467e-99a0-85a81ceb8a67
     <m_groupNameData>k__BackingField: FailedDateExample
-    <m_groupPositionData>k__BackingField: {x: -27.333328, y: 72.66666}
+    <m_groupPositionData>k__BackingField: {x: -27, y: 72}
   <m_graphNodesData>k__BackingField:
   - <m_nodeIDData>k__BackingField: 2d4446b4-fd80-4f06-9555-84ef0311eae6
     <m_nodeNameData>k__BackingField: Listening
-    <m_nodeBachelorImageData>k__BackingField: {fileID: 21300000, guid: c42b93b72d4163e4c9dba498bc0bc35c, type: 3}
+    <m_nodeBachelorImageData>k__BackingField: {fileID: 21300000, guid: 2141e28ecdd0e7248ade7201dd482b35, type: 3}
     <m_nodeAudioLinesData>k__BackingField: {fileID: 8300000, guid: 9dceb832bb87f104ba51b949dc504448, type: 3}
     <m_nodeTextData>k__BackingField: Are you even listening to me?
     <m_nodeChoicesData>k__BackingField:
@@ -28,64 +28,49 @@
       <m_choiceNodeIDData>k__BackingField: e3eba488-b732-44d5-8483-a51a8842ae2a
     <m_nodeGroupIDData>k__BackingField: 321d99f3-886d-467e-99a0-85a81ceb8a67
     <m_dialogueTypeData>k__BackingField: 0
-    <m_nodePositionData>k__BackingField: {x: -2, y: 131.33333}
-    <m_nodePropertyToCheckData>k__BackingField: Love
-    <m_nodeComparisonTypeData>k__BackingField: '>='
-    <m_nodeComparisonValueData>k__BackingField: 0
-    <m_nodeOperationTypeData>k__BackingField: '>='
-    <m_nodeValueToSetData>k__BackingField: 
-    <m_nodeVariableNameData>k__BackingField: 
-    <m_nodeSetterOperationTypeData>k__BackingField: 0
-    <m_nodeLoveScoreAmountData>k__BackingField: 0
-    <m_nodeBoolValueData>k__BackingField: 0
-    <m_nodeLoveMeterData>k__BackingField: {fileID: 0}
-    <m_bachelorData>k__BackingField: {fileID: 0}
-    <m_isLikePreference>k__BackingField: 0
-    <m_selectedPreference>k__BackingField: 
-    <m_enumSetter>k__BackingField: 0
-  - <m_nodeIDData>k__BackingField: 203ed034-62ad-4d58-bef7-9200c72b9ec2
-    <m_nodeNameData>k__BackingField: MessedUpDate
-    <m_nodeBachelorImageData>k__BackingField: {fileID: 21300000, guid: dedb888bf5fe9ed4dbc19091a0af09d1, type: 3}
-    <m_nodeAudioLinesData>k__BackingField: {fileID: 8300000, guid: aec8633a573f0464692a1fec415779ca, type: 3}
-    <m_nodeTextData>k__BackingField: 'Soooo you messed up your date huh?...
-
-      That
-      seemed pretty bad. I was totally not spying on you.'
-    <m_nodeChoicesData>k__BackingField:
-    - <m_choiceTextData>k__BackingField: Next Dialogue
-      <m_choiceNodeIDData>k__BackingField: 50176a4e-d985-4002-8fe3-2dd08c7f9377
-    <m_nodeGroupIDData>k__BackingField: 321d99f3-886d-467e-99a0-85a81ceb8a67
-    <m_dialogueTypeData>k__BackingField: 0
-<<<<<<< HEAD
-    <m_nodePositionData>k__BackingField: {x: 2185.3333, y: 131.33333}
-=======
+    <m_nodePositionData>k__BackingField: {x: -2, y: 131}
+    <m_nodePropertyToCheckData>k__BackingField: Love
+    <m_nodeComparisonTypeData>k__BackingField: '>='
+    <m_nodeComparisonValueData>k__BackingField: 0
+    <m_nodeOperationTypeData>k__BackingField: '>='
+    <m_nodeValueToSetData>k__BackingField: 
+    <m_nodeVariableNameData>k__BackingField: 
+    <m_nodeSetterOperationTypeData>k__BackingField: 0
+    <m_nodeLoveScoreAmountData>k__BackingField: 0
+    <m_nodeBoolValueData>k__BackingField: 0
+    <m_nodeLoveMeterData>k__BackingField: {fileID: 0}
+    <m_bachelorData>k__BackingField: {fileID: 0}
+    <m_isLikePreference>k__BackingField: 0
+    <m_selectedPreference>k__BackingField: 
+    <m_enumSetter>k__BackingField: 0
+  - <m_nodeIDData>k__BackingField: e3eba488-b732-44d5-8483-a51a8842ae2a
+    <m_nodeNameData>k__BackingField: SpaceCadet
+    <m_nodeBachelorImageData>k__BackingField: {fileID: 21300000, guid: 2141e28ecdd0e7248ade7201dd482b35, type: 3}
+    <m_nodeAudioLinesData>k__BackingField: {fileID: 8300000, guid: 6afcc853f49d6524a9c8a5c9cb27069f, type: 3}
+    <m_nodeTextData>k__BackingField: 'hello-?? Earth to space cadet
+
+      You never
+      listen!'
+    <m_nodeChoicesData>k__BackingField:
+    - <m_choiceTextData>k__BackingField: Next Dialogue
+      <m_choiceNodeIDData>k__BackingField: 5a51997d-3fe3-4ebb-a013-c7572202dd1c
+    <m_nodeGroupIDData>k__BackingField: 321d99f3-886d-467e-99a0-85a81ceb8a67
+    <m_dialogueTypeData>k__BackingField: 0
     <m_nodePositionData>k__BackingField: {x: 271, y: 131}
->>>>>>> 9c181b10
-    <m_nodePropertyToCheckData>k__BackingField: Love
-    <m_nodeComparisonTypeData>k__BackingField: '>='
-    <m_nodeComparisonValueData>k__BackingField: 0
-    <m_nodeOperationTypeData>k__BackingField: '>='
-    <m_nodeValueToSetData>k__BackingField: 
-    <m_nodeVariableNameData>k__BackingField: 
-    <m_nodeSetterOperationTypeData>k__BackingField: 0
-    <m_nodeLoveScoreAmountData>k__BackingField: 0
-    <m_nodeBoolValueData>k__BackingField: 0
-    <m_nodeLoveMeterData>k__BackingField: {fileID: 0}
-    <m_bachelorData>k__BackingField: {fileID: 0}
-    <m_isLikePreference>k__BackingField: 0
-    <m_selectedPreference>k__BackingField: 
-    <m_enumSetter>k__BackingField: 0
-<<<<<<< HEAD
-  - <m_nodeIDData>k__BackingField: 50176a4e-d985-4002-8fe3-2dd08c7f9377
-    <m_nodeNameData>k__BackingField: NotSpying
-    <m_nodeBachelorImageData>k__BackingField: {fileID: 21300000, guid: dedb888bf5fe9ed4dbc19091a0af09d1, type: 3}
-    <m_nodeAudioLinesData>k__BackingField: {fileID: 8300000, guid: 724d038776e393b4b88c9f24734d7665, type: 3}
-    <m_nodeTextData>k__BackingField: 'Well you''re in luck! A new program opened
-      up in this cafe down the street.
-
-      LP Cafe i think it was called?? You
-      know? the cute coffee place with all the plants.'
-=======
+    <m_nodePropertyToCheckData>k__BackingField: Love
+    <m_nodeComparisonTypeData>k__BackingField: '>='
+    <m_nodeComparisonValueData>k__BackingField: 0
+    <m_nodeOperationTypeData>k__BackingField: '>='
+    <m_nodeValueToSetData>k__BackingField: 
+    <m_nodeVariableNameData>k__BackingField: 
+    <m_nodeSetterOperationTypeData>k__BackingField: 0
+    <m_nodeLoveScoreAmountData>k__BackingField: 0
+    <m_nodeBoolValueData>k__BackingField: 0
+    <m_nodeLoveMeterData>k__BackingField: {fileID: 0}
+    <m_bachelorData>k__BackingField: {fileID: 0}
+    <m_isLikePreference>k__BackingField: 0
+    <m_selectedPreference>k__BackingField: 
+    <m_enumSetter>k__BackingField: 0
   - <m_nodeIDData>k__BackingField: 5a51997d-3fe3-4ebb-a013-c7572202dd1c
     <m_nodeNameData>k__BackingField: Swear
     <m_nodeBachelorImageData>k__BackingField: {fileID: 21300000, guid: 2141e28ecdd0e7248ade7201dd482b35, type: 3}
@@ -93,45 +78,169 @@
     <m_nodeTextData>k__BackingField: "I Swear, I can't believe i went on another
       date with you! \nYou're only focused on yourself and you can't remember the
       smallest of things?!"
->>>>>>> 9c181b10
+    <m_nodeChoicesData>k__BackingField:
+    - <m_choiceTextData>k__BackingField: Next Dialogue
+      <m_choiceNodeIDData>k__BackingField: 9d790779-e258-437e-a1de-96fefa418311
+    <m_nodeGroupIDData>k__BackingField: 321d99f3-886d-467e-99a0-85a81ceb8a67
+    <m_dialogueTypeData>k__BackingField: 0
+    <m_nodePositionData>k__BackingField: {x: 545, y: 131}
+    <m_nodePropertyToCheckData>k__BackingField: Love
+    <m_nodeComparisonTypeData>k__BackingField: '>='
+    <m_nodeComparisonValueData>k__BackingField: 0
+    <m_nodeOperationTypeData>k__BackingField: '>='
+    <m_nodeValueToSetData>k__BackingField: 
+    <m_nodeVariableNameData>k__BackingField: 
+    <m_nodeSetterOperationTypeData>k__BackingField: 0
+    <m_nodeLoveScoreAmountData>k__BackingField: 0
+    <m_nodeBoolValueData>k__BackingField: 0
+    <m_nodeLoveMeterData>k__BackingField: {fileID: 0}
+    <m_bachelorData>k__BackingField: {fileID: 0}
+    <m_isLikePreference>k__BackingField: 0
+    <m_selectedPreference>k__BackingField: 
+    <m_enumSetter>k__BackingField: 0
+  - <m_nodeIDData>k__BackingField: 9d790779-e258-437e-a1de-96fefa418311
+    <m_nodeNameData>k__BackingField: BetterThenYou
+    <m_nodeBachelorImageData>k__BackingField: {fileID: 21300000, guid: 2141e28ecdd0e7248ade7201dd482b35, type: 3}
+    <m_nodeAudioLinesData>k__BackingField: {fileID: 8300000, guid: 5179a8d4b77c9cb419604c1af54cc9ff, type: 3}
+    <m_nodeTextData>k__BackingField: 'I swear i deserve better then you!
+
+      A
+      menu gives more interesting responses than you.'
+    <m_nodeChoicesData>k__BackingField:
+    - <m_choiceTextData>k__BackingField: Next Dialogue
+      <m_choiceNodeIDData>k__BackingField: 61dbac20-180b-437b-9f1f-fb84c8226856
+    <m_nodeGroupIDData>k__BackingField: 321d99f3-886d-467e-99a0-85a81ceb8a67
+    <m_dialogueTypeData>k__BackingField: 0
+    <m_nodePositionData>k__BackingField: {x: 1018, y: 131}
+    <m_nodePropertyToCheckData>k__BackingField: Love
+    <m_nodeComparisonTypeData>k__BackingField: '>='
+    <m_nodeComparisonValueData>k__BackingField: 0
+    <m_nodeOperationTypeData>k__BackingField: '>='
+    <m_nodeValueToSetData>k__BackingField: 
+    <m_nodeVariableNameData>k__BackingField: 
+    <m_nodeSetterOperationTypeData>k__BackingField: 0
+    <m_nodeLoveScoreAmountData>k__BackingField: 0
+    <m_nodeBoolValueData>k__BackingField: 0
+    <m_nodeLoveMeterData>k__BackingField: {fileID: 0}
+    <m_bachelorData>k__BackingField: {fileID: 0}
+    <m_isLikePreference>k__BackingField: 0
+    <m_selectedPreference>k__BackingField: 
+    <m_enumSetter>k__BackingField: 0
+  - <m_nodeIDData>k__BackingField: 61dbac20-180b-437b-9f1f-fb84c8226856
+    <m_nodeNameData>k__BackingField: DontCall
+    <m_nodeBachelorImageData>k__BackingField: {fileID: 21300000, guid: 2141e28ecdd0e7248ade7201dd482b35, type: 3}
+    <m_nodeAudioLinesData>k__BackingField: {fileID: 8300000, guid: 5d6bfe48be6df71439a3a5b1307b0e65, type: 3}
+    <m_nodeTextData>k__BackingField: We are done! Do not call me or text me ever
+      again!
+    <m_nodeChoicesData>k__BackingField:
+    - <m_choiceTextData>k__BackingField: Next Dialogue
+      <m_choiceNodeIDData>k__BackingField: a1ea5dda-43d4-44ea-9ada-29263fe6a842
+    <m_nodeGroupIDData>k__BackingField: 321d99f3-886d-467e-99a0-85a81ceb8a67
+    <m_dialogueTypeData>k__BackingField: 0
+    <m_nodePositionData>k__BackingField: {x: 1341, y: 131}
+    <m_nodePropertyToCheckData>k__BackingField: Love
+    <m_nodeComparisonTypeData>k__BackingField: '>='
+    <m_nodeComparisonValueData>k__BackingField: 0
+    <m_nodeOperationTypeData>k__BackingField: '>='
+    <m_nodeValueToSetData>k__BackingField: 
+    <m_nodeVariableNameData>k__BackingField: 
+    <m_nodeSetterOperationTypeData>k__BackingField: 0
+    <m_nodeLoveScoreAmountData>k__BackingField: 0
+    <m_nodeBoolValueData>k__BackingField: 0
+    <m_nodeLoveMeterData>k__BackingField: {fileID: 0}
+    <m_bachelorData>k__BackingField: {fileID: 0}
+    <m_isLikePreference>k__BackingField: 0
+    <m_selectedPreference>k__BackingField: 
+    <m_enumSetter>k__BackingField: 0
+  - <m_nodeIDData>k__BackingField: a1ea5dda-43d4-44ea-9ada-29263fe6a842
+    <m_nodeNameData>k__BackingField: MutteringToSelf
+    <m_nodeBachelorImageData>k__BackingField: {fileID: 21300000, guid: 2141e28ecdd0e7248ade7201dd482b35, type: 3}
+    <m_nodeAudioLinesData>k__BackingField: {fileID: 8300000, guid: 5f0ac899938e3fc4f8d237e34ce1e3af, type: 3}
+    <m_nodeTextData>k__BackingField: '(Muttering to self): go to a cafe they said,
+      go on a date they said.'
+    <m_nodeChoicesData>k__BackingField:
+    - <m_choiceTextData>k__BackingField: Next Dialogue
+      <m_choiceNodeIDData>k__BackingField: 203ed034-62ad-4d58-bef7-9200c72b9ec2
+    <m_nodeGroupIDData>k__BackingField: 321d99f3-886d-467e-99a0-85a81ceb8a67
+    <m_dialogueTypeData>k__BackingField: 0
+    <m_nodePositionData>k__BackingField: {x: 1640, y: 131}
+    <m_nodePropertyToCheckData>k__BackingField: Love
+    <m_nodeComparisonTypeData>k__BackingField: '>='
+    <m_nodeComparisonValueData>k__BackingField: 0
+    <m_nodeOperationTypeData>k__BackingField: '>='
+    <m_nodeValueToSetData>k__BackingField: 
+    <m_nodeVariableNameData>k__BackingField: 
+    <m_nodeSetterOperationTypeData>k__BackingField: 0
+    <m_nodeLoveScoreAmountData>k__BackingField: 0
+    <m_nodeBoolValueData>k__BackingField: 0
+    <m_nodeLoveMeterData>k__BackingField: {fileID: 0}
+    <m_bachelorData>k__BackingField: {fileID: 0}
+    <m_isLikePreference>k__BackingField: 0
+    <m_selectedPreference>k__BackingField: 
+    <m_enumSetter>k__BackingField: 0
+  - <m_nodeIDData>k__BackingField: 203ed034-62ad-4d58-bef7-9200c72b9ec2
+    <m_nodeNameData>k__BackingField: MessedUpDate
+    <m_nodeBachelorImageData>k__BackingField: {fileID: 21300000, guid: dedb888bf5fe9ed4dbc19091a0af09d1, type: 3}
+    <m_nodeAudioLinesData>k__BackingField: {fileID: 8300000, guid: aec8633a573f0464692a1fec415779ca, type: 3}
+    <m_nodeTextData>k__BackingField: 'Soooo you messed up your date huh?...
+
+      That
+      seemed pretty bad. I was totally not spying on you.'
+    <m_nodeChoicesData>k__BackingField:
+    - <m_choiceTextData>k__BackingField: Next Dialogue
+      <m_choiceNodeIDData>k__BackingField: 50176a4e-d985-4002-8fe3-2dd08c7f9377
+    <m_nodeGroupIDData>k__BackingField: 321d99f3-886d-467e-99a0-85a81ceb8a67
+    <m_dialogueTypeData>k__BackingField: 0
+    <m_nodePositionData>k__BackingField: {x: 2185, y: 131}
+    <m_nodePropertyToCheckData>k__BackingField: Love
+    <m_nodeComparisonTypeData>k__BackingField: '>='
+    <m_nodeComparisonValueData>k__BackingField: 0
+    <m_nodeOperationTypeData>k__BackingField: '>='
+    <m_nodeValueToSetData>k__BackingField: 
+    <m_nodeVariableNameData>k__BackingField: 
+    <m_nodeSetterOperationTypeData>k__BackingField: 0
+    <m_nodeLoveScoreAmountData>k__BackingField: 0
+    <m_nodeBoolValueData>k__BackingField: 0
+    <m_nodeLoveMeterData>k__BackingField: {fileID: 0}
+    <m_bachelorData>k__BackingField: {fileID: 0}
+    <m_isLikePreference>k__BackingField: 0
+    <m_selectedPreference>k__BackingField: 
+    <m_enumSetter>k__BackingField: 0
+  - <m_nodeIDData>k__BackingField: 50176a4e-d985-4002-8fe3-2dd08c7f9377
+    <m_nodeNameData>k__BackingField: NotSpying
+    <m_nodeBachelorImageData>k__BackingField: {fileID: 21300000, guid: dedb888bf5fe9ed4dbc19091a0af09d1, type: 3}
+    <m_nodeAudioLinesData>k__BackingField: {fileID: 8300000, guid: 724d038776e393b4b88c9f24734d7665, type: 3}
+    <m_nodeTextData>k__BackingField: 'Well you''re in luck! A new program opened
+      up in this cafe down the street.
+
+      LP Cafe i think it was called?? You
+      know? the cute coffee place with all the plants.'
     <m_nodeChoicesData>k__BackingField:
     - <m_choiceTextData>k__BackingField: Next Dialogue
       <m_choiceNodeIDData>k__BackingField: e5f18485-7392-4634-b13c-5235a17492cc
     <m_nodeGroupIDData>k__BackingField: 321d99f3-886d-467e-99a0-85a81ceb8a67
     <m_dialogueTypeData>k__BackingField: 0
-<<<<<<< HEAD
-    <m_nodePositionData>k__BackingField: {x: 2588, y: 131.33333}
-=======
-    <m_nodePositionData>k__BackingField: {x: 545, y: 131}
->>>>>>> 9c181b10
-    <m_nodePropertyToCheckData>k__BackingField: Love
-    <m_nodeComparisonTypeData>k__BackingField: '>='
-    <m_nodeComparisonValueData>k__BackingField: 0
-    <m_nodeOperationTypeData>k__BackingField: '>='
-    <m_nodeValueToSetData>k__BackingField: 
-    <m_nodeVariableNameData>k__BackingField: 
-    <m_nodeSetterOperationTypeData>k__BackingField: 0
-    <m_nodeLoveScoreAmountData>k__BackingField: 0
-    <m_nodeBoolValueData>k__BackingField: 0
-    <m_nodeLoveMeterData>k__BackingField: {fileID: 0}
-    <m_bachelorData>k__BackingField: {fileID: 0}
-    <m_isLikePreference>k__BackingField: 0
-    <m_selectedPreference>k__BackingField: 
-    <m_enumSetter>k__BackingField: 0
-<<<<<<< HEAD
+    <m_nodePositionData>k__BackingField: {x: 2588, y: 131}
+    <m_nodePropertyToCheckData>k__BackingField: Love
+    <m_nodeComparisonTypeData>k__BackingField: '>='
+    <m_nodeComparisonValueData>k__BackingField: 0
+    <m_nodeOperationTypeData>k__BackingField: '>='
+    <m_nodeValueToSetData>k__BackingField: 
+    <m_nodeVariableNameData>k__BackingField: 
+    <m_nodeSetterOperationTypeData>k__BackingField: 0
+    <m_nodeLoveScoreAmountData>k__BackingField: 0
+    <m_nodeBoolValueData>k__BackingField: 0
+    <m_nodeLoveMeterData>k__BackingField: {fileID: 0}
+    <m_bachelorData>k__BackingField: {fileID: 0}
+    <m_isLikePreference>k__BackingField: 0
+    <m_selectedPreference>k__BackingField: 
+    <m_enumSetter>k__BackingField: 0
   - <m_nodeIDData>k__BackingField: e5f18485-7392-4634-b13c-5235a17492cc
     <m_nodeNameData>k__BackingField: SpeedDateProgram
     <m_nodeBachelorImageData>k__BackingField: {fileID: 21300000, guid: dedb888bf5fe9ed4dbc19091a0af09d1, type: 3}
     <m_nodeAudioLinesData>k__BackingField: {fileID: 8300000, guid: 39bec8a4888bd8f4bab8c5bbf82907dd, type: 3}
     <m_nodeTextData>k__BackingField: 'Anyways it''s a speed dating program to find
       your match!
-=======
-  - <m_nodeIDData>k__BackingField: 9d790779-e258-437e-a1de-96fefa418311
-    <m_nodeNameData>k__BackingField: BetterThenYou
-    <m_nodeBachelorImageData>k__BackingField: {fileID: 21300000, guid: 2141e28ecdd0e7248ade7201dd482b35, type: 3}
-    <m_nodeAudioLinesData>k__BackingField: {fileID: 8300000, guid: 5179a8d4b77c9cb419604c1af54cc9ff, type: 3}
-    <m_nodeTextData>k__BackingField: 'I swear i deserve better then you!
->>>>>>> 9c181b10
 
       But seriously though, you might want to work on those flirting
       skills... That was downright painful to watch.'
@@ -140,75 +249,32 @@
       <m_choiceNodeIDData>k__BackingField: 4dd58509-ebc2-45f5-8661-a054e96c6d17
     <m_nodeGroupIDData>k__BackingField: 321d99f3-886d-467e-99a0-85a81ceb8a67
     <m_dialogueTypeData>k__BackingField: 0
-<<<<<<< HEAD
-    <m_nodePositionData>k__BackingField: {x: 3073.3333, y: 131.33333}
-=======
-    <m_nodePositionData>k__BackingField: {x: 1018, y: 131}
->>>>>>> 9c181b10
-    <m_nodePropertyToCheckData>k__BackingField: Love
-    <m_nodeComparisonTypeData>k__BackingField: '>='
-    <m_nodeComparisonValueData>k__BackingField: 0
-    <m_nodeOperationTypeData>k__BackingField: '>='
-    <m_nodeValueToSetData>k__BackingField: 
-    <m_nodeVariableNameData>k__BackingField: 
-    <m_nodeSetterOperationTypeData>k__BackingField: 0
-    <m_nodeLoveScoreAmountData>k__BackingField: 0
-    <m_nodeBoolValueData>k__BackingField: 0
-    <m_nodeLoveMeterData>k__BackingField: {fileID: 0}
-    <m_bachelorData>k__BackingField: {fileID: 0}
-    <m_isLikePreference>k__BackingField: 0
-    <m_selectedPreference>k__BackingField: 
-    <m_enumSetter>k__BackingField: 0
-<<<<<<< HEAD
+    <m_nodePositionData>k__BackingField: {x: 3073, y: 131}
+    <m_nodePropertyToCheckData>k__BackingField: Love
+    <m_nodeComparisonTypeData>k__BackingField: '>='
+    <m_nodeComparisonValueData>k__BackingField: 0
+    <m_nodeOperationTypeData>k__BackingField: '>='
+    <m_nodeValueToSetData>k__BackingField: 
+    <m_nodeVariableNameData>k__BackingField: 
+    <m_nodeSetterOperationTypeData>k__BackingField: 0
+    <m_nodeLoveScoreAmountData>k__BackingField: 0
+    <m_nodeBoolValueData>k__BackingField: 0
+    <m_nodeLoveMeterData>k__BackingField: {fileID: 0}
+    <m_bachelorData>k__BackingField: {fileID: 0}
+    <m_isLikePreference>k__BackingField: 0
+    <m_selectedPreference>k__BackingField: 
+    <m_enumSetter>k__BackingField: 0
   - <m_nodeIDData>k__BackingField: 3d48d6f8-cf47-4af2-9d44-361a9c4ff8e9
     <m_nodeNameData>k__BackingField: Goodluckkkkkk
     <m_nodeBachelorImageData>k__BackingField: {fileID: 21300000, guid: dedb888bf5fe9ed4dbc19091a0af09d1, type: 3}
     <m_nodeAudioLinesData>k__BackingField: {fileID: 8300000, guid: 703320c4c3329594f9a027680041e16d, type: 3}
     <m_nodeTextData>k__BackingField: Goodluckkkkkk!!!!!
-=======
-  - <m_nodeIDData>k__BackingField: 61dbac20-180b-437b-9f1f-fb84c8226856
-    <m_nodeNameData>k__BackingField: DontCall
-    <m_nodeBachelorImageData>k__BackingField: {fileID: 21300000, guid: 2141e28ecdd0e7248ade7201dd482b35, type: 3}
-    <m_nodeAudioLinesData>k__BackingField: {fileID: 8300000, guid: 5d6bfe48be6df71439a3a5b1307b0e65, type: 3}
-    <m_nodeTextData>k__BackingField: We are done! Do not call me or text me ever
-      again!
->>>>>>> 9c181b10
-    <m_nodeChoicesData>k__BackingField:
-    - <m_choiceTextData>k__BackingField: Next Dialogue
-      <m_choiceNodeIDData>k__BackingField: 879c5520-9075-4a1b-b864-87af72b699ff
-    <m_nodeGroupIDData>k__BackingField: 321d99f3-886d-467e-99a0-85a81ceb8a67
-    <m_dialogueTypeData>k__BackingField: 0
-<<<<<<< HEAD
-    <m_nodePositionData>k__BackingField: {x: 4254, y: 131.33333}
-=======
-    <m_nodePositionData>k__BackingField: {x: 1341, y: 131}
-    <m_nodePropertyToCheckData>k__BackingField: Love
-    <m_nodeComparisonTypeData>k__BackingField: '>='
-    <m_nodeComparisonValueData>k__BackingField: 0
-    <m_nodeOperationTypeData>k__BackingField: '>='
-    <m_nodeValueToSetData>k__BackingField: 
-    <m_nodeVariableNameData>k__BackingField: 
-    <m_nodeSetterOperationTypeData>k__BackingField: 0
-    <m_nodeLoveScoreAmountData>k__BackingField: 0
-    <m_nodeBoolValueData>k__BackingField: 0
-    <m_nodeLoveMeterData>k__BackingField: {fileID: 0}
-    <m_bachelorData>k__BackingField: {fileID: 0}
-    <m_isLikePreference>k__BackingField: 0
-    <m_selectedPreference>k__BackingField: 
-    <m_enumSetter>k__BackingField: 0
-  - <m_nodeIDData>k__BackingField: a1ea5dda-43d4-44ea-9ada-29263fe6a842
-    <m_nodeNameData>k__BackingField: MutteringToSelf
-    <m_nodeBachelorImageData>k__BackingField: {fileID: 21300000, guid: 2141e28ecdd0e7248ade7201dd482b35, type: 3}
-    <m_nodeAudioLinesData>k__BackingField: {fileID: 8300000, guid: 5f0ac899938e3fc4f8d237e34ce1e3af, type: 3}
-    <m_nodeTextData>k__BackingField: '(Muttering to self): go to a cafe they said,
-      go on a date they said.'
-    <m_nodeChoicesData>k__BackingField:
-    - <m_choiceTextData>k__BackingField: Next Dialogue
-      <m_choiceNodeIDData>k__BackingField: 203ed034-62ad-4d58-bef7-9200c72b9ec2
-    <m_nodeGroupIDData>k__BackingField: 321d99f3-886d-467e-99a0-85a81ceb8a67
-    <m_dialogueTypeData>k__BackingField: 0
-    <m_nodePositionData>k__BackingField: {x: 1640, y: 131}
->>>>>>> 9c181b10
+    <m_nodeChoicesData>k__BackingField:
+    - <m_choiceTextData>k__BackingField: Next Dialogue
+      <m_choiceNodeIDData>k__BackingField: 
+    <m_nodeGroupIDData>k__BackingField: 321d99f3-886d-467e-99a0-85a81ceb8a67
+    <m_dialogueTypeData>k__BackingField: 0
+    <m_nodePositionData>k__BackingField: {x: 4254, y: 131}
     <m_nodePropertyToCheckData>k__BackingField: Love
     <m_nodeComparisonTypeData>k__BackingField: '>='
     <m_nodeComparisonValueData>k__BackingField: 0
@@ -237,199 +303,7 @@
       <m_choiceNodeIDData>k__BackingField: 3d48d6f8-cf47-4af2-9d44-361a9c4ff8e9
     <m_nodeGroupIDData>k__BackingField: 321d99f3-886d-467e-99a0-85a81ceb8a67
     <m_dialogueTypeData>k__BackingField: 0
-<<<<<<< HEAD
-    <m_nodePositionData>k__BackingField: {x: 3722, y: 131.33333}
-=======
-    <m_nodePositionData>k__BackingField: {x: 2185, y: 131}
->>>>>>> 9c181b10
-    <m_nodePropertyToCheckData>k__BackingField: Love
-    <m_nodeComparisonTypeData>k__BackingField: '>='
-    <m_nodeComparisonValueData>k__BackingField: 0
-    <m_nodeOperationTypeData>k__BackingField: '>='
-    <m_nodeValueToSetData>k__BackingField: 
-    <m_nodeVariableNameData>k__BackingField: 
-    <m_nodeSetterOperationTypeData>k__BackingField: 0
-    <m_nodeLoveScoreAmountData>k__BackingField: 0
-    <m_nodeBoolValueData>k__BackingField: 0
-    <m_nodeLoveMeterData>k__BackingField: {fileID: 0}
-    <m_bachelorData>k__BackingField: {fileID: 0}
-    <m_isLikePreference>k__BackingField: 0
-    <m_selectedPreference>k__BackingField: 
-    <m_enumSetter>k__BackingField: 0
-<<<<<<< HEAD
-  - <m_nodeIDData>k__BackingField: 879c5520-9075-4a1b-b864-87af72b699ff
-    <m_nodeNameData>k__BackingField: ToCafe
-    <m_nodeBachelorImageData>k__BackingField: {fileID: 0}
-    <m_nodeAudioLinesData>k__BackingField: {fileID: 0}
-    <m_nodeTextData>k__BackingField: ' '
-=======
-  - <m_nodeIDData>k__BackingField: 50176a4e-d985-4002-8fe3-2dd08c7f9377
-    <m_nodeNameData>k__BackingField: NotSpying
-    <m_nodeBachelorImageData>k__BackingField: {fileID: 21300000, guid: dedb888bf5fe9ed4dbc19091a0af09d1, type: 3}
-    <m_nodeAudioLinesData>k__BackingField: {fileID: 8300000, guid: 724d038776e393b4b88c9f24734d7665, type: 3}
-    <m_nodeTextData>k__BackingField: 'Well you''re in luck! A new program opened
-      up in this cafe down the street.
-
-      LP Cafe i think it was called?? You
-      know? the cute coffee place with all the plants.'
->>>>>>> 9c181b10
-    <m_nodeChoicesData>k__BackingField:
-    - <m_choiceTextData>k__BackingField: Next Dialogue
-      <m_choiceNodeIDData>k__BackingField: 
-    <m_nodeGroupIDData>k__BackingField: 321d99f3-886d-467e-99a0-85a81ceb8a67
-    <m_dialogueTypeData>k__BackingField: 0
-<<<<<<< HEAD
-    <m_nodePositionData>k__BackingField: {x: 4523.3335, y: 131.33333}
-=======
-    <m_nodePositionData>k__BackingField: {x: 2588, y: 131}
->>>>>>> 9c181b10
-    <m_nodePropertyToCheckData>k__BackingField: Love
-    <m_nodeComparisonTypeData>k__BackingField: '>='
-    <m_nodeComparisonValueData>k__BackingField: 0
-    <m_nodeOperationTypeData>k__BackingField: '>='
-    <m_nodeValueToSetData>k__BackingField: 
-    <m_nodeVariableNameData>k__BackingField: 
-    <m_nodeSetterOperationTypeData>k__BackingField: 0
-    <m_nodeLoveScoreAmountData>k__BackingField: 0
-    <m_nodeBoolValueData>k__BackingField: 0
-    <m_nodeLoveMeterData>k__BackingField: {fileID: 0}
-    <m_bachelorData>k__BackingField: {fileID: 0}
-    <m_isLikePreference>k__BackingField: 0
-    <m_selectedPreference>k__BackingField: 
-    <m_enumSetter>k__BackingField: 0
-  - <m_nodeIDData>k__BackingField: a1ea5dda-43d4-44ea-9ada-29263fe6a842
-    <m_nodeNameData>k__BackingField: MutteringToSelf
-    <m_nodeBachelorImageData>k__BackingField: {fileID: 21300000, guid: c42b93b72d4163e4c9dba498bc0bc35c, type: 3}
-    <m_nodeAudioLinesData>k__BackingField: {fileID: 8300000, guid: 5f0ac899938e3fc4f8d237e34ce1e3af, type: 3}
-    <m_nodeTextData>k__BackingField: '(Muttering to self): go to a cafe they said,
-      go on a date they said.'
-    <m_nodeChoicesData>k__BackingField:
-    - <m_choiceTextData>k__BackingField: Next Dialogue
-      <m_choiceNodeIDData>k__BackingField: 203ed034-62ad-4d58-bef7-9200c72b9ec2
-    <m_nodeGroupIDData>k__BackingField: 321d99f3-886d-467e-99a0-85a81ceb8a67
-    <m_dialogueTypeData>k__BackingField: 0
-<<<<<<< HEAD
-    <m_nodePositionData>k__BackingField: {x: 1744, y: 131.33333}
-    <m_nodePropertyToCheckData>k__BackingField: Love
-    <m_nodeComparisonTypeData>k__BackingField: '>='
-    <m_nodeComparisonValueData>k__BackingField: 0
-    <m_nodeOperationTypeData>k__BackingField: '>='
-    <m_nodeValueToSetData>k__BackingField: 
-    <m_nodeVariableNameData>k__BackingField: 
-    <m_nodeSetterOperationTypeData>k__BackingField: 0
-    <m_nodeLoveScoreAmountData>k__BackingField: 0
-    <m_nodeBoolValueData>k__BackingField: 0
-    <m_nodeLoveMeterData>k__BackingField: {fileID: 0}
-    <m_bachelorData>k__BackingField: {fileID: 0}
-    <m_isLikePreference>k__BackingField: 0
-    <m_selectedPreference>k__BackingField: 
-    <m_enumSetter>k__BackingField: 0
-  - <m_nodeIDData>k__BackingField: 61dbac20-180b-437b-9f1f-fb84c8226856
-    <m_nodeNameData>k__BackingField: DontCall
-    <m_nodeBachelorImageData>k__BackingField: {fileID: 21300000, guid: c42b93b72d4163e4c9dba498bc0bc35c, type: 3}
-    <m_nodeAudioLinesData>k__BackingField: {fileID: 8300000, guid: 5d6bfe48be6df71439a3a5b1307b0e65, type: 3}
-    <m_nodeTextData>k__BackingField: We are done! Do not call me or text me ever
-      again!
-    <m_nodeChoicesData>k__BackingField:
-    - <m_choiceTextData>k__BackingField: Next Dialogue
-      <m_choiceNodeIDData>k__BackingField: a1ea5dda-43d4-44ea-9ada-29263fe6a842
-    <m_nodeGroupIDData>k__BackingField: 321d99f3-886d-467e-99a0-85a81ceb8a67
-    <m_dialogueTypeData>k__BackingField: 0
-    <m_nodePositionData>k__BackingField: {x: 1420, y: 131.33333}
-=======
-    <m_nodePositionData>k__BackingField: {x: 3073, y: 131}
->>>>>>> 9c181b10
-    <m_nodePropertyToCheckData>k__BackingField: Love
-    <m_nodeComparisonTypeData>k__BackingField: '>='
-    <m_nodeComparisonValueData>k__BackingField: 0
-    <m_nodeOperationTypeData>k__BackingField: '>='
-    <m_nodeValueToSetData>k__BackingField: 
-    <m_nodeVariableNameData>k__BackingField: 
-    <m_nodeSetterOperationTypeData>k__BackingField: 0
-    <m_nodeLoveScoreAmountData>k__BackingField: 0
-    <m_nodeBoolValueData>k__BackingField: 0
-    <m_nodeLoveMeterData>k__BackingField: {fileID: 0}
-    <m_bachelorData>k__BackingField: {fileID: 0}
-    <m_isLikePreference>k__BackingField: 0
-    <m_selectedPreference>k__BackingField: 
-    <m_enumSetter>k__BackingField: 0
-  - <m_nodeIDData>k__BackingField: 9d790779-e258-437e-a1de-96fefa418311
-    <m_nodeNameData>k__BackingField: BetterThenYou
-    <m_nodeBachelorImageData>k__BackingField: {fileID: 21300000, guid: c42b93b72d4163e4c9dba498bc0bc35c, type: 3}
-    <m_nodeAudioLinesData>k__BackingField: {fileID: 8300000, guid: 5179a8d4b77c9cb419604c1af54cc9ff, type: 3}
-    <m_nodeTextData>k__BackingField: 'I swear i deserve better then you!
-
-      A
-      menu gives more interesting responses than you.'
-    <m_nodeChoicesData>k__BackingField:
-    - <m_choiceTextData>k__BackingField: Next Dialogue
-      <m_choiceNodeIDData>k__BackingField: 61dbac20-180b-437b-9f1f-fb84c8226856
-    <m_nodeGroupIDData>k__BackingField: 321d99f3-886d-467e-99a0-85a81ceb8a67
-    <m_dialogueTypeData>k__BackingField: 0
-<<<<<<< HEAD
-    <m_nodePositionData>k__BackingField: {x: 1095.3334, y: 131.33333}
-=======
-    <m_nodePositionData>k__BackingField: {x: 4254, y: 131}
->>>>>>> 9c181b10
-    <m_nodePropertyToCheckData>k__BackingField: Love
-    <m_nodeComparisonTypeData>k__BackingField: '>='
-    <m_nodeComparisonValueData>k__BackingField: 0
-    <m_nodeOperationTypeData>k__BackingField: '>='
-    <m_nodeValueToSetData>k__BackingField: 
-    <m_nodeVariableNameData>k__BackingField: 
-    <m_nodeSetterOperationTypeData>k__BackingField: 0
-    <m_nodeLoveScoreAmountData>k__BackingField: 0
-    <m_nodeBoolValueData>k__BackingField: 0
-    <m_nodeLoveMeterData>k__BackingField: {fileID: 0}
-    <m_bachelorData>k__BackingField: {fileID: 0}
-    <m_isLikePreference>k__BackingField: 0
-    <m_selectedPreference>k__BackingField: 
-    <m_enumSetter>k__BackingField: 0
-  - <m_nodeIDData>k__BackingField: 5a51997d-3fe3-4ebb-a013-c7572202dd1c
-    <m_nodeNameData>k__BackingField: Swear
-    <m_nodeBachelorImageData>k__BackingField: {fileID: 21300000, guid: c42b93b72d4163e4c9dba498bc0bc35c, type: 3}
-    <m_nodeAudioLinesData>k__BackingField: {fileID: 8300000, guid: 5bbedae95533ad54f80391e9829bd841, type: 3}
-    <m_nodeTextData>k__BackingField: "I Swear, I can't believe i went on another
-      date with you! \nYou're only focused on yourself and you can't remember the
-      smallest of things?!"
-    <m_nodeChoicesData>k__BackingField:
-    - <m_choiceTextData>k__BackingField: Next Dialogue
-      <m_choiceNodeIDData>k__BackingField: 9d790779-e258-437e-a1de-96fefa418311
-    <m_nodeGroupIDData>k__BackingField: 321d99f3-886d-467e-99a0-85a81ceb8a67
-    <m_dialogueTypeData>k__BackingField: 0
-    <m_nodePositionData>k__BackingField: {x: 606.6667, y: 131.33333}
-    <m_nodePropertyToCheckData>k__BackingField: Love
-    <m_nodeComparisonTypeData>k__BackingField: '>='
-    <m_nodeComparisonValueData>k__BackingField: 0
-    <m_nodeOperationTypeData>k__BackingField: '>='
-    <m_nodeValueToSetData>k__BackingField: 
-    <m_nodeVariableNameData>k__BackingField: 
-    <m_nodeSetterOperationTypeData>k__BackingField: 0
-    <m_nodeLoveScoreAmountData>k__BackingField: 0
-    <m_nodeBoolValueData>k__BackingField: 0
-    <m_nodeLoveMeterData>k__BackingField: {fileID: 0}
-    <m_bachelorData>k__BackingField: {fileID: 0}
-    <m_isLikePreference>k__BackingField: 0
-    <m_selectedPreference>k__BackingField: 
-    <m_enumSetter>k__BackingField: 0
-  - <m_nodeIDData>k__BackingField: e3eba488-b732-44d5-8483-a51a8842ae2a
-    <m_nodeNameData>k__BackingField: SpaceCadet
-    <m_nodeBachelorImageData>k__BackingField: {fileID: 21300000, guid: c42b93b72d4163e4c9dba498bc0bc35c, type: 3}
-    <m_nodeAudioLinesData>k__BackingField: {fileID: 8300000, guid: 6afcc853f49d6524a9c8a5c9cb27069f, type: 3}
-    <m_nodeTextData>k__BackingField: 'hello-?? Earth to space cadet
-
-      You never
-      listen!'
-    <m_nodeChoicesData>k__BackingField:
-    - <m_choiceTextData>k__BackingField: Next Dialogue
-      <m_choiceNodeIDData>k__BackingField: 5a51997d-3fe3-4ebb-a013-c7572202dd1c
-    <m_nodeGroupIDData>k__BackingField: 321d99f3-886d-467e-99a0-85a81ceb8a67
-    <m_dialogueTypeData>k__BackingField: 0
-<<<<<<< HEAD
-    <m_nodePositionData>k__BackingField: {x: 299.33334, y: 131.33333}
-=======
     <m_nodePositionData>k__BackingField: {x: 3722, y: 131}
->>>>>>> 9c181b10
     <m_nodePropertyToCheckData>k__BackingField: Love
     <m_nodeComparisonTypeData>k__BackingField: '>='
     <m_nodeComparisonValueData>k__BackingField: 0
@@ -452,22 +326,13 @@
     - Key: FailedDateExample
       Value:
       - Listening
-<<<<<<< HEAD
-=======
       - SpaceCadet
       - Swear
       - BetterThenYou
       - DontCall
       - MutteringToSelf
->>>>>>> 9c181b10
       - MessedUpDate
       - NotSpying
       - SpeedDateProgram
       - Goodluckkkkkk
-      - NotebookObtained
-      - ToCafe
-      - MutteringToSelf
-      - DontCall
-      - BetterThenYou
-      - Swear
-      - SpaceCadet+      - NotebookObtained