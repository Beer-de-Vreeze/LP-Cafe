--- conflicted
+++ resolved
@@ -16,11 +16,7 @@
   <m_graphGroupsData>k__BackingField:
   - <m_groupIDData>k__BackingField: 2db9219d-a8b2-432e-96f1-f6b81831bfc9
     <m_groupNameData>k__BackingField: ChantalForest
-<<<<<<< HEAD
-    <m_groupPositionData>k__BackingField: {x: -1464, y: 109.600006}
-=======
     <m_groupPositionData>k__BackingField: {x: -1463.9998, y: 109.33331}
->>>>>>> 3ae8f856
   <m_graphNodesData>k__BackingField:
   - <m_nodeIDData>k__BackingField: f87b5679-9aea-4d13-b1ea-bfda48bca66c
     <m_nodeNameData>k__BackingField: Q1A2
@@ -59,11 +55,7 @@
       <m_choiceNodeIDData>k__BackingField: f87b5679-9aea-4d13-b1ea-bfda48bca66c
     <m_nodeGroupIDData>k__BackingField: 2db9219d-a8b2-432e-96f1-f6b81831bfc9
     <m_dialogueTypeData>k__BackingField: 2
-<<<<<<< HEAD
-    <m_nodePositionData>k__BackingField: {x: 735.2, y: 388}
-=======
     <m_nodePositionData>k__BackingField: {x: 735.3333, y: 388}
->>>>>>> 3ae8f856
     <m_nodePropertyToCheckData>k__BackingField: Love
     <m_nodeComparisonTypeData>k__BackingField: '>='
     <m_nodeComparisonValueData>k__BackingField: 0
@@ -114,11 +106,7 @@
       <m_choiceNodeIDData>k__BackingField: 14e05596-233c-4b78-a4d7-f8e3833c9a2e
     <m_nodeGroupIDData>k__BackingField: 2db9219d-a8b2-432e-96f1-f6b81831bfc9
     <m_dialogueTypeData>k__BackingField: 0
-<<<<<<< HEAD
-    <m_nodePositionData>k__BackingField: {x: -832, y: 409.2}
-=======
     <m_nodePositionData>k__BackingField: {x: -832, y: 409.33334}
->>>>>>> 3ae8f856
     <m_nodePropertyToCheckData>k__BackingField: Love
     <m_nodeComparisonTypeData>k__BackingField: '>='
     <m_nodeComparisonValueData>k__BackingField: 0
@@ -151,11 +139,7 @@
       <m_choiceNodeIDData>k__BackingField: 6f8ff1c3-b29f-49f7-a384-531d694ececb
     <m_nodeGroupIDData>k__BackingField: 2db9219d-a8b2-432e-96f1-f6b81831bfc9
     <m_dialogueTypeData>k__BackingField: 1
-<<<<<<< HEAD
-    <m_nodePositionData>k__BackingField: {x: -468, y: 387.2}
-=======
     <m_nodePositionData>k__BackingField: {x: -468, y: 387.33334}
->>>>>>> 3ae8f856
     <m_nodePropertyToCheckData>k__BackingField: Love
     <m_nodeComparisonTypeData>k__BackingField: '>='
     <m_nodeComparisonValueData>k__BackingField: 0
@@ -183,11 +167,7 @@
       <m_choiceNodeIDData>k__BackingField: e5a56973-4388-4863-9d06-752c59aae5cd
     <m_nodeGroupIDData>k__BackingField: 2db9219d-a8b2-432e-96f1-f6b81831bfc9
     <m_dialogueTypeData>k__BackingField: 0
-<<<<<<< HEAD
-    <m_nodePositionData>k__BackingField: {x: -1438.8, y: 408}
-=======
     <m_nodePositionData>k__BackingField: {x: -1438.6666, y: 408}
->>>>>>> 3ae8f856
     <m_nodePropertyToCheckData>k__BackingField: Love
     <m_nodeComparisonTypeData>k__BackingField: '>='
     <m_nodeComparisonValueData>k__BackingField: 0
@@ -212,11 +192,7 @@
       <m_choiceNodeIDData>k__BackingField: 460dc31a-97df-421b-8765-767f23b2f6d7
     <m_nodeGroupIDData>k__BackingField: 2db9219d-a8b2-432e-96f1-f6b81831bfc9
     <m_dialogueTypeData>k__BackingField: 3
-<<<<<<< HEAD
-    <m_nodePositionData>k__BackingField: {x: 302, y: 205.2}
-=======
     <m_nodePositionData>k__BackingField: {x: 302, y: 205.33333}
->>>>>>> 3ae8f856
     <m_nodePropertyToCheckData>k__BackingField: Love
     <m_nodeComparisonTypeData>k__BackingField: '>='
     <m_nodeComparisonValueData>k__BackingField: 0
@@ -243,11 +219,7 @@
       <m_choiceNodeIDData>k__BackingField: ed967701-8ef9-4298-997a-24d553e79db4
     <m_nodeGroupIDData>k__BackingField: 2db9219d-a8b2-432e-96f1-f6b81831bfc9
     <m_dialogueTypeData>k__BackingField: 0
-<<<<<<< HEAD
-    <m_nodePositionData>k__BackingField: {x: 733.2, y: 168}
-=======
     <m_nodePositionData>k__BackingField: {x: 733.3333, y: 168}
->>>>>>> 3ae8f856
     <m_nodePropertyToCheckData>k__BackingField: Love
     <m_nodeComparisonTypeData>k__BackingField: '>='
     <m_nodeComparisonValueData>k__BackingField: 0
@@ -272,11 +244,7 @@
       <m_choiceNodeIDData>k__BackingField: 05b16928-872e-4050-afa0-e6dcbc536376
     <m_nodeGroupIDData>k__BackingField: 2db9219d-a8b2-432e-96f1-f6b81831bfc9
     <m_dialogueTypeData>k__BackingField: 0
-<<<<<<< HEAD
-    <m_nodePositionData>k__BackingField: {x: 1055.2, y: 168}
-=======
     <m_nodePositionData>k__BackingField: {x: 1055.3334, y: 168}
->>>>>>> 3ae8f856
     <m_nodePropertyToCheckData>k__BackingField: Love
     <m_nodeComparisonTypeData>k__BackingField: '>='
     <m_nodeComparisonValueData>k__BackingField: 0
@@ -310,11 +278,7 @@
       <m_choiceNodeIDData>k__BackingField: d29baead-fb02-4104-ba9d-768970341019
     <m_nodeGroupIDData>k__BackingField: 2db9219d-a8b2-432e-96f1-f6b81831bfc9
     <m_dialogueTypeData>k__BackingField: 1
-<<<<<<< HEAD
-    <m_nodePositionData>k__BackingField: {x: 2133.2, y: 492}
-=======
     <m_nodePositionData>k__BackingField: {x: 2133.3333, y: 492}
->>>>>>> 3ae8f856
     <m_nodePropertyToCheckData>k__BackingField: Love
     <m_nodeComparisonTypeData>k__BackingField: '>='
     <m_nodeComparisonValueData>k__BackingField: 0
@@ -339,11 +303,7 @@
       <m_choiceNodeIDData>k__BackingField: 19009ff1-0b18-46eb-af55-83d3bf3349a7
     <m_nodeGroupIDData>k__BackingField: 2db9219d-a8b2-432e-96f1-f6b81831bfc9
     <m_dialogueTypeData>k__BackingField: 3
-<<<<<<< HEAD
-    <m_nodePositionData>k__BackingField: {x: 3454, y: 273.2}
-=======
     <m_nodePositionData>k__BackingField: {x: 3454, y: 273.33334}
->>>>>>> 3ae8f856
     <m_nodePropertyToCheckData>k__BackingField: Love
     <m_nodeComparisonTypeData>k__BackingField: '>='
     <m_nodeComparisonValueData>k__BackingField: 0
@@ -368,11 +328,7 @@
       <m_choiceNodeIDData>k__BackingField: 65ae5de8-001e-4278-929a-73e587e4d096
     <m_nodeGroupIDData>k__BackingField: 2db9219d-a8b2-432e-96f1-f6b81831bfc9
     <m_dialogueTypeData>k__BackingField: 3
-<<<<<<< HEAD
-    <m_nodePositionData>k__BackingField: {x: 3461.2, y: 435.2}
-=======
     <m_nodePositionData>k__BackingField: {x: 3461.3333, y: 435.33334}
->>>>>>> 3ae8f856
     <m_nodePropertyToCheckData>k__BackingField: Love
     <m_nodeComparisonTypeData>k__BackingField: '>='
     <m_nodeComparisonValueData>k__BackingField: 0
@@ -397,11 +353,7 @@
       <m_choiceNodeIDData>k__BackingField: db832bf6-0ac5-4836-bfa6-b966c9d1fba5
     <m_nodeGroupIDData>k__BackingField: 2db9219d-a8b2-432e-96f1-f6b81831bfc9
     <m_dialogueTypeData>k__BackingField: 0
-<<<<<<< HEAD
-    <m_nodePositionData>k__BackingField: {x: 3888, y: 867.2}
-=======
     <m_nodePositionData>k__BackingField: {x: 3888, y: 867.3333}
->>>>>>> 3ae8f856
     <m_nodePropertyToCheckData>k__BackingField: Love
     <m_nodeComparisonTypeData>k__BackingField: '>='
     <m_nodeComparisonValueData>k__BackingField: 0
@@ -506,11 +458,7 @@
       <m_choiceNodeIDData>k__BackingField: 4e023391-37b7-461c-a43c-d145e0b4b950
     <m_nodeGroupIDData>k__BackingField: 2db9219d-a8b2-432e-96f1-f6b81831bfc9
     <m_dialogueTypeData>k__BackingField: 3
-<<<<<<< HEAD
-    <m_nodePositionData>k__BackingField: {x: 3464, y: 613.2}
-=======
     <m_nodePositionData>k__BackingField: {x: 3464, y: 613.3333}
->>>>>>> 3ae8f856
     <m_nodePropertyToCheckData>k__BackingField: Love
     <m_nodeComparisonTypeData>k__BackingField: '>='
     <m_nodeComparisonValueData>k__BackingField: 0
@@ -535,11 +483,7 @@
       <m_choiceNodeIDData>k__BackingField: 0c145ebb-f195-4e42-8e48-e58ec801a6fe
     <m_nodeGroupIDData>k__BackingField: 2db9219d-a8b2-432e-96f1-f6b81831bfc9
     <m_dialogueTypeData>k__BackingField: 3
-<<<<<<< HEAD
-    <m_nodePositionData>k__BackingField: {x: 3454, y: 867.2}
-=======
     <m_nodePositionData>k__BackingField: {x: 3454, y: 867.3333}
->>>>>>> 3ae8f856
     <m_nodePropertyToCheckData>k__BackingField: Love
     <m_nodeComparisonTypeData>k__BackingField: '>='
     <m_nodeComparisonValueData>k__BackingField: 0
@@ -554,8 +498,6 @@
     <m_isLikePreference>k__BackingField: 1
     <m_selectedPreference>k__BackingField: 
     <m_enumSetter>k__BackingField: 0
-<<<<<<< HEAD
-=======
   - <m_nodeIDData>k__BackingField: 2c008fc3-0a23-4689-a5d2-42b3087c674e
     <m_nodeNameData>k__BackingField: Q3
     <m_nodeBachelorImageData>k__BackingField: {fileID: 21300000, guid: 84a876f81e079bf40beb58c595c98cf5, type: 3}
@@ -590,7 +532,6 @@
     <m_isLikePreference>k__BackingField: 0
     <m_selectedPreference>k__BackingField: 
     <m_enumSetter>k__BackingField: 0
->>>>>>> 3ae8f856
   - <m_nodeIDData>k__BackingField: db832bf6-0ac5-4836-bfa6-b966c9d1fba5
     <m_nodeNameData>k__BackingField: QQ3
     <m_nodeBachelorImageData>k__BackingField: {fileID: 21300000, guid: 0e52f8f5bd2a8aa4eae89e6137cf3d06, type: 3}
@@ -627,11 +568,7 @@
       <m_choiceNodeIDData>k__BackingField: 111c175c-eb5f-4190-adba-6f5bbba03093
     <m_nodeGroupIDData>k__BackingField: 2db9219d-a8b2-432e-96f1-f6b81831bfc9
     <m_dialogueTypeData>k__BackingField: 0
-<<<<<<< HEAD
-    <m_nodePositionData>k__BackingField: {x: 6592, y: 483.2}
-=======
     <m_nodePositionData>k__BackingField: {x: 6592, y: 483.33334}
->>>>>>> 3ae8f856
     <m_nodePropertyToCheckData>k__BackingField: Love
     <m_nodeComparisonTypeData>k__BackingField: '>='
     <m_nodeComparisonValueData>k__BackingField: 0
@@ -657,11 +594,7 @@
       <m_choiceNodeIDData>k__BackingField: 111c175c-eb5f-4190-adba-6f5bbba03093
     <m_nodeGroupIDData>k__BackingField: 2db9219d-a8b2-432e-96f1-f6b81831bfc9
     <m_dialogueTypeData>k__BackingField: 0
-<<<<<<< HEAD
-    <m_nodePositionData>k__BackingField: {x: 6593.2, y: 299.2}
-=======
     <m_nodePositionData>k__BackingField: {x: 6593.3335, y: 299.33334}
->>>>>>> 3ae8f856
     <m_nodePropertyToCheckData>k__BackingField: Love
     <m_nodeComparisonTypeData>k__BackingField: '>='
     <m_nodeComparisonValueData>k__BackingField: 0
@@ -686,11 +619,7 @@
       <m_choiceNodeIDData>k__BackingField: d5f9afb2-f1b8-48e8-9366-f77d24be9b7f
     <m_nodeGroupIDData>k__BackingField: 2db9219d-a8b2-432e-96f1-f6b81831bfc9
     <m_dialogueTypeData>k__BackingField: 3
-<<<<<<< HEAD
-    <m_nodePositionData>k__BackingField: {x: 6192, y: 879.2}
-=======
     <m_nodePositionData>k__BackingField: {x: 6192, y: 879.3333}
->>>>>>> 3ae8f856
     <m_nodePropertyToCheckData>k__BackingField: Love
     <m_nodeComparisonTypeData>k__BackingField: '>='
     <m_nodeComparisonValueData>k__BackingField: 0
@@ -730,8 +659,6 @@
     <m_isLikePreference>k__BackingField: 1
     <m_selectedPreference>k__BackingField: 
     <m_enumSetter>k__BackingField: 0
-<<<<<<< HEAD
-=======
   - <m_nodeIDData>k__BackingField: 111c175c-eb5f-4190-adba-6f5bbba03093
     <m_nodeNameData>k__BackingField: Q4
     <m_nodeBachelorImageData>k__BackingField: {fileID: 21300000, guid: 0e52f8f5bd2a8aa4eae89e6137cf3d06, type: 3}
@@ -765,7 +692,6 @@
     <m_isLikePreference>k__BackingField: 0
     <m_selectedPreference>k__BackingField: 
     <m_enumSetter>k__BackingField: 0
->>>>>>> 3ae8f856
   - <m_nodeIDData>k__BackingField: 79431c74-7dbc-4f7f-80d3-20e40875320d
     <m_nodeNameData>k__BackingField: Q4L2
     <m_nodeBachelorImageData>k__BackingField: {fileID: 0}
@@ -776,11 +702,7 @@
       <m_choiceNodeIDData>k__BackingField: e10014d6-a168-4b64-9b7e-e4dc6c1dac77
     <m_nodeGroupIDData>k__BackingField: 2db9219d-a8b2-432e-96f1-f6b81831bfc9
     <m_dialogueTypeData>k__BackingField: 3
-<<<<<<< HEAD
-    <m_nodePositionData>k__BackingField: {x: 8314, y: 531.2}
-=======
     <m_nodePositionData>k__BackingField: {x: 8314, y: 531.3333}
->>>>>>> 3ae8f856
     <m_nodePropertyToCheckData>k__BackingField: Love
     <m_nodeComparisonTypeData>k__BackingField: '>='
     <m_nodeComparisonValueData>k__BackingField: 0
@@ -831,11 +753,7 @@
       <m_choiceNodeIDData>k__BackingField: 
     <m_nodeGroupIDData>k__BackingField: 2db9219d-a8b2-432e-96f1-f6b81831bfc9
     <m_dialogueTypeData>k__BackingField: 0
-<<<<<<< HEAD
-    <m_nodePositionData>k__BackingField: {x: 8736, y: 519.2}
-=======
     <m_nodePositionData>k__BackingField: {x: 8736, y: 519.3333}
->>>>>>> 3ae8f856
     <m_nodePropertyToCheckData>k__BackingField: Love
     <m_nodeComparisonTypeData>k__BackingField: '>='
     <m_nodeComparisonValueData>k__BackingField: 0
@@ -861,11 +779,7 @@
       <m_choiceNodeIDData>k__BackingField: 
     <m_nodeGroupIDData>k__BackingField: 2db9219d-a8b2-432e-96f1-f6b81831bfc9
     <m_dialogueTypeData>k__BackingField: 0
-<<<<<<< HEAD
-    <m_nodePositionData>k__BackingField: {x: 8737.2, y: 701.2}
-=======
     <m_nodePositionData>k__BackingField: {x: 8737.333, y: 701.3333}
->>>>>>> 3ae8f856
     <m_nodePropertyToCheckData>k__BackingField: Love
     <m_nodeComparisonTypeData>k__BackingField: '>='
     <m_nodeComparisonValueData>k__BackingField: 0
@@ -890,11 +804,7 @@
       <m_choiceNodeIDData>k__BackingField: 56c7b4f4-b563-450a-a47c-48efba9d78be
     <m_nodeGroupIDData>k__BackingField: 2db9219d-a8b2-432e-96f1-f6b81831bfc9
     <m_dialogueTypeData>k__BackingField: 3
-<<<<<<< HEAD
-    <m_nodePositionData>k__BackingField: {x: 8317.2, y: 881.2}
-=======
     <m_nodePositionData>k__BackingField: {x: 8317.333, y: 881.3333}
->>>>>>> 3ae8f856
     <m_nodePropertyToCheckData>k__BackingField: Love
     <m_nodeComparisonTypeData>k__BackingField: '>='
     <m_nodeComparisonValueData>k__BackingField: 0
@@ -919,11 +829,7 @@
       <m_choiceNodeIDData>k__BackingField: 
     <m_nodeGroupIDData>k__BackingField: 2db9219d-a8b2-432e-96f1-f6b81831bfc9
     <m_dialogueTypeData>k__BackingField: 0
-<<<<<<< HEAD
-    <m_nodePositionData>k__BackingField: {x: 8958, y: 883.2}
-=======
     <m_nodePositionData>k__BackingField: {x: 8958, y: 883.3333}
->>>>>>> 3ae8f856
     <m_nodePropertyToCheckData>k__BackingField: Love
     <m_nodeComparisonTypeData>k__BackingField: '>='
     <m_nodeComparisonValueData>k__BackingField: 0
@@ -948,11 +854,7 @@
       <m_choiceNodeIDData>k__BackingField: a496333c-1e09-490b-af4c-48dc6e727ef4
     <m_nodeGroupIDData>k__BackingField: 2db9219d-a8b2-432e-96f1-f6b81831bfc9
     <m_dialogueTypeData>k__BackingField: 2
-<<<<<<< HEAD
-    <m_nodePositionData>k__BackingField: {x: 3081.2, y: 590}
-=======
     <m_nodePositionData>k__BackingField: {x: 3081.3333, y: 590}
->>>>>>> 3ae8f856
     <m_nodePropertyToCheckData>k__BackingField: Love
     <m_nodeComparisonTypeData>k__BackingField: '>='
     <m_nodeComparisonValueData>k__BackingField: 0
@@ -977,11 +879,7 @@
       <m_choiceNodeIDData>k__BackingField: 7aaa524b-f2bb-49a9-a28c-b278cc861306
     <m_nodeGroupIDData>k__BackingField: 2db9219d-a8b2-432e-96f1-f6b81831bfc9
     <m_dialogueTypeData>k__BackingField: 3
-<<<<<<< HEAD
-    <m_nodePositionData>k__BackingField: {x: 6190, y: 299.2}
-=======
     <m_nodePositionData>k__BackingField: {x: 6190, y: 299.33334}
->>>>>>> 3ae8f856
     <m_nodePropertyToCheckData>k__BackingField: Love
     <m_nodeComparisonTypeData>k__BackingField: '>='
     <m_nodeComparisonValueData>k__BackingField: 0
@@ -1006,11 +904,7 @@
       <m_choiceNodeIDData>k__BackingField: 42f094af-4417-4d5b-a0cf-705fe73b6ef4
     <m_nodeGroupIDData>k__BackingField: 2db9219d-a8b2-432e-96f1-f6b81831bfc9
     <m_dialogueTypeData>k__BackingField: 3
-<<<<<<< HEAD
-    <m_nodePositionData>k__BackingField: {x: 5812, y: 299.2}
-=======
     <m_nodePositionData>k__BackingField: {x: 5812, y: 299.33334}
->>>>>>> 3ae8f856
     <m_nodePropertyToCheckData>k__BackingField: Love
     <m_nodeComparisonTypeData>k__BackingField: '>='
     <m_nodeComparisonValueData>k__BackingField: 0
@@ -1035,11 +929,7 @@
       <m_choiceNodeIDData>k__BackingField: 111c175c-eb5f-4190-adba-6f5bbba03093
     <m_nodeGroupIDData>k__BackingField: 2db9219d-a8b2-432e-96f1-f6b81831bfc9
     <m_dialogueTypeData>k__BackingField: 0
-<<<<<<< HEAD
-    <m_nodePositionData>k__BackingField: {x: 6847.2, y: 879.2}
-=======
     <m_nodePositionData>k__BackingField: {x: 6847.3335, y: 879.3333}
->>>>>>> 3ae8f856
     <m_nodePropertyToCheckData>k__BackingField: Love
     <m_nodeComparisonTypeData>k__BackingField: '>='
     <m_nodeComparisonValueData>k__BackingField: 0
@@ -1064,11 +954,7 @@
       <m_choiceNodeIDData>k__BackingField: a59cab2c-d90f-469b-8fbb-ac522102ff37
     <m_nodeGroupIDData>k__BackingField: 2db9219d-a8b2-432e-96f1-f6b81831bfc9
     <m_dialogueTypeData>k__BackingField: 3
-<<<<<<< HEAD
-    <m_nodePositionData>k__BackingField: {x: 6190, y: 483.2}
-=======
     <m_nodePositionData>k__BackingField: {x: 6190, y: 483.33334}
->>>>>>> 3ae8f856
     <m_nodePropertyToCheckData>k__BackingField: Love
     <m_nodeComparisonTypeData>k__BackingField: '>='
     <m_nodeComparisonValueData>k__BackingField: 0
@@ -1093,11 +979,7 @@
       <m_choiceNodeIDData>k__BackingField: fbfe5ebd-f7e4-4f9f-b68a-dcf00d64828c
     <m_nodeGroupIDData>k__BackingField: 2db9219d-a8b2-432e-96f1-f6b81831bfc9
     <m_dialogueTypeData>k__BackingField: 3
-<<<<<<< HEAD
-    <m_nodePositionData>k__BackingField: {x: 302, y: 603.2}
-=======
     <m_nodePositionData>k__BackingField: {x: 302, y: 603.3333}
->>>>>>> 3ae8f856
     <m_nodePropertyToCheckData>k__BackingField: Love
     <m_nodeComparisonTypeData>k__BackingField: '>='
     <m_nodeComparisonValueData>k__BackingField: 0
@@ -1125,36 +1007,7 @@
       <m_choiceNodeIDData>k__BackingField: c13407d6-ff21-464e-89b8-f454facee071
     <m_nodeGroupIDData>k__BackingField: 2db9219d-a8b2-432e-96f1-f6b81831bfc9
     <m_dialogueTypeData>k__BackingField: 0
-<<<<<<< HEAD
-    <m_nodePositionData>k__BackingField: {x: 1317.2, y: 603.2}
-    <m_nodePropertyToCheckData>k__BackingField: Love
-    <m_nodeComparisonTypeData>k__BackingField: '>='
-    <m_nodeComparisonValueData>k__BackingField: 0
-    <m_nodeOperationTypeData>k__BackingField: '>='
-    <m_nodeValueToSetData>k__BackingField: 
-    <m_nodeVariableNameData>k__BackingField: 
-    <m_nodeSetterOperationTypeData>k__BackingField: 0
-    <m_nodeLoveScoreAmountData>k__BackingField: 0
-    <m_nodeBoolValueData>k__BackingField: 0
-    <m_nodeLoveMeterData>k__BackingField: {fileID: 0}
-    <m_bachelorData>k__BackingField: {fileID: 0}
-    <m_isLikePreference>k__BackingField: 0
-    <m_selectedPreference>k__BackingField: 
-    <m_enumSetter>k__BackingField: 0
-  - <m_nodeIDData>k__BackingField: 4e9ef00f-d553-421a-9262-57353b2f412a
-    <m_nodeNameData>k__BackingField: Q1A4
-    <m_nodeBachelorImageData>k__BackingField: {fileID: 21300000, guid: 84a876f81e079bf40beb58c595c98cf5, type: 3}
-    <m_nodeAudioLinesData>k__BackingField: {fileID: 0}
-    <m_nodeTextData>k__BackingField: I have people for that, duh...
-    <m_nodeChoicesData>k__BackingField:
-    - <m_choiceTextData>k__BackingField: Next Dialogue
-      <m_choiceNodeIDData>k__BackingField: c13407d6-ff21-464e-89b8-f454facee071
-    <m_nodeGroupIDData>k__BackingField: 2db9219d-a8b2-432e-96f1-f6b81831bfc9
-    <m_dialogueTypeData>k__BackingField: 0
-    <m_nodePositionData>k__BackingField: {x: 1345.2, y: 817.2}
-=======
     <m_nodePositionData>k__BackingField: {x: 1317.3334, y: 603.3333}
->>>>>>> 3ae8f856
     <m_nodePropertyToCheckData>k__BackingField: Love
     <m_nodeComparisonTypeData>k__BackingField: '>='
     <m_nodeComparisonValueData>k__BackingField: 0
@@ -1179,11 +1032,7 @@
       <m_choiceNodeIDData>k__BackingField: 4e9ef00f-d553-421a-9262-57353b2f412a
     <m_nodeGroupIDData>k__BackingField: 2db9219d-a8b2-432e-96f1-f6b81831bfc9
     <m_dialogueTypeData>k__BackingField: 3
-<<<<<<< HEAD
-    <m_nodePositionData>k__BackingField: {x: 302, y: 817.2}
-=======
     <m_nodePositionData>k__BackingField: {x: 302, y: 817.3333}
->>>>>>> 3ae8f856
     <m_nodePropertyToCheckData>k__BackingField: Love
     <m_nodeComparisonTypeData>k__BackingField: '>='
     <m_nodeComparisonValueData>k__BackingField: 0
@@ -1208,11 +1057,7 @@
       <m_choiceNodeIDData>k__BackingField: 
     <m_nodeGroupIDData>k__BackingField: 2db9219d-a8b2-432e-96f1-f6b81831bfc9
     <m_dialogueTypeData>k__BackingField: 3
-<<<<<<< HEAD
-    <m_nodePositionData>k__BackingField: {x: 1372, y: 191.2}
-=======
     <m_nodePositionData>k__BackingField: {x: 1372, y: 191.33333}
->>>>>>> 3ae8f856
     <m_nodePropertyToCheckData>k__BackingField: Love
     <m_nodeComparisonTypeData>k__BackingField: '>='
     <m_nodeComparisonValueData>k__BackingField: 0
@@ -1265,23 +1110,44 @@
       <m_choiceNodeIDData>k__BackingField: 4ebefb41-9a88-422c-ab81-6631ff0efa39
     <m_nodeGroupIDData>k__BackingField: 2db9219d-a8b2-432e-96f1-f6b81831bfc9
     <m_dialogueTypeData>k__BackingField: 0
-<<<<<<< HEAD
-    <m_nodePositionData>k__BackingField: {x: 6393.2, y: 655.2}
-=======
     <m_nodePositionData>k__BackingField: {x: 6393.3335, y: 655.3333}
->>>>>>> 3ae8f856
-    <m_nodePropertyToCheckData>k__BackingField: Love
-    <m_nodeComparisonTypeData>k__BackingField: '>='
-    <m_nodeComparisonValueData>k__BackingField: 0
-    <m_nodeOperationTypeData>k__BackingField: '>='
-    <m_nodeValueToSetData>k__BackingField: 
-    <m_nodeVariableNameData>k__BackingField: 
-    <m_nodeSetterOperationTypeData>k__BackingField: 0
-    <m_nodeLoveScoreAmountData>k__BackingField: 0
-    <m_nodeBoolValueData>k__BackingField: 0
-    <m_nodeLoveMeterData>k__BackingField: {fileID: 0}
-    <m_bachelorData>k__BackingField: {fileID: 0}
-    <m_isLikePreference>k__BackingField: 0
+    <m_nodePropertyToCheckData>k__BackingField: Love
+    <m_nodeComparisonTypeData>k__BackingField: '>='
+    <m_nodeComparisonValueData>k__BackingField: 0
+    <m_nodeOperationTypeData>k__BackingField: '>='
+    <m_nodeValueToSetData>k__BackingField: 
+    <m_nodeVariableNameData>k__BackingField: 
+    <m_nodeSetterOperationTypeData>k__BackingField: 0
+    <m_nodeLoveScoreAmountData>k__BackingField: 0
+    <m_nodeBoolValueData>k__BackingField: 0
+    <m_nodeLoveMeterData>k__BackingField: {fileID: 0}
+    <m_bachelorData>k__BackingField: {fileID: 0}
+    <m_isLikePreference>k__BackingField: 0
+    <m_selectedPreference>k__BackingField: 
+    <m_enumSetter>k__BackingField: 0
+  - <m_nodeIDData>k__BackingField: 4ebefb41-9a88-422c-ab81-6631ff0efa39
+    <m_nodeNameData>k__BackingField: DialogueName
+    <m_nodeBachelorImageData>k__BackingField: {fileID: 0}
+    <m_nodeAudioLinesData>k__BackingField: {fileID: 0}
+    <m_nodeTextData>k__BackingField: Dialogue text.
+    <m_nodeChoicesData>k__BackingField:
+    - <m_choiceTextData>k__BackingField: Next Dialogue
+      <m_choiceNodeIDData>k__BackingField: 
+    <m_nodeGroupIDData>k__BackingField: 2db9219d-a8b2-432e-96f1-f6b81831bfc9
+    <m_dialogueTypeData>k__BackingField: 3
+    <m_nodePositionData>k__BackingField: {x: 6929.3335, y: 647.3333}
+    <m_nodePropertyToCheckData>k__BackingField: Love
+    <m_nodeComparisonTypeData>k__BackingField: '>='
+    <m_nodeComparisonValueData>k__BackingField: 0
+    <m_nodeOperationTypeData>k__BackingField: '>='
+    <m_nodeValueToSetData>k__BackingField: 
+    <m_nodeVariableNameData>k__BackingField: variableName
+    <m_nodeSetterOperationTypeData>k__BackingField: 1
+    <m_nodeLoveScoreAmountData>k__BackingField: -5
+    <m_nodeBoolValueData>k__BackingField: 0
+    <m_nodeLoveMeterData>k__BackingField: {fileID: 11400000, guid: 1185f448d7f788340855341bed53796d, type: 2}
+    <m_bachelorData>k__BackingField: {fileID: 0}
+    <m_isLikePreference>k__BackingField: 1
     <m_selectedPreference>k__BackingField: 
     <m_enumSetter>k__BackingField: 0
   - <m_nodeIDData>k__BackingField: 9748da8e-ce23-40cc-b1e2-9ba9e1e78f6a
@@ -1321,11 +1187,7 @@
       <m_choiceNodeIDData>k__BackingField: 
     <m_nodeGroupIDData>k__BackingField: 2db9219d-a8b2-432e-96f1-f6b81831bfc9
     <m_dialogueTypeData>k__BackingField: 3
-<<<<<<< HEAD
     <m_nodePositionData>k__BackingField: {x: 8904, y: 298}
-=======
-    <m_nodePositionData>k__BackingField: {x: 6929.3335, y: 647.3333}
->>>>>>> 3ae8f856
     <m_nodePropertyToCheckData>k__BackingField: Love
     <m_nodeComparisonTypeData>k__BackingField: '>='
     <m_nodeComparisonValueData>k__BackingField: 0
@@ -1340,86 +1202,6 @@
     <m_isLikePreference>k__BackingField: 1
     <m_selectedPreference>k__BackingField: 
     <m_enumSetter>k__BackingField: 0
-  - <m_nodeIDData>k__BackingField: 2c008fc3-0a23-4689-a5d2-42b3087c674e
-    <m_nodeNameData>k__BackingField: Q3
-    <m_nodeBachelorImageData>k__BackingField: {fileID: 21300000, guid: 84a876f81e079bf40beb58c595c98cf5, type: 3}
-    <m_nodeAudioLinesData>k__BackingField: {fileID: 0}
-    <m_nodeTextData>k__BackingField: What we're you thinking???
-    <m_nodeChoicesData>k__BackingField:
-    - <m_choiceTextData>k__BackingField: If you'll give me another chance, I'll take
-        you on that boat ride you wanted.
-      <m_choiceNodeIDData>k__BackingField: 9229c263-919f-403d-8b57-25d34d426e24
-    - <m_choiceTextData>k__BackingField: I thought it was a beautiful place.
-      <m_choiceNodeIDData>k__BackingField: f4efb736-97c6-4fbf-b0ac-df6b8504909c
-    - <m_choiceTextData>k__BackingField: Enjoy some nature for once.  At least this
-        is all natural, unlike you.
-      <m_choiceNodeIDData>k__BackingField: aec55a1e-1509-4173-9c73-984ca1076b84
-    - <m_choiceTextData>k__BackingField: I'm sorry, I'll make it up to you, just
-        stay a little bit longer. Okay?
-      <m_choiceNodeIDData>k__BackingField: 95bc3414-b6de-4262-80d9-97367a085bf6
-    <m_nodeGroupIDData>k__BackingField: 2db9219d-a8b2-432e-96f1-f6b81831bfc9
-    <m_dialogueTypeData>k__BackingField: 1
-    <m_nodePositionData>k__BackingField: {x: 4914, y: 442}
-    <m_nodePropertyToCheckData>k__BackingField: Love
-    <m_nodeComparisonTypeData>k__BackingField: '>='
-    <m_nodeComparisonValueData>k__BackingField: 0
-    <m_nodeOperationTypeData>k__BackingField: '>='
-    <m_nodeValueToSetData>k__BackingField: 
-    <m_nodeVariableNameData>k__BackingField: 
-    <m_nodeSetterOperationTypeData>k__BackingField: 0
-    <m_nodeLoveScoreAmountData>k__BackingField: 0
-    <m_nodeBoolValueData>k__BackingField: 0
-    <m_nodeLoveMeterData>k__BackingField: {fileID: 0}
-    <m_bachelorData>k__BackingField: {fileID: 0}
-    <m_isLikePreference>k__BackingField: 0
-    <m_selectedPreference>k__BackingField: 
-    <m_enumSetter>k__BackingField: 0
-  - <m_nodeIDData>k__BackingField: 4ebefb41-9a88-422c-ab81-6631ff0efa39
-    <m_nodeNameData>k__BackingField: DialogueName
-    <m_nodeBachelorImageData>k__BackingField: {fileID: 0}
-    <m_nodeAudioLinesData>k__BackingField: {fileID: 0}
-    <m_nodeTextData>k__BackingField: Dialogue text.
-    <m_nodeChoicesData>k__BackingField:
-    - <m_choiceTextData>k__BackingField: Next Dialogue
-      <m_choiceNodeIDData>k__BackingField: 
-    <m_nodeGroupIDData>k__BackingField: 2db9219d-a8b2-432e-96f1-f6b81831bfc9
-    <m_dialogueTypeData>k__BackingField: 3
-    <m_nodePositionData>k__BackingField: {x: 6929.2, y: 647.2}
-    <m_nodePropertyToCheckData>k__BackingField: Love
-    <m_nodeComparisonTypeData>k__BackingField: '>='
-    <m_nodeComparisonValueData>k__BackingField: 0
-    <m_nodeOperationTypeData>k__BackingField: '>='
-    <m_nodeValueToSetData>k__BackingField: 
-    <m_nodeVariableNameData>k__BackingField: variableName
-    <m_nodeSetterOperationTypeData>k__BackingField: 1
-    <m_nodeLoveScoreAmountData>k__BackingField: -5
-    <m_nodeBoolValueData>k__BackingField: 0
-    <m_nodeLoveMeterData>k__BackingField: {fileID: 11400000, guid: 1185f448d7f788340855341bed53796d, type: 2}
-    <m_bachelorData>k__BackingField: {fileID: 0}
-    <m_isLikePreference>k__BackingField: 1
-    <m_selectedPreference>k__BackingField: 
-    <m_enumSetter>k__BackingField: 0
-<<<<<<< HEAD
-  - <m_nodeIDData>k__BackingField: 111c175c-eb5f-4190-adba-6f5bbba03093
-    <m_nodeNameData>k__BackingField: Q4
-    <m_nodeBachelorImageData>k__BackingField: {fileID: 21300000, guid: 0e52f8f5bd2a8aa4eae89e6137cf3d06, type: 3}
-    <m_nodeAudioLinesData>k__BackingField: {fileID: 0}
-    <m_nodeTextData>k__BackingField: WHAT IS THAT?
-    <m_nodeChoicesData>k__BackingField:
-    - <m_choiceTextData>k__BackingField: Oh I think that's my great grandma, her
-        spirit say hi sometimes
-      <m_choiceNodeIDData>k__BackingField: 9748da8e-ce23-40cc-b1e2-9ba9e1e78f6a
-    - <m_choiceTextData>k__BackingField: Th...that's a rock.
-      <m_choiceNodeIDData>k__BackingField: 79431c74-7dbc-4f7f-80d3-20e40875320d
-    - <m_choiceTextData>k__BackingField: There is this thing, with fluffy ears, called
-        a bunny. They tend to live in the woods...
-      <m_choiceNodeIDData>k__BackingField: 40516cf7-2ed3-4529-8e3a-10cce5da71f8
-    - <m_choiceTextData>k__BackingField: I'll protect you no matter what it is!
-      <m_choiceNodeIDData>k__BackingField: 9ccc9b13-6ea1-4864-a0d9-aa4ec9f34cbe
-    <m_nodeGroupIDData>k__BackingField: 2db9219d-a8b2-432e-96f1-f6b81831bfc9
-    <m_dialogueTypeData>k__BackingField: 1
-    <m_nodePositionData>k__BackingField: {x: 7617.2, y: 455.2}
-=======
   - <m_nodeIDData>k__BackingField: 4e9ef00f-d553-421a-9262-57353b2f412a
     <m_nodeNameData>k__BackingField: Q1A4
     <m_nodeBachelorImageData>k__BackingField: {fileID: 21300000, guid: 84a876f81e079bf40beb58c595c98cf5, type: 3}
@@ -1431,7 +1213,6 @@
     <m_nodeGroupIDData>k__BackingField: 2db9219d-a8b2-432e-96f1-f6b81831bfc9
     <m_dialogueTypeData>k__BackingField: 0
     <m_nodePositionData>k__BackingField: {x: 1258.6666, y: 814}
->>>>>>> 3ae8f856
     <m_nodePropertyToCheckData>k__BackingField: Love
     <m_nodeComparisonTypeData>k__BackingField: '>='
     <m_nodeComparisonValueData>k__BackingField: 0
@@ -1471,11 +1252,13 @@
       - Q2A1
       - Q2L3
       - Q2L4
+      - Q3
       - QQ3
       - Q3A2
       - Q3A1
       - Q3L4
       - Q3L3
+      - Q4
       - Q4L2
       - Q4L3
       - Q4A2
@@ -1493,12 +1276,7 @@
       - Failure
       - Interval
       - Q3A3
+      - DialogueName
       - Q4A1
       - Failuire3
-<<<<<<< HEAD
-      - Q3
-      - DialogueName
-      - Q4
-=======
-      - Q1A4
->>>>>>> 3ae8f856
+      - Q1A4