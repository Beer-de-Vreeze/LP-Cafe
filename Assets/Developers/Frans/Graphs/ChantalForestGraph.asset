--- conflicted
+++ resolved
@@ -16,11 +16,7 @@
   <m_graphGroupsData>k__BackingField:
   - <m_groupIDData>k__BackingField: 2db9219d-a8b2-432e-96f1-f6b81831bfc9
     <m_groupNameData>k__BackingField: ChantalForest
-<<<<<<< HEAD
-    <m_groupPositionData>k__BackingField: {x: -1464, y: 109.33333}
-=======
     <m_groupPositionData>k__BackingField: {x: -1464.0005, y: 109}
->>>>>>> 9c181b10
   <m_graphNodesData>k__BackingField:
   - <m_nodeIDData>k__BackingField: f87b5679-9aea-4d13-b1ea-bfda48bca66c
     <m_nodeNameData>k__BackingField: Q1A2
@@ -59,11 +55,7 @@
       <m_choiceNodeIDData>k__BackingField: f87b5679-9aea-4d13-b1ea-bfda48bca66c
     <m_nodeGroupIDData>k__BackingField: 2db9219d-a8b2-432e-96f1-f6b81831bfc9
     <m_dialogueTypeData>k__BackingField: 2
-<<<<<<< HEAD
-    <m_nodePositionData>k__BackingField: {x: 735.3333, y: 388}
-=======
     <m_nodePositionData>k__BackingField: {x: 735, y: 388}
->>>>>>> 9c181b10
     <m_nodePropertyToCheckData>k__BackingField: Love
     <m_nodeComparisonTypeData>k__BackingField: '>='
     <m_nodeComparisonValueData>k__BackingField: 0
@@ -114,11 +106,7 @@
       <m_choiceNodeIDData>k__BackingField: 14e05596-233c-4b78-a4d7-f8e3833c9a2e
     <m_nodeGroupIDData>k__BackingField: 2db9219d-a8b2-432e-96f1-f6b81831bfc9
     <m_dialogueTypeData>k__BackingField: 0
-<<<<<<< HEAD
-    <m_nodePositionData>k__BackingField: {x: -832, y: 409.33334}
-=======
     <m_nodePositionData>k__BackingField: {x: -832, y: 409}
->>>>>>> 9c181b10
     <m_nodePropertyToCheckData>k__BackingField: Love
     <m_nodeComparisonTypeData>k__BackingField: '>='
     <m_nodeComparisonValueData>k__BackingField: 0
@@ -151,11 +139,7 @@
       <m_choiceNodeIDData>k__BackingField: 6f8ff1c3-b29f-49f7-a384-531d694ececb
     <m_nodeGroupIDData>k__BackingField: 2db9219d-a8b2-432e-96f1-f6b81831bfc9
     <m_dialogueTypeData>k__BackingField: 1
-<<<<<<< HEAD
-    <m_nodePositionData>k__BackingField: {x: -468, y: 387.33334}
-=======
     <m_nodePositionData>k__BackingField: {x: -468, y: 387}
->>>>>>> 9c181b10
     <m_nodePropertyToCheckData>k__BackingField: Love
     <m_nodeComparisonTypeData>k__BackingField: '>='
     <m_nodeComparisonValueData>k__BackingField: 0
@@ -183,11 +167,7 @@
       <m_choiceNodeIDData>k__BackingField: e5a56973-4388-4863-9d06-752c59aae5cd
     <m_nodeGroupIDData>k__BackingField: 2db9219d-a8b2-432e-96f1-f6b81831bfc9
     <m_dialogueTypeData>k__BackingField: 0
-<<<<<<< HEAD
-    <m_nodePositionData>k__BackingField: {x: -1438.6666, y: 408}
-=======
     <m_nodePositionData>k__BackingField: {x: -1439, y: 408}
->>>>>>> 9c181b10
     <m_nodePropertyToCheckData>k__BackingField: Love
     <m_nodeComparisonTypeData>k__BackingField: '>='
     <m_nodeComparisonValueData>k__BackingField: 0
@@ -212,11 +192,7 @@
       <m_choiceNodeIDData>k__BackingField: 460dc31a-97df-421b-8765-767f23b2f6d7
     <m_nodeGroupIDData>k__BackingField: 2db9219d-a8b2-432e-96f1-f6b81831bfc9
     <m_dialogueTypeData>k__BackingField: 3
-<<<<<<< HEAD
-    <m_nodePositionData>k__BackingField: {x: 302, y: 205.33333}
-=======
     <m_nodePositionData>k__BackingField: {x: 302, y: 205}
->>>>>>> 9c181b10
     <m_nodePropertyToCheckData>k__BackingField: Love
     <m_nodeComparisonTypeData>k__BackingField: '>='
     <m_nodeComparisonValueData>k__BackingField: 0
@@ -243,11 +219,7 @@
       <m_choiceNodeIDData>k__BackingField: ed967701-8ef9-4298-997a-24d553e79db4
     <m_nodeGroupIDData>k__BackingField: 2db9219d-a8b2-432e-96f1-f6b81831bfc9
     <m_dialogueTypeData>k__BackingField: 0
-<<<<<<< HEAD
-    <m_nodePositionData>k__BackingField: {x: 733.3333, y: 168}
-=======
     <m_nodePositionData>k__BackingField: {x: 733, y: 168}
->>>>>>> 9c181b10
     <m_nodePropertyToCheckData>k__BackingField: Love
     <m_nodeComparisonTypeData>k__BackingField: '>='
     <m_nodeComparisonValueData>k__BackingField: 0
@@ -272,11 +244,7 @@
       <m_choiceNodeIDData>k__BackingField: b58e6e82-4425-4298-b533-4521052f5551
     <m_nodeGroupIDData>k__BackingField: 2db9219d-a8b2-432e-96f1-f6b81831bfc9
     <m_dialogueTypeData>k__BackingField: 0
-<<<<<<< HEAD
-    <m_nodePositionData>k__BackingField: {x: 1055.3334, y: 168}
-=======
     <m_nodePositionData>k__BackingField: {x: 1055, y: 168}
->>>>>>> 9c181b10
     <m_nodePropertyToCheckData>k__BackingField: Love
     <m_nodeComparisonTypeData>k__BackingField: '>='
     <m_nodeComparisonValueData>k__BackingField: 0
@@ -301,11 +269,7 @@
       <m_choiceNodeIDData>k__BackingField: 
     <m_nodeGroupIDData>k__BackingField: 2db9219d-a8b2-432e-96f1-f6b81831bfc9
     <m_dialogueTypeData>k__BackingField: 0
-<<<<<<< HEAD
-    <m_nodePositionData>k__BackingField: {x: 1365.3334, y: 171.33333}
-=======
     <m_nodePositionData>k__BackingField: {x: 1365, y: 171}
->>>>>>> 9c181b10
     <m_nodePropertyToCheckData>k__BackingField: Love
     <m_nodeComparisonTypeData>k__BackingField: '>='
     <m_nodeComparisonValueData>k__BackingField: 0
@@ -364,11 +328,7 @@
       <m_choiceNodeIDData>k__BackingField: d29baead-fb02-4104-ba9d-768970341019
     <m_nodeGroupIDData>k__BackingField: 2db9219d-a8b2-432e-96f1-f6b81831bfc9
     <m_dialogueTypeData>k__BackingField: 1
-<<<<<<< HEAD
-    <m_nodePositionData>k__BackingField: {x: 2133.3333, y: 492}
-=======
     <m_nodePositionData>k__BackingField: {x: 2133, y: 492}
->>>>>>> 9c181b10
     <m_nodePropertyToCheckData>k__BackingField: Love
     <m_nodeComparisonTypeData>k__BackingField: '>='
     <m_nodeComparisonValueData>k__BackingField: 0
@@ -393,11 +353,7 @@
       <m_choiceNodeIDData>k__BackingField: 19009ff1-0b18-46eb-af55-83d3bf3349a7
     <m_nodeGroupIDData>k__BackingField: 2db9219d-a8b2-432e-96f1-f6b81831bfc9
     <m_dialogueTypeData>k__BackingField: 3
-<<<<<<< HEAD
-    <m_nodePositionData>k__BackingField: {x: 3454, y: 273.33334}
-=======
     <m_nodePositionData>k__BackingField: {x: 3454, y: 273}
->>>>>>> 9c181b10
     <m_nodePropertyToCheckData>k__BackingField: Love
     <m_nodeComparisonTypeData>k__BackingField: '>='
     <m_nodeComparisonValueData>k__BackingField: 0
@@ -422,11 +378,7 @@
       <m_choiceNodeIDData>k__BackingField: 65ae5de8-001e-4278-929a-73e587e4d096
     <m_nodeGroupIDData>k__BackingField: 2db9219d-a8b2-432e-96f1-f6b81831bfc9
     <m_dialogueTypeData>k__BackingField: 3
-<<<<<<< HEAD
-    <m_nodePositionData>k__BackingField: {x: 3461.3333, y: 435.33334}
-=======
     <m_nodePositionData>k__BackingField: {x: 3461, y: 435}
->>>>>>> 9c181b10
     <m_nodePropertyToCheckData>k__BackingField: Love
     <m_nodeComparisonTypeData>k__BackingField: '>='
     <m_nodeComparisonValueData>k__BackingField: 0
@@ -451,11 +403,7 @@
       <m_choiceNodeIDData>k__BackingField: db832bf6-0ac5-4836-bfa6-b966c9d1fba5
     <m_nodeGroupIDData>k__BackingField: 2db9219d-a8b2-432e-96f1-f6b81831bfc9
     <m_dialogueTypeData>k__BackingField: 0
-<<<<<<< HEAD
-    <m_nodePositionData>k__BackingField: {x: 3888, y: 867.3333}
-=======
     <m_nodePositionData>k__BackingField: {x: 3888, y: 867}
->>>>>>> 9c181b10
     <m_nodePropertyToCheckData>k__BackingField: Love
     <m_nodeComparisonTypeData>k__BackingField: '>='
     <m_nodeComparisonValueData>k__BackingField: 0
@@ -560,11 +508,7 @@
       <m_choiceNodeIDData>k__BackingField: 4e023391-37b7-461c-a43c-d145e0b4b950
     <m_nodeGroupIDData>k__BackingField: 2db9219d-a8b2-432e-96f1-f6b81831bfc9
     <m_dialogueTypeData>k__BackingField: 3
-<<<<<<< HEAD
-    <m_nodePositionData>k__BackingField: {x: 3464, y: 613.3333}
-=======
     <m_nodePositionData>k__BackingField: {x: 3464, y: 613}
->>>>>>> 9c181b10
     <m_nodePropertyToCheckData>k__BackingField: Love
     <m_nodeComparisonTypeData>k__BackingField: '>='
     <m_nodeComparisonValueData>k__BackingField: 0
@@ -589,11 +533,7 @@
       <m_choiceNodeIDData>k__BackingField: 0c145ebb-f195-4e42-8e48-e58ec801a6fe
     <m_nodeGroupIDData>k__BackingField: 2db9219d-a8b2-432e-96f1-f6b81831bfc9
     <m_dialogueTypeData>k__BackingField: 3
-<<<<<<< HEAD
-    <m_nodePositionData>k__BackingField: {x: 3454, y: 867.3333}
-=======
     <m_nodePositionData>k__BackingField: {x: 3454, y: 867}
->>>>>>> 9c181b10
     <m_nodePropertyToCheckData>k__BackingField: Love
     <m_nodeComparisonTypeData>k__BackingField: '>='
     <m_nodeComparisonValueData>k__BackingField: 0
@@ -678,11 +618,7 @@
       <m_choiceNodeIDData>k__BackingField: 111c175c-eb5f-4190-adba-6f5bbba03093
     <m_nodeGroupIDData>k__BackingField: 2db9219d-a8b2-432e-96f1-f6b81831bfc9
     <m_dialogueTypeData>k__BackingField: 0
-<<<<<<< HEAD
-    <m_nodePositionData>k__BackingField: {x: 6592, y: 483.33334}
-=======
     <m_nodePositionData>k__BackingField: {x: 6592, y: 483}
->>>>>>> 9c181b10
     <m_nodePropertyToCheckData>k__BackingField: Love
     <m_nodeComparisonTypeData>k__BackingField: '>='
     <m_nodeComparisonValueData>k__BackingField: 0
@@ -708,11 +644,7 @@
       <m_choiceNodeIDData>k__BackingField: 111c175c-eb5f-4190-adba-6f5bbba03093
     <m_nodeGroupIDData>k__BackingField: 2db9219d-a8b2-432e-96f1-f6b81831bfc9
     <m_dialogueTypeData>k__BackingField: 0
-<<<<<<< HEAD
-    <m_nodePositionData>k__BackingField: {x: 6593.3335, y: 299.33334}
-=======
     <m_nodePositionData>k__BackingField: {x: 6593, y: 299}
->>>>>>> 9c181b10
     <m_nodePropertyToCheckData>k__BackingField: Love
     <m_nodeComparisonTypeData>k__BackingField: '>='
     <m_nodeComparisonValueData>k__BackingField: 0
@@ -737,11 +669,7 @@
       <m_choiceNodeIDData>k__BackingField: d5f9afb2-f1b8-48e8-9366-f77d24be9b7f
     <m_nodeGroupIDData>k__BackingField: 2db9219d-a8b2-432e-96f1-f6b81831bfc9
     <m_dialogueTypeData>k__BackingField: 3
-<<<<<<< HEAD
-    <m_nodePositionData>k__BackingField: {x: 6192, y: 879.3333}
-=======
     <m_nodePositionData>k__BackingField: {x: 6192, y: 879}
->>>>>>> 9c181b10
     <m_nodePropertyToCheckData>k__BackingField: Love
     <m_nodeComparisonTypeData>k__BackingField: '>='
     <m_nodeComparisonValueData>k__BackingField: 0
@@ -794,11 +722,7 @@
       <m_choiceNodeIDData>k__BackingField: d998b011-654b-4eb3-8b25-3afc5acce48a
     <m_nodeGroupIDData>k__BackingField: 2db9219d-a8b2-432e-96f1-f6b81831bfc9
     <m_dialogueTypeData>k__BackingField: 0
-<<<<<<< HEAD
-    <m_nodePositionData>k__BackingField: {x: 6389.3335, y: 654}
-=======
     <m_nodePositionData>k__BackingField: {x: 6389, y: 654}
->>>>>>> 9c181b10
     <m_nodePropertyToCheckData>k__BackingField: Love
     <m_nodeComparisonTypeData>k__BackingField: '>='
     <m_nodeComparisonValueData>k__BackingField: 0
@@ -831,11 +755,7 @@
       <m_choiceNodeIDData>k__BackingField: 9ccc9b13-6ea1-4864-a0d9-aa4ec9f34cbe
     <m_nodeGroupIDData>k__BackingField: 2db9219d-a8b2-432e-96f1-f6b81831bfc9
     <m_dialogueTypeData>k__BackingField: 1
-<<<<<<< HEAD
-    <m_nodePositionData>k__BackingField: {x: 7617.3335, y: 455.33334}
-=======
     <m_nodePositionData>k__BackingField: {x: 7617, y: 455}
->>>>>>> 9c181b10
     <m_nodePropertyToCheckData>k__BackingField: Love
     <m_nodeComparisonTypeData>k__BackingField: '>='
     <m_nodeComparisonValueData>k__BackingField: 0
@@ -860,11 +780,7 @@
       <m_choiceNodeIDData>k__BackingField: e10014d6-a168-4b64-9b7e-e4dc6c1dac77
     <m_nodeGroupIDData>k__BackingField: 2db9219d-a8b2-432e-96f1-f6b81831bfc9
     <m_dialogueTypeData>k__BackingField: 3
-<<<<<<< HEAD
-    <m_nodePositionData>k__BackingField: {x: 8314, y: 531.3333}
-=======
     <m_nodePositionData>k__BackingField: {x: 8314, y: 531}
->>>>>>> 9c181b10
     <m_nodePropertyToCheckData>k__BackingField: Love
     <m_nodeComparisonTypeData>k__BackingField: '>='
     <m_nodeComparisonValueData>k__BackingField: 0
@@ -912,17 +828,10 @@
       just take me away from this hellscape.
     <m_nodeChoicesData>k__BackingField:
     - <m_choiceTextData>k__BackingField: Next Dialogue
-<<<<<<< HEAD
-      <m_choiceNodeIDData>k__BackingField: c4550bee-a393-4543-804e-64819a0db62e
-    <m_nodeGroupIDData>k__BackingField: 2db9219d-a8b2-432e-96f1-f6b81831bfc9
-    <m_dialogueTypeData>k__BackingField: 0
-    <m_nodePositionData>k__BackingField: {x: 8736, y: 519.3333}
-=======
       <m_choiceNodeIDData>k__BackingField: 
     <m_nodeGroupIDData>k__BackingField: 2db9219d-a8b2-432e-96f1-f6b81831bfc9
     <m_dialogueTypeData>k__BackingField: 0
     <m_nodePositionData>k__BackingField: {x: 8736, y: 519}
->>>>>>> 9c181b10
     <m_nodePropertyToCheckData>k__BackingField: Love
     <m_nodeComparisonTypeData>k__BackingField: '>='
     <m_nodeComparisonValueData>k__BackingField: 0
@@ -946,11 +855,7 @@
       down, sinds you were too slow to catch her. \nShe fainted due to your joke.  "
     <m_nodeChoicesData>k__BackingField:
     - <m_choiceTextData>k__BackingField: Next Dialogue
-<<<<<<< HEAD
-      <m_choiceNodeIDData>k__BackingField: c4550bee-a393-4543-804e-64819a0db62e
-=======
       <m_choiceNodeIDData>k__BackingField: 
->>>>>>> 9c181b10
     <m_nodeGroupIDData>k__BackingField: 2db9219d-a8b2-432e-96f1-f6b81831bfc9
     <m_dialogueTypeData>k__BackingField: 0
     <m_nodePositionData>k__BackingField: {x: 8736, y: 298}
@@ -976,17 +881,10 @@
       deceases.... I hate it here. We're leaving.
     <m_nodeChoicesData>k__BackingField:
     - <m_choiceTextData>k__BackingField: Next Dialogue
-<<<<<<< HEAD
-      <m_choiceNodeIDData>k__BackingField: c4550bee-a393-4543-804e-64819a0db62e
-    <m_nodeGroupIDData>k__BackingField: 2db9219d-a8b2-432e-96f1-f6b81831bfc9
-    <m_dialogueTypeData>k__BackingField: 0
-    <m_nodePositionData>k__BackingField: {x: 8737.333, y: 701.3333}
-=======
       <m_choiceNodeIDData>k__BackingField: 
     <m_nodeGroupIDData>k__BackingField: 2db9219d-a8b2-432e-96f1-f6b81831bfc9
     <m_dialogueTypeData>k__BackingField: 0
     <m_nodePositionData>k__BackingField: {x: 8737, y: 701}
->>>>>>> 9c181b10
     <m_nodePropertyToCheckData>k__BackingField: Love
     <m_nodeComparisonTypeData>k__BackingField: '>='
     <m_nodeComparisonValueData>k__BackingField: 0
@@ -1011,11 +909,7 @@
       <m_choiceNodeIDData>k__BackingField: 56c7b4f4-b563-450a-a47c-48efba9d78be
     <m_nodeGroupIDData>k__BackingField: 2db9219d-a8b2-432e-96f1-f6b81831bfc9
     <m_dialogueTypeData>k__BackingField: 3
-<<<<<<< HEAD
-    <m_nodePositionData>k__BackingField: {x: 8317.333, y: 881.3333}
-=======
     <m_nodePositionData>k__BackingField: {x: 8317, y: 881}
->>>>>>> 9c181b10
     <m_nodePropertyToCheckData>k__BackingField: Love
     <m_nodeComparisonTypeData>k__BackingField: '>='
     <m_nodeComparisonValueData>k__BackingField: 0
@@ -1040,11 +934,7 @@
       <m_choiceNodeIDData>k__BackingField: 9748da8e-ce23-40cc-b1e2-9ba9e1e78f6a
     <m_nodeGroupIDData>k__BackingField: 2db9219d-a8b2-432e-96f1-f6b81831bfc9
     <m_dialogueTypeData>k__BackingField: 3
-<<<<<<< HEAD
-    <m_nodePositionData>k__BackingField: {x: 8317.333, y: 298}
-=======
     <m_nodePositionData>k__BackingField: {x: 8317, y: 298}
->>>>>>> 9c181b10
     <m_nodePropertyToCheckData>k__BackingField: Love
     <m_nodeComparisonTypeData>k__BackingField: '>='
     <m_nodeComparisonValueData>k__BackingField: 0
@@ -1066,44 +956,24 @@
     <m_nodeTextData>k__BackingField: You go do that, I'm heading to the exit.
     <m_nodeChoicesData>k__BackingField:
     - <m_choiceTextData>k__BackingField: Next Dialogue
-<<<<<<< HEAD
-      <m_choiceNodeIDData>k__BackingField: c4550bee-a393-4543-804e-64819a0db62e
-    <m_nodeGroupIDData>k__BackingField: 2db9219d-a8b2-432e-96f1-f6b81831bfc9
-    <m_dialogueTypeData>k__BackingField: 0
-    <m_nodePositionData>k__BackingField: {x: 8958, y: 883.3333}
-=======
       <m_choiceNodeIDData>k__BackingField: 
     <m_nodeGroupIDData>k__BackingField: 2db9219d-a8b2-432e-96f1-f6b81831bfc9
     <m_dialogueTypeData>k__BackingField: 0
     <m_nodePositionData>k__BackingField: {x: 8958, y: 883}
->>>>>>> 9c181b10
-    <m_nodePropertyToCheckData>k__BackingField: Love
-    <m_nodeComparisonTypeData>k__BackingField: '>='
-    <m_nodeComparisonValueData>k__BackingField: 0
-    <m_nodeOperationTypeData>k__BackingField: '>='
-    <m_nodeValueToSetData>k__BackingField: 
-    <m_nodeVariableNameData>k__BackingField: 
-    <m_nodeSetterOperationTypeData>k__BackingField: 0
-    <m_nodeLoveScoreAmountData>k__BackingField: 0
-    <m_nodeBoolValueData>k__BackingField: 0
-    <m_nodeLoveMeterData>k__BackingField: {fileID: 0}
-    <m_bachelorData>k__BackingField: {fileID: 0}
-    <m_isLikePreference>k__BackingField: 0
-    <m_selectedPreference>k__BackingField: 
-    <m_enumSetter>k__BackingField: 0
-<<<<<<< HEAD
-  - <m_nodeIDData>k__BackingField: c4550bee-a393-4543-804e-64819a0db62e
-    <m_nodeNameData>k__BackingField: Ending
-    <m_nodeBachelorImageData>k__BackingField: {fileID: 0}
-    <m_nodeAudioLinesData>k__BackingField: {fileID: 0}
-    <m_nodeTextData>k__BackingField: ' '
-    <m_nodeChoicesData>k__BackingField:
-    - <m_choiceTextData>k__BackingField: Next Dialogue
-      <m_choiceNodeIDData>k__BackingField: 
-    <m_nodeGroupIDData>k__BackingField: 2db9219d-a8b2-432e-96f1-f6b81831bfc9
-    <m_dialogueTypeData>k__BackingField: 0
-    <m_nodePositionData>k__BackingField: {x: 9383.333, y: 589.3333}
-=======
+    <m_nodePropertyToCheckData>k__BackingField: Love
+    <m_nodeComparisonTypeData>k__BackingField: '>='
+    <m_nodeComparisonValueData>k__BackingField: 0
+    <m_nodeOperationTypeData>k__BackingField: '>='
+    <m_nodeValueToSetData>k__BackingField: 
+    <m_nodeVariableNameData>k__BackingField: 
+    <m_nodeSetterOperationTypeData>k__BackingField: 0
+    <m_nodeLoveScoreAmountData>k__BackingField: 0
+    <m_nodeBoolValueData>k__BackingField: 0
+    <m_nodeLoveMeterData>k__BackingField: {fileID: 0}
+    <m_bachelorData>k__BackingField: {fileID: 0}
+    <m_isLikePreference>k__BackingField: 0
+    <m_selectedPreference>k__BackingField: 
+    <m_enumSetter>k__BackingField: 0
   - <m_nodeIDData>k__BackingField: 09ac6707-9778-4e91-8135-4b3c39dae2f1
     <m_nodeNameData>k__BackingField: Q2C1
     <m_nodeBachelorImageData>k__BackingField: {fileID: 0}
@@ -1115,7 +985,6 @@
     <m_nodeGroupIDData>k__BackingField: 2db9219d-a8b2-432e-96f1-f6b81831bfc9
     <m_dialogueTypeData>k__BackingField: 2
     <m_nodePositionData>k__BackingField: {x: 3081, y: 590}
->>>>>>> 9c181b10
     <m_nodePropertyToCheckData>k__BackingField: Love
     <m_nodeComparisonTypeData>k__BackingField: '>='
     <m_nodeComparisonValueData>k__BackingField: 0
@@ -1155,29 +1024,17 @@
     <m_isLikePreference>k__BackingField: 1
     <m_selectedPreference>k__BackingField: 
     <m_enumSetter>k__BackingField: 0
-<<<<<<< HEAD
-  - <m_nodeIDData>k__BackingField: 09ac6707-9778-4e91-8135-4b3c39dae2f1
-    <m_nodeNameData>k__BackingField: Q2C1
-=======
   - <m_nodeIDData>k__BackingField: 9229c263-919f-403d-8b57-25d34d426e24
     <m_nodeNameData>k__BackingField: Q3C1
->>>>>>> 9c181b10
-    <m_nodeBachelorImageData>k__BackingField: {fileID: 0}
-    <m_nodeAudioLinesData>k__BackingField: {fileID: 0}
-    <m_nodeTextData>k__BackingField: Dialogue text.
-    <m_nodeChoicesData>k__BackingField:
-    - <m_choiceTextData>k__BackingField: Next Dialogue
-<<<<<<< HEAD
-      <m_choiceNodeIDData>k__BackingField: a496333c-1e09-490b-af4c-48dc6e727ef4
-    <m_nodeGroupIDData>k__BackingField: 2db9219d-a8b2-432e-96f1-f6b81831bfc9
-    <m_dialogueTypeData>k__BackingField: 2
-    <m_nodePositionData>k__BackingField: {x: 3081.3333, y: 590}
-=======
+    <m_nodeBachelorImageData>k__BackingField: {fileID: 0}
+    <m_nodeAudioLinesData>k__BackingField: {fileID: 0}
+    <m_nodeTextData>k__BackingField: Dialogue text.
+    <m_nodeChoicesData>k__BackingField:
+    - <m_choiceTextData>k__BackingField: Next Dialogue
       <m_choiceNodeIDData>k__BackingField: 42f094af-4417-4d5b-a0cf-705fe73b6ef4
     <m_nodeGroupIDData>k__BackingField: 2db9219d-a8b2-432e-96f1-f6b81831bfc9
     <m_dialogueTypeData>k__BackingField: 3
     <m_nodePositionData>k__BackingField: {x: 5812, y: 299}
->>>>>>> 9c181b10
     <m_nodePropertyToCheckData>k__BackingField: Love
     <m_nodeComparisonTypeData>k__BackingField: '>='
     <m_nodeComparisonValueData>k__BackingField: 0
@@ -1190,21 +1047,6 @@
     <m_nodeLoveMeterData>k__BackingField: {fileID: 0}
     <m_bachelorData>k__BackingField: {fileID: 11400000, guid: 17897679caa48db4e901fb103d088d6d, type: 2}
     <m_isLikePreference>k__BackingField: 1
-<<<<<<< HEAD
-    <m_selectedPreference>k__BackingField: Roses
-    <m_enumSetter>k__BackingField: 0
-  - <m_nodeIDData>k__BackingField: 42f094af-4417-4d5b-a0cf-705fe73b6ef4
-    <m_nodeNameData>k__BackingField: Q3L1
-    <m_nodeBachelorImageData>k__BackingField: {fileID: 0}
-    <m_nodeAudioLinesData>k__BackingField: {fileID: 0}
-    <m_nodeTextData>k__BackingField: Dialogue text.
-    <m_nodeChoicesData>k__BackingField:
-    - <m_choiceTextData>k__BackingField: Next Dialogue
-      <m_choiceNodeIDData>k__BackingField: 7aaa524b-f2bb-49a9-a28c-b278cc861306
-    <m_nodeGroupIDData>k__BackingField: 2db9219d-a8b2-432e-96f1-f6b81831bfc9
-    <m_dialogueTypeData>k__BackingField: 3
-    <m_nodePositionData>k__BackingField: {x: 6190, y: 299.33334}
-=======
     <m_selectedPreference>k__BackingField: Boat rides
     <m_enumSetter>k__BackingField: 0
   - <m_nodeIDData>k__BackingField: d5f9afb2-f1b8-48e8-9366-f77d24be9b7f
@@ -1218,71 +1060,37 @@
     <m_nodeGroupIDData>k__BackingField: 2db9219d-a8b2-432e-96f1-f6b81831bfc9
     <m_dialogueTypeData>k__BackingField: 0
     <m_nodePositionData>k__BackingField: {x: 6847, y: 879}
->>>>>>> 9c181b10
-    <m_nodePropertyToCheckData>k__BackingField: Love
-    <m_nodeComparisonTypeData>k__BackingField: '>='
-    <m_nodeComparisonValueData>k__BackingField: 0
-    <m_nodeOperationTypeData>k__BackingField: '>='
-    <m_nodeValueToSetData>k__BackingField: 
-    <m_nodeVariableNameData>k__BackingField: variableName
-    <m_nodeSetterOperationTypeData>k__BackingField: 1
-    <m_nodeLoveScoreAmountData>k__BackingField: 1
-    <m_nodeBoolValueData>k__BackingField: 0
-    <m_nodeLoveMeterData>k__BackingField: {fileID: 11400000, guid: 1185f448d7f788340855341bed53796d, type: 2}
-    <m_bachelorData>k__BackingField: {fileID: 0}
-    <m_isLikePreference>k__BackingField: 1
-    <m_selectedPreference>k__BackingField: 
-    <m_enumSetter>k__BackingField: 0
-<<<<<<< HEAD
-  - <m_nodeIDData>k__BackingField: 9229c263-919f-403d-8b57-25d34d426e24
-    <m_nodeNameData>k__BackingField: Q3C1
-=======
+    <m_nodePropertyToCheckData>k__BackingField: Love
+    <m_nodeComparisonTypeData>k__BackingField: '>='
+    <m_nodeComparisonValueData>k__BackingField: 0
+    <m_nodeOperationTypeData>k__BackingField: '>='
+    <m_nodeValueToSetData>k__BackingField: 
+    <m_nodeVariableNameData>k__BackingField: 
+    <m_nodeSetterOperationTypeData>k__BackingField: 0
+    <m_nodeLoveScoreAmountData>k__BackingField: 0
+    <m_nodeBoolValueData>k__BackingField: 0
+    <m_nodeLoveMeterData>k__BackingField: {fileID: 0}
+    <m_bachelorData>k__BackingField: {fileID: 0}
+    <m_isLikePreference>k__BackingField: 0
+    <m_selectedPreference>k__BackingField: 
+    <m_enumSetter>k__BackingField: 0
   - <m_nodeIDData>k__BackingField: f4efb736-97c6-4fbf-b0ac-df6b8504909c
     <m_nodeNameData>k__BackingField: Q3L2
->>>>>>> 9c181b10
-    <m_nodeBachelorImageData>k__BackingField: {fileID: 0}
-    <m_nodeAudioLinesData>k__BackingField: {fileID: 0}
-    <m_nodeTextData>k__BackingField: Dialogue text.
-    <m_nodeChoicesData>k__BackingField:
-    - <m_choiceTextData>k__BackingField: Next Dialogue
-<<<<<<< HEAD
-      <m_choiceNodeIDData>k__BackingField: 42f094af-4417-4d5b-a0cf-705fe73b6ef4
-    <m_nodeGroupIDData>k__BackingField: 2db9219d-a8b2-432e-96f1-f6b81831bfc9
-    <m_dialogueTypeData>k__BackingField: 3
-    <m_nodePositionData>k__BackingField: {x: 5812, y: 299.33334}
-=======
+    <m_nodeBachelorImageData>k__BackingField: {fileID: 0}
+    <m_nodeAudioLinesData>k__BackingField: {fileID: 0}
+    <m_nodeTextData>k__BackingField: Dialogue text.
+    <m_nodeChoicesData>k__BackingField:
+    - <m_choiceTextData>k__BackingField: Next Dialogue
       <m_choiceNodeIDData>k__BackingField: a59cab2c-d90f-469b-8fbb-ac522102ff37
     <m_nodeGroupIDData>k__BackingField: 2db9219d-a8b2-432e-96f1-f6b81831bfc9
     <m_dialogueTypeData>k__BackingField: 3
     <m_nodePositionData>k__BackingField: {x: 6190, y: 483}
->>>>>>> 9c181b10
-    <m_nodePropertyToCheckData>k__BackingField: Love
-    <m_nodeComparisonTypeData>k__BackingField: '>='
-    <m_nodeComparisonValueData>k__BackingField: 0
-    <m_nodeOperationTypeData>k__BackingField: '>='
-    <m_nodeValueToSetData>k__BackingField: 
-    <m_nodeVariableNameData>k__BackingField: variableName
-<<<<<<< HEAD
-    <m_nodeSetterOperationTypeData>k__BackingField: 3
-    <m_nodeLoveScoreAmountData>k__BackingField: 0
-    <m_nodeBoolValueData>k__BackingField: 0
-    <m_nodeLoveMeterData>k__BackingField: {fileID: 0}
-    <m_bachelorData>k__BackingField: {fileID: 11400000, guid: 17897679caa48db4e901fb103d088d6d, type: 2}
-    <m_isLikePreference>k__BackingField: 1
-    <m_selectedPreference>k__BackingField: Boat rides
-    <m_enumSetter>k__BackingField: 0
-  - <m_nodeIDData>k__BackingField: d5f9afb2-f1b8-48e8-9366-f77d24be9b7f
-    <m_nodeNameData>k__BackingField: Q3A4
-    <m_nodeBachelorImageData>k__BackingField: {fileID: 21300000, guid: 84a876f81e079bf40beb58c595c98cf5, type: 3}
-    <m_nodeAudioLinesData>k__BackingField: {fileID: 0}
-    <m_nodeTextData>k__BackingField: You're lucky I won't run in Louboutin heels.
-    <m_nodeChoicesData>k__BackingField:
-    - <m_choiceTextData>k__BackingField: Next Dialogue
-      <m_choiceNodeIDData>k__BackingField: 111c175c-eb5f-4190-adba-6f5bbba03093
-    <m_nodeGroupIDData>k__BackingField: 2db9219d-a8b2-432e-96f1-f6b81831bfc9
-    <m_dialogueTypeData>k__BackingField: 0
-    <m_nodePositionData>k__BackingField: {x: 6847.3335, y: 879.3333}
-=======
+    <m_nodePropertyToCheckData>k__BackingField: Love
+    <m_nodeComparisonTypeData>k__BackingField: '>='
+    <m_nodeComparisonValueData>k__BackingField: 0
+    <m_nodeOperationTypeData>k__BackingField: '>='
+    <m_nodeValueToSetData>k__BackingField: 
+    <m_nodeVariableNameData>k__BackingField: variableName
     <m_nodeSetterOperationTypeData>k__BackingField: 1
     <m_nodeLoveScoreAmountData>k__BackingField: -1
     <m_nodeBoolValueData>k__BackingField: 0
@@ -1302,44 +1110,31 @@
     <m_nodeGroupIDData>k__BackingField: 2db9219d-a8b2-432e-96f1-f6b81831bfc9
     <m_dialogueTypeData>k__BackingField: 0
     <m_nodePositionData>k__BackingField: {x: 6902, y: 654}
->>>>>>> 9c181b10
-    <m_nodePropertyToCheckData>k__BackingField: Love
-    <m_nodeComparisonTypeData>k__BackingField: '>='
-    <m_nodeComparisonValueData>k__BackingField: 0
-    <m_nodeOperationTypeData>k__BackingField: '>='
-    <m_nodeValueToSetData>k__BackingField: 
-    <m_nodeVariableNameData>k__BackingField: 
-    <m_nodeSetterOperationTypeData>k__BackingField: 0
-    <m_nodeLoveScoreAmountData>k__BackingField: 0
-    <m_nodeBoolValueData>k__BackingField: 0
-    <m_nodeLoveMeterData>k__BackingField: {fileID: 0}
-    <m_bachelorData>k__BackingField: {fileID: 0}
-    <m_isLikePreference>k__BackingField: 0
-    <m_selectedPreference>k__BackingField: 
-    <m_enumSetter>k__BackingField: 0
-<<<<<<< HEAD
-  - <m_nodeIDData>k__BackingField: f4efb736-97c6-4fbf-b0ac-df6b8504909c
-    <m_nodeNameData>k__BackingField: Q3L2
-=======
+    <m_nodePropertyToCheckData>k__BackingField: Love
+    <m_nodeComparisonTypeData>k__BackingField: '>='
+    <m_nodeComparisonValueData>k__BackingField: 0
+    <m_nodeOperationTypeData>k__BackingField: '>='
+    <m_nodeValueToSetData>k__BackingField: 
+    <m_nodeVariableNameData>k__BackingField: 
+    <m_nodeSetterOperationTypeData>k__BackingField: 0
+    <m_nodeLoveScoreAmountData>k__BackingField: 0
+    <m_nodeBoolValueData>k__BackingField: 0
+    <m_nodeLoveMeterData>k__BackingField: {fileID: 0}
+    <m_bachelorData>k__BackingField: {fileID: 0}
+    <m_isLikePreference>k__BackingField: 0
+    <m_selectedPreference>k__BackingField: 
+    <m_enumSetter>k__BackingField: 0
   - <m_nodeIDData>k__BackingField: 945891c8-fbf5-492b-89d5-1aec50c00324
     <m_nodeNameData>k__BackingField: Q1L3
->>>>>>> 9c181b10
-    <m_nodeBachelorImageData>k__BackingField: {fileID: 0}
-    <m_nodeAudioLinesData>k__BackingField: {fileID: 0}
-    <m_nodeTextData>k__BackingField: Dialogue text.
-    <m_nodeChoicesData>k__BackingField:
-    - <m_choiceTextData>k__BackingField: Next Dialogue
-<<<<<<< HEAD
-      <m_choiceNodeIDData>k__BackingField: a59cab2c-d90f-469b-8fbb-ac522102ff37
-    <m_nodeGroupIDData>k__BackingField: 2db9219d-a8b2-432e-96f1-f6b81831bfc9
-    <m_dialogueTypeData>k__BackingField: 3
-    <m_nodePositionData>k__BackingField: {x: 6190, y: 483.33334}
-=======
+    <m_nodeBachelorImageData>k__BackingField: {fileID: 0}
+    <m_nodeAudioLinesData>k__BackingField: {fileID: 0}
+    <m_nodeTextData>k__BackingField: Dialogue text.
+    <m_nodeChoicesData>k__BackingField:
+    - <m_choiceTextData>k__BackingField: Next Dialogue
       <m_choiceNodeIDData>k__BackingField: fbfe5ebd-f7e4-4f9f-b68a-dcf00d64828c
     <m_nodeGroupIDData>k__BackingField: 2db9219d-a8b2-432e-96f1-f6b81831bfc9
     <m_dialogueTypeData>k__BackingField: 3
     <m_nodePositionData>k__BackingField: {x: 302, y: 603}
->>>>>>> 9c181b10
     <m_nodePropertyToCheckData>k__BackingField: Love
     <m_nodeComparisonTypeData>k__BackingField: '>='
     <m_nodeComparisonValueData>k__BackingField: 0
@@ -1354,19 +1149,6 @@
     <m_isLikePreference>k__BackingField: 1
     <m_selectedPreference>k__BackingField: 
     <m_enumSetter>k__BackingField: 0
-<<<<<<< HEAD
-  - <m_nodeIDData>k__BackingField: d998b011-654b-4eb3-8b25-3afc5acce48a
-    <m_nodeNameData>k__BackingField: InstantEnding2
-    <m_nodeBachelorImageData>k__BackingField: {fileID: 0}
-    <m_nodeAudioLinesData>k__BackingField: {fileID: 0}
-    <m_nodeTextData>k__BackingField: ' '
-    <m_nodeChoicesData>k__BackingField:
-    - <m_choiceTextData>k__BackingField: Next Dialogue
-      <m_choiceNodeIDData>k__BackingField: 
-    <m_nodeGroupIDData>k__BackingField: 2db9219d-a8b2-432e-96f1-f6b81831bfc9
-    <m_dialogueTypeData>k__BackingField: 0
-    <m_nodePositionData>k__BackingField: {x: 6902, y: 654}
-=======
   - <m_nodeIDData>k__BackingField: fbfe5ebd-f7e4-4f9f-b68a-dcf00d64828c
     <m_nodeNameData>k__BackingField: Q1A3
     <m_nodeBachelorImageData>k__BackingField: {fileID: 21300000, guid: 0e52f8f5bd2a8aa4eae89e6137cf3d06, type: 3}
@@ -1381,62 +1163,20 @@
     <m_nodeGroupIDData>k__BackingField: 2db9219d-a8b2-432e-96f1-f6b81831bfc9
     <m_dialogueTypeData>k__BackingField: 0
     <m_nodePositionData>k__BackingField: {x: 1317, y: 603}
->>>>>>> 9c181b10
-    <m_nodePropertyToCheckData>k__BackingField: Love
-    <m_nodeComparisonTypeData>k__BackingField: '>='
-    <m_nodeComparisonValueData>k__BackingField: 0
-    <m_nodeOperationTypeData>k__BackingField: '>='
-    <m_nodeValueToSetData>k__BackingField: 
-    <m_nodeVariableNameData>k__BackingField: 
-    <m_nodeSetterOperationTypeData>k__BackingField: 0
-    <m_nodeLoveScoreAmountData>k__BackingField: 0
-    <m_nodeBoolValueData>k__BackingField: 0
-    <m_nodeLoveMeterData>k__BackingField: {fileID: 0}
-    <m_bachelorData>k__BackingField: {fileID: 0}
-    <m_isLikePreference>k__BackingField: 0
-    <m_selectedPreference>k__BackingField: 
-    <m_enumSetter>k__BackingField: 0
-<<<<<<< HEAD
-  - <m_nodeIDData>k__BackingField: 945891c8-fbf5-492b-89d5-1aec50c00324
-    <m_nodeNameData>k__BackingField: Q1L3
-    <m_nodeBachelorImageData>k__BackingField: {fileID: 0}
-    <m_nodeAudioLinesData>k__BackingField: {fileID: 0}
-    <m_nodeTextData>k__BackingField: Dialogue text.
-    <m_nodeChoicesData>k__BackingField:
-    - <m_choiceTextData>k__BackingField: Next Dialogue
-      <m_choiceNodeIDData>k__BackingField: fbfe5ebd-f7e4-4f9f-b68a-dcf00d64828c
-    <m_nodeGroupIDData>k__BackingField: 2db9219d-a8b2-432e-96f1-f6b81831bfc9
-    <m_dialogueTypeData>k__BackingField: 3
-    <m_nodePositionData>k__BackingField: {x: 302, y: 603.3333}
-    <m_nodePropertyToCheckData>k__BackingField: Love
-    <m_nodeComparisonTypeData>k__BackingField: '>='
-    <m_nodeComparisonValueData>k__BackingField: 0
-    <m_nodeOperationTypeData>k__BackingField: '>='
-    <m_nodeValueToSetData>k__BackingField: 
-    <m_nodeVariableNameData>k__BackingField: variableName
-    <m_nodeSetterOperationTypeData>k__BackingField: 1
-    <m_nodeLoveScoreAmountData>k__BackingField: -1
-    <m_nodeBoolValueData>k__BackingField: 0
-    <m_nodeLoveMeterData>k__BackingField: {fileID: 11400000, guid: 1185f448d7f788340855341bed53796d, type: 2}
-    <m_bachelorData>k__BackingField: {fileID: 0}
-    <m_isLikePreference>k__BackingField: 1
-    <m_selectedPreference>k__BackingField: 
-    <m_enumSetter>k__BackingField: 0
-  - <m_nodeIDData>k__BackingField: fbfe5ebd-f7e4-4f9f-b68a-dcf00d64828c
-    <m_nodeNameData>k__BackingField: Q1A3
-    <m_nodeBachelorImageData>k__BackingField: {fileID: 21300000, guid: 0e52f8f5bd2a8aa4eae89e6137cf3d06, type: 3}
-    <m_nodeAudioLinesData>k__BackingField: {fileID: 0}
-    <m_nodeTextData>k__BackingField: 'Literally ANYWHERE elese.
-
-      Do I LOOK
-      like someone that enjoys this FILTH'
-    <m_nodeChoicesData>k__BackingField:
-    - <m_choiceTextData>k__BackingField: Next Dialogue
-      <m_choiceNodeIDData>k__BackingField: c13407d6-ff21-464e-89b8-f454facee071
-    <m_nodeGroupIDData>k__BackingField: 2db9219d-a8b2-432e-96f1-f6b81831bfc9
-    <m_dialogueTypeData>k__BackingField: 0
-    <m_nodePositionData>k__BackingField: {x: 1317.3334, y: 603.3333}
-=======
+    <m_nodePropertyToCheckData>k__BackingField: Love
+    <m_nodeComparisonTypeData>k__BackingField: '>='
+    <m_nodeComparisonValueData>k__BackingField: 0
+    <m_nodeOperationTypeData>k__BackingField: '>='
+    <m_nodeValueToSetData>k__BackingField: 
+    <m_nodeVariableNameData>k__BackingField: 
+    <m_nodeSetterOperationTypeData>k__BackingField: 0
+    <m_nodeLoveScoreAmountData>k__BackingField: 0
+    <m_nodeBoolValueData>k__BackingField: 0
+    <m_nodeLoveMeterData>k__BackingField: {fileID: 0}
+    <m_bachelorData>k__BackingField: {fileID: 0}
+    <m_isLikePreference>k__BackingField: 0
+    <m_selectedPreference>k__BackingField: 
+    <m_enumSetter>k__BackingField: 0
   - <m_nodeIDData>k__BackingField: 4e9ef00f-d553-421a-9262-57353b2f412a
     <m_nodeNameData>k__BackingField: Q1A4
     <m_nodeBachelorImageData>k__BackingField: {fileID: 21300000, guid: 84a876f81e079bf40beb58c595c98cf5, type: 3}
@@ -1448,78 +1188,36 @@
     <m_nodeGroupIDData>k__BackingField: 2db9219d-a8b2-432e-96f1-f6b81831bfc9
     <m_dialogueTypeData>k__BackingField: 0
     <m_nodePositionData>k__BackingField: {x: 1345, y: 817}
->>>>>>> 9c181b10
-    <m_nodePropertyToCheckData>k__BackingField: Love
-    <m_nodeComparisonTypeData>k__BackingField: '>='
-    <m_nodeComparisonValueData>k__BackingField: 0
-    <m_nodeOperationTypeData>k__BackingField: '>='
-    <m_nodeValueToSetData>k__BackingField: 
-    <m_nodeVariableNameData>k__BackingField: 
-    <m_nodeSetterOperationTypeData>k__BackingField: 0
-    <m_nodeLoveScoreAmountData>k__BackingField: 0
-    <m_nodeBoolValueData>k__BackingField: 0
-    <m_nodeLoveMeterData>k__BackingField: {fileID: 0}
-    <m_bachelorData>k__BackingField: {fileID: 0}
-    <m_isLikePreference>k__BackingField: 0
-    <m_selectedPreference>k__BackingField: 
-    <m_enumSetter>k__BackingField: 0
-<<<<<<< HEAD
-  - <m_nodeIDData>k__BackingField: 4e9ef00f-d553-421a-9262-57353b2f412a
-    <m_nodeNameData>k__BackingField: Q1A4
-    <m_nodeBachelorImageData>k__BackingField: {fileID: 21300000, guid: 84a876f81e079bf40beb58c595c98cf5, type: 3}
-=======
+    <m_nodePropertyToCheckData>k__BackingField: Love
+    <m_nodeComparisonTypeData>k__BackingField: '>='
+    <m_nodeComparisonValueData>k__BackingField: 0
+    <m_nodeOperationTypeData>k__BackingField: '>='
+    <m_nodeValueToSetData>k__BackingField: 
+    <m_nodeVariableNameData>k__BackingField: 
+    <m_nodeSetterOperationTypeData>k__BackingField: 0
+    <m_nodeLoveScoreAmountData>k__BackingField: 0
+    <m_nodeBoolValueData>k__BackingField: 0
+    <m_nodeLoveMeterData>k__BackingField: {fileID: 0}
+    <m_bachelorData>k__BackingField: {fileID: 0}
+    <m_isLikePreference>k__BackingField: 0
+    <m_selectedPreference>k__BackingField: 
+    <m_enumSetter>k__BackingField: 0
   - <m_nodeIDData>k__BackingField: 6f8ff1c3-b29f-49f7-a384-531d694ececb
     <m_nodeNameData>k__BackingField: Q1L4
     <m_nodeBachelorImageData>k__BackingField: {fileID: 0}
->>>>>>> 9c181b10
-    <m_nodeAudioLinesData>k__BackingField: {fileID: 0}
-    <m_nodeTextData>k__BackingField: I have people for that, duh...
-    <m_nodeChoicesData>k__BackingField:
-    - <m_choiceTextData>k__BackingField: Next Dialogue
-<<<<<<< HEAD
-      <m_choiceNodeIDData>k__BackingField: c13407d6-ff21-464e-89b8-f454facee071
-    <m_nodeGroupIDData>k__BackingField: 2db9219d-a8b2-432e-96f1-f6b81831bfc9
-    <m_dialogueTypeData>k__BackingField: 0
-    <m_nodePositionData>k__BackingField: {x: 1345.3334, y: 816.6667}
-=======
+    <m_nodeAudioLinesData>k__BackingField: {fileID: 0}
+    <m_nodeTextData>k__BackingField: Dialogue text.
+    <m_nodeChoicesData>k__BackingField:
+    - <m_choiceTextData>k__BackingField: Next Dialogue
       <m_choiceNodeIDData>k__BackingField: 4e9ef00f-d553-421a-9262-57353b2f412a
     <m_nodeGroupIDData>k__BackingField: 2db9219d-a8b2-432e-96f1-f6b81831bfc9
     <m_dialogueTypeData>k__BackingField: 3
     <m_nodePositionData>k__BackingField: {x: 302, y: 817}
->>>>>>> 9c181b10
-    <m_nodePropertyToCheckData>k__BackingField: Love
-    <m_nodeComparisonTypeData>k__BackingField: '>='
-    <m_nodeComparisonValueData>k__BackingField: 0
-    <m_nodeOperationTypeData>k__BackingField: '>='
-    <m_nodeValueToSetData>k__BackingField: 
-<<<<<<< HEAD
-    <m_nodeVariableNameData>k__BackingField: 
-    <m_nodeSetterOperationTypeData>k__BackingField: 0
-    <m_nodeLoveScoreAmountData>k__BackingField: 0
-    <m_nodeBoolValueData>k__BackingField: 0
-    <m_nodeLoveMeterData>k__BackingField: {fileID: 0}
-    <m_bachelorData>k__BackingField: {fileID: 0}
-    <m_isLikePreference>k__BackingField: 0
-    <m_selectedPreference>k__BackingField: 
-    <m_enumSetter>k__BackingField: 0
-  - <m_nodeIDData>k__BackingField: 6f8ff1c3-b29f-49f7-a384-531d694ececb
-    <m_nodeNameData>k__BackingField: Q1L4
-    <m_nodeBachelorImageData>k__BackingField: {fileID: 0}
-    <m_nodeAudioLinesData>k__BackingField: {fileID: 0}
-    <m_nodeTextData>k__BackingField: Dialogue text.
-    <m_nodeChoicesData>k__BackingField:
-    - <m_choiceTextData>k__BackingField: Next Dialogue
-      <m_choiceNodeIDData>k__BackingField: 4e9ef00f-d553-421a-9262-57353b2f412a
-    <m_nodeGroupIDData>k__BackingField: 2db9219d-a8b2-432e-96f1-f6b81831bfc9
-    <m_dialogueTypeData>k__BackingField: 3
-    <m_nodePositionData>k__BackingField: {x: 302, y: 816.6667}
-    <m_nodePropertyToCheckData>k__BackingField: Love
-    <m_nodeComparisonTypeData>k__BackingField: '>='
-    <m_nodeComparisonValueData>k__BackingField: 0
-    <m_nodeOperationTypeData>k__BackingField: '>='
-    <m_nodeValueToSetData>k__BackingField: 
-=======
->>>>>>> 9c181b10
+    <m_nodePropertyToCheckData>k__BackingField: Love
+    <m_nodeComparisonTypeData>k__BackingField: '>='
+    <m_nodeComparisonValueData>k__BackingField: 0
+    <m_nodeOperationTypeData>k__BackingField: '>='
+    <m_nodeValueToSetData>k__BackingField: 
     <m_nodeVariableNameData>k__BackingField: variableName
     <m_nodeSetterOperationTypeData>k__BackingField: 1
     <m_nodeLoveScoreAmountData>k__BackingField: 0
@@ -1572,10 +1270,6 @@
       - Q4L4
       - Q4L1
       - Q4A4
-<<<<<<< HEAD
-      - Ending
-=======
->>>>>>> 9c181b10
       - Q2C1
       - Q3L1
       - Q3C1
