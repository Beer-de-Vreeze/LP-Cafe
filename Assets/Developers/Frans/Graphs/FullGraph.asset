%YAML 1.1
%TAG !u! tag:unity3d.com,2011:
--- !u!114 &11400000
MonoBehaviour:
  m_ObjectHideFlags: 0
  m_CorrespondingSourceObject: {fileID: 0}
  m_PrefabInstance: {fileID: 0}
  m_PrefabAsset: {fileID: 0}
  m_GameObject: {fileID: 0}
  m_Enabled: 1
  m_EditorHideFlags: 0
  m_Script: {fileID: 11500000, guid: beb9a63dbd6015942ab1d5ccf8100789, type: 3}
  m_Name: FullGraph
  m_EditorClassIdentifier: 
  <m_graphFileNameData>k__BackingField: Full
  <m_graphGroupsData>k__BackingField:
  - <m_groupIDData>k__BackingField: 8dd838cf-d359-4f95-b47b-0034c50deb5d
    <m_groupNameData>k__BackingField: Beer
    <m_groupPositionData>k__BackingField: {x: 175, y: -42}
  <m_graphNodesData>k__BackingField:
  - <m_nodeIDData>k__BackingField: ba042354-d444-4260-930f-d6f51ae65aa2
    <m_nodeNameData>k__BackingField: Frans
    <m_nodeBachelorImageData>k__BackingField: {fileID: 21300000, guid: 9080932b5dd72654e8097647ebb9ba7f, type: 3}
    <m_nodeAudioLinesData>k__BackingField: {fileID: 0}
    <m_nodeTextData>k__BackingField: Frans doet rustig mee
    <m_nodeChoicesData>k__BackingField:
    - <m_choiceTextData>k__BackingField: Next Dialogue
      <m_choiceNodeIDData>k__BackingField: 358d2d5d-3ce4-4007-bd62-aef563689554
    <m_nodeGroupIDData>k__BackingField: 8dd838cf-d359-4f95-b47b-0034c50deb5d
    <m_dialogueTypeData>k__BackingField: 0
    <m_nodePositionData>k__BackingField: {x: 528, y: 119}
    <m_nodePropertyToCheckData>k__BackingField: Love
    <m_nodeComparisonTypeData>k__BackingField: '>='
    <m_nodeComparisonValueData>k__BackingField: 0
    <m_nodeOperationTypeData>k__BackingField: '>='
  - <m_nodeIDData>k__BackingField: 358d2d5d-3ce4-4007-bd62-aef563689554
    <m_nodeNameData>k__BackingField: Bart
    <m_nodeBachelorImageData>k__BackingField: {fileID: 21300000, guid: fe4ea59cacae4d3469b7226b017da1f1, type: 3}
    <m_nodeAudioLinesData>k__BackingField: {fileID: 0}
    <m_nodeTextData>k__BackingField: Kim wil naar juis om koffie te drinken en te
      lezen
    <m_nodeChoicesData>k__BackingField:
    - <m_choiceTextData>k__BackingField: Kees
      <m_choiceNodeIDData>k__BackingField: 767800fe-5dbf-42dc-8d30-d38c9509c50d
    - <m_choiceTextData>k__BackingField: Klaas
      <m_choiceNodeIDData>k__BackingField: d33756df-9c9b-48c0-b14a-e7f0f286b84c
    - <m_choiceTextData>k__BackingField: Jantje
<<<<<<< HEAD
      <m_choiceNodeIDData>k__BackingField: 538b006c-f33e-4dcf-b547-999d9730038c
=======
      <m_choiceNodeIDData>k__BackingField: 6656f675-cd28-42a2-bd55-f79ab58d95d7
>>>>>>> 72994937
    <m_nodeGroupIDData>k__BackingField: 8dd838cf-d359-4f95-b47b-0034c50deb5d
    <m_dialogueTypeData>k__BackingField: 1
    <m_nodePositionData>k__BackingField: {x: 848, y: 95}
    <m_nodePropertyToCheckData>k__BackingField: Love
    <m_nodeComparisonTypeData>k__BackingField: '>='
    <m_nodeComparisonValueData>k__BackingField: 0
    <m_nodeOperationTypeData>k__BackingField: '>='
  - <m_nodeIDData>k__BackingField: 731b1aa7-d846-4e3c-9b56-d91709e1d5ea
    <m_nodeNameData>k__BackingField: Beer
    <m_nodeBachelorImageData>k__BackingField: {fileID: 21300000, guid: 8c6d59bba2605764b8ac661351c13817, type: 3}
    <m_nodeAudioLinesData>k__BackingField: {fileID: 0}
    <m_nodeTextData>k__BackingField: Beer wil hier graag weg het is traumatisernd
      hier
    <m_nodeChoicesData>k__BackingField:
    - <m_choiceTextData>k__BackingField: Next Dialogue
      <m_choiceNodeIDData>k__BackingField: ba042354-d444-4260-930f-d6f51ae65aa2
    <m_nodeGroupIDData>k__BackingField: 8dd838cf-d359-4f95-b47b-0034c50deb5d
    <m_dialogueTypeData>k__BackingField: 0
    <m_nodePositionData>k__BackingField: {x: 200, y: 119}
    <m_nodePropertyToCheckData>k__BackingField: Love
    <m_nodeComparisonTypeData>k__BackingField: '>='
    <m_nodeComparisonValueData>k__BackingField: 0
    <m_nodeOperationTypeData>k__BackingField: '>='
  - <m_nodeIDData>k__BackingField: d33756df-9c9b-48c0-b14a-e7f0f286b84c
    <m_nodeNameData>k__BackingField: Kim
    <m_nodeBachelorImageData>k__BackingField: {fileID: 21300000, guid: eeb4af1e4722cc3488b28107bfb2566e, type: 3}
    <m_nodeAudioLinesData>k__BackingField: {fileID: 0}
    <m_nodeTextData>k__BackingField: Kim vraagt over Simons boek
    <m_nodeChoicesData>k__BackingField:
    - <m_choiceTextData>k__BackingField: Next Dialogue
      <m_choiceNodeIDData>k__BackingField: 
    <m_nodeGroupIDData>k__BackingField: 8dd838cf-d359-4f95-b47b-0034c50deb5d
    <m_dialogueTypeData>k__BackingField: 0
    <m_nodePositionData>k__BackingField: {x: 1343, y: 177}
    <m_nodePropertyToCheckData>k__BackingField: Love
    <m_nodeComparisonTypeData>k__BackingField: '>='
    <m_nodeComparisonValueData>k__BackingField: 0
    <m_nodeOperationTypeData>k__BackingField: '>='
  - <m_nodeIDData>k__BackingField: 767800fe-5dbf-42dc-8d30-d38c9509c50d
    <m_nodeNameData>k__BackingField: Simon
    <m_nodeBachelorImageData>k__BackingField: {fileID: 21300000, guid: 88973fea7e1be0e42a45c0aab1460c9e, type: 3}
    <m_nodeAudioLinesData>k__BackingField: {fileID: 0}
    <m_nodeTextData>k__BackingField: Simon praat over een boek
    <m_nodeChoicesData>k__BackingField:
    - <m_choiceTextData>k__BackingField: Next Dialogue
      <m_choiceNodeIDData>k__BackingField: 
    <m_nodeGroupIDData>k__BackingField: 8dd838cf-d359-4f95-b47b-0034c50deb5d
    <m_dialogueTypeData>k__BackingField: 0
    <m_nodePositionData>k__BackingField: {x: 1343, y: 17}
    <m_nodePropertyToCheckData>k__BackingField: Love
    <m_nodeComparisonTypeData>k__BackingField: '>='
    <m_nodeComparisonValueData>k__BackingField: 0
    <m_nodeOperationTypeData>k__BackingField: '>='
  - <m_nodeIDData>k__BackingField: b2d1aa1e-41b1-48cd-97c4-a13a455e54d4
    <m_nodeNameData>k__BackingField: Lance
    <m_nodeBachelorImageData>k__BackingField: {fileID: 21300000, guid: 8c6d59bba2605764b8ac661351c13817, type: 3}
    <m_nodeAudioLinesData>k__BackingField: {fileID: 0}
    <m_nodeTextData>k__BackingField: Lance is Elger aan het helpen
    <m_nodeChoicesData>k__BackingField:
    - <m_choiceTextData>k__BackingField: Next Dialogue
      <m_choiceNodeIDData>k__BackingField: 
    <m_nodeGroupIDData>k__BackingField: 8dd838cf-d359-4f95-b47b-0034c50deb5d
    <m_dialogueTypeData>k__BackingField: 0
<<<<<<< HEAD
    <m_nodePositionData>k__BackingField: {x: 1400, y: 365}
  - <m_nodeIDData>k__BackingField: 6aabb141-c021-4ec5-9777-e6d34124b1b9
    <m_nodeNameData>k__BackingField: Value Setter
    <m_nodeBachelorImageData>k__BackingField: {fileID: 0}
    <m_nodeAudioLinesData>k__BackingField: {fileID: 0}
    <m_nodeTextData>k__BackingField: Dialogue text.
    <m_nodeChoicesData>k__BackingField:
    - <m_choiceTextData>k__BackingField: Next Dialogue
      <m_choiceNodeIDData>k__BackingField: 
    <m_nodeGroupIDData>k__BackingField: 8dd838cf-d359-4f95-b47b-0034c50deb5d
    <m_dialogueTypeData>k__BackingField: 3
    <m_nodePositionData>k__BackingField: {x: 758, y: 341}
  - <m_nodeIDData>k__BackingField: 538b006c-f33e-4dcf-b547-999d9730038c
=======
    <m_nodePositionData>k__BackingField: {x: 1621, y: 389}
    <m_nodePropertyToCheckData>k__BackingField: Love
    <m_nodeComparisonTypeData>k__BackingField: '>='
    <m_nodeComparisonValueData>k__BackingField: 0
    <m_nodeOperationTypeData>k__BackingField: '>='
  - <m_nodeIDData>k__BackingField: 6656f675-cd28-42a2-bd55-f79ab58d95d7
>>>>>>> 72994937
    <m_nodeNameData>k__BackingField: Condition Node
    <m_nodeBachelorImageData>k__BackingField: {fileID: 0}
    <m_nodeAudioLinesData>k__BackingField: {fileID: 0}
    <m_nodeTextData>k__BackingField: Dialogue text.
    <m_nodeChoicesData>k__BackingField:
    - <m_choiceTextData>k__BackingField: Next Dialogue
      <m_choiceNodeIDData>k__BackingField: 
    <m_nodeGroupIDData>k__BackingField: 8dd838cf-d359-4f95-b47b-0034c50deb5d
    <m_dialogueTypeData>k__BackingField: 2
<<<<<<< HEAD
    <m_nodePositionData>k__BackingField: {x: 1157, y: 417}
=======
    <m_nodePositionData>k__BackingField: {x: 1260, y: 377}
    <m_nodePropertyToCheckData>k__BackingField: DislikeDiscovered
    <m_nodeComparisonTypeData>k__BackingField: '!='
    <m_nodeComparisonValueData>k__BackingField: 0099
    <m_nodeOperationTypeData>k__BackingField: '!='
>>>>>>> 72994937
  <m_graphOldGroupNamesData>k__BackingField:
  - Beer
  <m_graphOldUngroupedNodeNamesData>k__BackingField: []
  <m_graphOldGroupedNodeNamesData>k__BackingField:
    list:
    - Key: Beer
      Value:
      - Frans
      - Bart
      - Beer
      - Kim
      - Simon
      - Lance
      - Value Setter
      - Condition Node<|MERGE_RESOLUTION|>--- conflicted
+++ resolved
@@ -45,11 +45,7 @@
     - <m_choiceTextData>k__BackingField: Klaas
       <m_choiceNodeIDData>k__BackingField: d33756df-9c9b-48c0-b14a-e7f0f286b84c
     - <m_choiceTextData>k__BackingField: Jantje
-<<<<<<< HEAD
-      <m_choiceNodeIDData>k__BackingField: 538b006c-f33e-4dcf-b547-999d9730038c
-=======
       <m_choiceNodeIDData>k__BackingField: 6656f675-cd28-42a2-bd55-f79ab58d95d7
->>>>>>> 72994937
     <m_nodeGroupIDData>k__BackingField: 8dd838cf-d359-4f95-b47b-0034c50deb5d
     <m_dialogueTypeData>k__BackingField: 1
     <m_nodePositionData>k__BackingField: {x: 848, y: 95}
@@ -113,28 +109,12 @@
       <m_choiceNodeIDData>k__BackingField: 
     <m_nodeGroupIDData>k__BackingField: 8dd838cf-d359-4f95-b47b-0034c50deb5d
     <m_dialogueTypeData>k__BackingField: 0
-<<<<<<< HEAD
-    <m_nodePositionData>k__BackingField: {x: 1400, y: 365}
-  - <m_nodeIDData>k__BackingField: 6aabb141-c021-4ec5-9777-e6d34124b1b9
-    <m_nodeNameData>k__BackingField: Value Setter
-    <m_nodeBachelorImageData>k__BackingField: {fileID: 0}
-    <m_nodeAudioLinesData>k__BackingField: {fileID: 0}
-    <m_nodeTextData>k__BackingField: Dialogue text.
-    <m_nodeChoicesData>k__BackingField:
-    - <m_choiceTextData>k__BackingField: Next Dialogue
-      <m_choiceNodeIDData>k__BackingField: 
-    <m_nodeGroupIDData>k__BackingField: 8dd838cf-d359-4f95-b47b-0034c50deb5d
-    <m_dialogueTypeData>k__BackingField: 3
-    <m_nodePositionData>k__BackingField: {x: 758, y: 341}
-  - <m_nodeIDData>k__BackingField: 538b006c-f33e-4dcf-b547-999d9730038c
-=======
     <m_nodePositionData>k__BackingField: {x: 1621, y: 389}
     <m_nodePropertyToCheckData>k__BackingField: Love
     <m_nodeComparisonTypeData>k__BackingField: '>='
     <m_nodeComparisonValueData>k__BackingField: 0
     <m_nodeOperationTypeData>k__BackingField: '>='
   - <m_nodeIDData>k__BackingField: 6656f675-cd28-42a2-bd55-f79ab58d95d7
->>>>>>> 72994937
     <m_nodeNameData>k__BackingField: Condition Node
     <m_nodeBachelorImageData>k__BackingField: {fileID: 0}
     <m_nodeAudioLinesData>k__BackingField: {fileID: 0}
@@ -144,15 +124,11 @@
       <m_choiceNodeIDData>k__BackingField: 
     <m_nodeGroupIDData>k__BackingField: 8dd838cf-d359-4f95-b47b-0034c50deb5d
     <m_dialogueTypeData>k__BackingField: 2
-<<<<<<< HEAD
-    <m_nodePositionData>k__BackingField: {x: 1157, y: 417}
-=======
     <m_nodePositionData>k__BackingField: {x: 1260, y: 377}
     <m_nodePropertyToCheckData>k__BackingField: DislikeDiscovered
     <m_nodeComparisonTypeData>k__BackingField: '!='
     <m_nodeComparisonValueData>k__BackingField: 0099
     <m_nodeOperationTypeData>k__BackingField: '!='
->>>>>>> 72994937
   <m_graphOldGroupNamesData>k__BackingField:
   - Beer
   <m_graphOldUngroupedNodeNamesData>k__BackingField: []
@@ -166,5 +142,4 @@
       - Kim
       - Simon
       - Lance
-      - Value Setter
       - Condition Node