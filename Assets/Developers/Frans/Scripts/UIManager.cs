--- conflicted
+++ resolved
@@ -19,12 +19,9 @@
     [SerializeField]
     private Button newGameButton;
 
-<<<<<<< HEAD
-=======
     [SerializeField]
     private Button quitButton;
 
->>>>>>> 9c181b10
     private void Start()
     {
         // Check save file and update UI on start
@@ -32,12 +29,9 @@
 
         // In builds, check if we need to reset bachelor data
         CheckForRuntimeReset();
-<<<<<<< HEAD
-=======
 
         // Hide quit button on WebGL builds
         HideQuitButtonOnWebGL();
->>>>>>> 9c181b10
     }
 
     private void UpdateUIBasedOnSaveFile()
@@ -580,185 +574,4 @@
         }
 #endif
     }
-
-    /// <summary>
-    /// Test method to manually reset all bachelor data from the inspector
-    /// </summary>
-    [ContextMenu("Test Reset All Bachelors")]
-    private void TestResetAllBachelors()
-    {
-        ResetAllBachelorData();
-        VerifyBachelorReset();
-    }
-
-    /// <summary>
-    /// Public method to test reset functionality - can be called from Inspector or other scripts
-    /// </summary>
-    [ContextMenu("Force Reset All Bachelors Now")]
-    public void ForceResetAllBachelorsNow()
-    {
-        Debug.Log("=== FORCE RESET TRIGGERED ===");
-        ResetAllBachelorData();
-        VerifyBachelorReset();
-        Debug.Log("=== FORCE RESET COMPLETED ===");
-    }
-
-    /// <summary>
-    /// Temporarily modify bachelor data to test reset functionality
-    /// </summary>
-    [ContextMenu("Modify Bachelors for Testing")]
-    public void ModifyBachelorsForTesting()
-    {
-        Debug.Log("=== MODIFYING BACHELORS FOR TESTING ===");
-
-#if UNITY_EDITOR
-        string[] bachelorGuids = UnityEditor.AssetDatabase.FindAssets("t:NewBachelorSO");
-
-        foreach (string guid in bachelorGuids)
-        {
-            string path = UnityEditor.AssetDatabase.GUIDToAssetPath(guid);
-            NewBachelorSO bachelor = UnityEditor.AssetDatabase.LoadAssetAtPath<NewBachelorSO>(path);
-
-            if (bachelor != null)
-            {
-                Debug.Log($"Modifying {bachelor._name} for testing");
-
-                // Set some test data
-                bachelor._HasBeenSpeedDated = true;
-                bachelor._isLikeDiscovered = true;
-                bachelor._isDislikeDiscovered = true;
-
-                // Discover first preference if available
-                if (bachelor._likes != null && bachelor._likes.Length > 0)
-                {
-                    bachelor._likes[0].discovered = true;
-                }
-
-                if (bachelor._dislikes != null && bachelor._dislikes.Length > 0)
-                {
-                    bachelor._dislikes[0].discovered = true;
-                }
-
-                // Increase love meter
-                if (bachelor._loveMeter != null)
-                {
-                    bachelor._loveMeter.IncreaseLove(2); // Should go from 3 to 5
-                }
-
-                UnityEditor.EditorUtility.SetDirty(bachelor);
-                if (bachelor._loveMeter != null)
-                {
-                    UnityEditor.EditorUtility.SetDirty(bachelor._loveMeter);
-                }
-            }
-        }
-
-        UnityEditor.AssetDatabase.SaveAssets();
-        Debug.Log("=== BACHELOR MODIFICATION COMPLETED ===");
-#endif
-    }
-
-    /// <summary>
-    /// Check if any bachelor has been modified from default state
-    /// </summary>
-    [ContextMenu("Check Bachelor States")]
-    public void CheckBachelorStates()
-    {
-        Debug.Log("=== CHECKING BACHELOR STATES ===");
-
-#if UNITY_EDITOR
-        string[] bachelorGuids = UnityEditor.AssetDatabase.FindAssets("t:NewBachelorSO");
-        Debug.Log($"Found {bachelorGuids.Length} bachelor assets to check");
-
-        foreach (string guid in bachelorGuids)
-        {
-            string path = UnityEditor.AssetDatabase.GUIDToAssetPath(guid);
-            NewBachelorSO bachelor = UnityEditor.AssetDatabase.LoadAssetAtPath<NewBachelorSO>(path);
-
-            if (bachelor != null)
-            {
-                Debug.Log($"Bachelor: {bachelor._name}");
-                Debug.Log($"  - Speed Dated: {bachelor._HasBeenSpeedDated}");
-                Debug.Log($"  - Like Discovered: {bachelor._isLikeDiscovered}");
-                Debug.Log($"  - Dislike Discovered: {bachelor._isDislikeDiscovered}");
-
-                if (bachelor._loveMeter != null)
-                {
-                    Debug.Log($"  - Love Value: {bachelor._loveMeter.GetCurrentLove()}");
-                }
-
-                // Check individual preferences
-                if (bachelor._likes != null)
-                {
-                    foreach (var like in bachelor._likes)
-                    {
-                        if (like.discovered)
-                        {
-                            Debug.Log($"  - DISCOVERED LIKE: {like.description}");
-                        }
-                    }
-                }
-
-                if (bachelor._dislikes != null)
-                {
-                    foreach (var dislike in bachelor._dislikes)
-                    {
-                        if (dislike.discovered)
-                        {
-                            Debug.Log($"  - DISCOVERED DISLIKE: {dislike.description}");
-                        }
-                    }
-                }
-            }
-        }
-#else
-        NewBachelorSO[] allBachelors = Resources.FindObjectsOfTypeAll<NewBachelorSO>();
-        Debug.Log($"Found {allBachelors.Length} bachelor instances to check");
-
-        foreach (NewBachelorSO bachelor in allBachelors)
-        {
-            if (bachelor != null)
-            {
-                Debug.Log($"Bachelor: {bachelor._name}");
-                if (bachelor._loveMeter != null)
-                {
-                    Debug.Log($"  - Love Value: {bachelor._loveMeter.GetCurrentLove()}");
-                }
-            }
-        }
-#endif
-
-        Debug.Log("=== BACHELOR STATE CHECK COMPLETED ===");
-    }
-
-    /// <summary>
-    /// Checks if bachelor data should be reset based on save data flag
-    /// Used in builds where we can't modify ScriptableObject assets
-    /// </summary>
-    private void CheckForRuntimeReset()
-    {
-#if !UNITY_EDITOR
-        SaveData saveData = SaveSystem.Deserialize();
-        if (saveData != null && saveData.ShouldResetBachelors)
-        {
-            Debug.Log("Build mode: Applying runtime bachelor reset based on save data flag");
-
-            // Find all bachelors and reset their runtime state
-            NewBachelorSO[] allBachelors = Resources.FindObjectsOfTypeAll<NewBachelorSO>();
-            foreach (NewBachelorSO bachelor in allBachelors)
-            {
-                if (bachelor != null)
-                {
-                    bachelor.ResetRuntimeState();
-                }
-            }
-
-            // Clear the reset flag since we've applied it
-            saveData.ShouldResetBachelors = false;
-            SaveSystem.SerializeData(saveData);
-
-            Debug.Log($"Applied runtime reset to {allBachelors.Length} bachelors");
-        }
-#endif
-    }
 }